--- conflicted
+++ resolved
@@ -329,14 +329,11 @@
     "im2col",
     "im2col_backward",
     "cholesky_inverse",
-<<<<<<< HEAD
+    "to_sparse",
+    "sparse_sampled_addmm",
     "linalg_lu",
     "linalg_lu_solve",
     "_linalg_solve",
-=======
-    "to_sparse",
-    "sparse_sampled_addmm",
->>>>>>> 6779366f
 }
 
 GRADIENT_IMPLEMENTED_FOR_SPARSE_COMPLEX = {
