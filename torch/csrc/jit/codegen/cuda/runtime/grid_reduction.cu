// Inter-block reduction.
//
// The gridReduce function performs point-wise reductions of scalars across
// thread blocks. Thread blocks are disjointly partitioned into groups,
// "reduction segments", that are collectively defined by boolean template
// parameters, X_BLOCK, Y_BLOCK and Z_BLOCK. Each of X/Y/Z_BLOCK determines
// whether thread blocks along the dimension should be grouped into the same
// reduction segment. Cross-block reducitons are independently done within each
// segment and generates distinctive results per segment. For instance, if all
// of X/Y/Z_BLOCK are true, reductions will be done across all thread blocks
// since there will be just a single segment consisting of all thread blocks. If
// none of them are true, each thread block will become a segment by itself, so
// no reduction will be performed.
//
// The input scalars to reduce within each segment are a certain subset of
// thread-private scalars provided as part of the gridReduce function
// parameters. Boolean template parameters, X_THREAD, Y_THREAD and Z_THREAD,
// determine which subset of the scalars should be used for inter-block
// reductions. Specifically, all the input scalars of threads along each
// dimension will be used when X/Y/Z_THREAD are true. Otherwise, only the value
// held at offset 0 of each dimension will be used. Thus, for example, if all of
// X/Y/Z_THREAD are true, the scalars of all threads in each block will
// participate in inter-block reductions. If all of them are false, only one
// scalar of the thread at threadIdx.x == threadIdx.y == threadIdx.z == 0 will
// be used. In the code below, we call the subset of threads a "reduction
// block". "Participating" thread dimensions here are similar to the
// "non-participating" block dimensions. They come from a block dimension that
// has not been reduced before hitting this grid reduction.
//
// Inter-block reductions perform point-wise reductions of scalars of reduction
// blocks within each reduction segment. More specifically, let rb be a
// reduction block and rs be a reduction segment. Let IN(thread_idx, block_idx)
// denote the input scalar of thread at thread_idx and block_idx. The result of
// each reduction segment, OUT(thread_idx, block_idx_out), is defined only for
// each thread_idx in thread block block_idx_out in the segment as follows:
//
//   OUT(thread_idx, block_idx_out) =
//     Reduction of IN(thread_idx, block_idx) for
//       all block_idx in a reduction segment
//
// OUT is not given for all threads that are not in block_idx_out and the
// reduction block.
//
// See also the function comment of gridReduce.

namespace reduction {
// Reduces all the reduction blocks in each reduction segment. This is the
// "cleanup" stage of a grid reduction.
//
// This is only called by one thread block per reduction segment. The input
// reduction blocks of the segment are stored in an intermediate buffer pointed
// by parameter in. Template parameters X/Y/Z_THREAD denote how the reduction
// block is formed.
//
// The size of a reduction block is by definition smaller or equal to the size
// of a thread block. We use the remaining threads to parallelize reductions
// across reduction blocks. For example, when X/Y/Z_THREAD = {true, false,
// false}, we use blockDim.y*blockDim.z threads for each output value. This is
// done first by loading the input values in parallel and then by reducing
// across threads of dimensions whose XYZ_THREAD are false.
//
// Note that what is done here after the loading from global memory is similar
// to what the existing blockReduce function does.
template <
    bool X_THREAD,
    bool Y_THREAD,
    bool Z_THREAD,
    typename T,
    typename Func>
__device__ void gridReduceLastBlock(
    T& out,
    const volatile T* in,
    const nvfuser_index_t
        grid_reduction_segment_size, // Number of reductions across
                                     // grid reduce dimensions
    const nvfuser_index_t
        block_reduction_segment_size, // Number of reductions across the block
    Func reduction_op,
    T* shared_buf,
    bool write_pred,
    T init_val) {
  // We have to do num_reductions across reduction_size. The reductions are
  // contiguous, but offset by reduction_size. There is an entry in "in" for
  // every block, and every thread marked as true. Threads in dimensions marked
  // as false can be used to parallelize the reduction.

  // Find the reduction id of the participating threads
  const auto block_reduction_segment_idx =
      index_utils::maskedOffset<X_THREAD, Y_THREAD, Z_THREAD>(
          threadIdx, blockDim);

  // Find an id associated within a reduction segment for all
  // "non-participating" threads, which will parallelize the reductions for the
  // "participating" threads
  const auto id_in_block_segment =
      index_utils::maskedOffset<!X_THREAD, !Y_THREAD, !Z_THREAD>(
          threadIdx, blockDim);

  // Stride by the "non-participating" threads
  const auto input_stride_for_thread_in_segment =
      index_utils::maskedSize<!X_THREAD, !Y_THREAD, !Z_THREAD>(blockDim);

  T inp = init_val;

  // Block stride across the reduction until we only have one value per thread
  for (nvfuser_index_t reduction_i = id_in_block_segment;
       reduction_i < grid_reduction_segment_size;
       reduction_i += input_stride_for_thread_in_segment) {
    auto work_buf_offset = reduction_i * block_reduction_segment_size +
        block_reduction_segment_idx;
    reduction_op(inp, in[work_buf_offset]);
  }

  // Block reduce the per thread values into per "participating" thread values
  T inp_tmp = init_val;
  blockReduce<!X_THREAD, !Y_THREAD, !Z_THREAD>(
      inp_tmp,
      inp,
      reduction_op,
      threadIdx,
      blockDim,
      shared_buf,
      true,
      init_val);
  const bool should_write = (X_THREAD || threadIdx.x == 0) &&
      (Y_THREAD || threadIdx.y == 0) && (Z_THREAD || threadIdx.z == 0);
  if (should_write && write_pred) {
    reduction_op(out, inp_tmp);
  }
}

// Reduces per-thread values across threads and thread blocks.
//
// Function parameters:
// - out: Per-thread output location
// - inp_val: Per-thread input value
// - reduction_op: Scalar reduction function
// - work_buf: Temporary buffer for cross-block reductions
// - sync_flags: A vector of integers for synchronizations
// - shared_buf: Shared memory buffer for intra-block reduction
//
// Thread has valid results based on if it's the last block in the grid
// reduction dimension
//
// Template parameters:
// - X/Y/Z_BLOCK/THREAD: When true, reduces across thread blocks along the X/Y/Z
//   dimensions
// - PERSISTENT_REDUCTION: Indicates grid reduction will be called in a loop, or
//   the result of the grid reduction will be broadcasted and used across the
//   grid. These requires cross grid communication and the grid synchronizations
//   here to actually synchronize across the entire grid. When false the grid is
//   not synchronized, the last block just waits for everyone else to finish and
//   the other blocks can exit early.
// - T: Scalar data type of input/output data
// - Func: Type of scalara reduction function
//
// Template parameters X/Y/Z_BLOCK define a group of thread blocks that are
// reduced together. We call it a reduction segment. Some examples are:
//
// Case 1: X/Y/Z_BLOCK == true/true/true -> There is only one segment, which
// includes all thread blocks. It is effecively the same as the grid.
//
// Case 2: X/Y/Z_BLOCK == false/false/false -> Each thread block comprises an
// individual segment by itself.
//
// Case 3: X/Y/Z_BLOCK == true/false/false -> Each segment contains thread
// blocks that have the same blockDim.x. There will be blockDim.y*blockDim.z
// such segments.
//
// X/Y/Z_THREAD also works similarly as X/Y/Z_BLOCK and defines a
// group of threads that are reduced togather.
//
// After the function completes, only one thread block per reduction segment
// gets valid reduction results. There is no guarantee which particular block
// gets the final results.
//
// entrance_ind and n_entrances are allowed when PERSISTENT_REDUCTION = false.
// If a grid reduction call is only called once per thread, entrance_ind == 0
// and n_entrances == 1. However, grid reduction can be called in a loop in a
// thread, in that case entrance_ind is the count of times the function has been
// called, and n_entrances is the total number of times it will be called.
template <
    bool X_BLOCK,
    bool Y_BLOCK,
    bool Z_BLOCK,
    bool X_THREAD,
    bool Y_THREAD,
    bool Z_THREAD,
    bool PERSISTENT_REDUCTION,
    typename T,
    typename Func>
__device__ void gridReduce(
    T& out,
    const T& inp_val,
    Func reduction_op,
    volatile T* work_buf,
    int64_t* sync_flags,
    T* shared_buf,
    bool read_pred,
    bool write_pred,
<<<<<<< HEAD
    T init_val) {
  T block_reduction_val = init_val;

=======
    T init_val,
    const nvfuser_index_t entrance_ind,
    const nvfuser_index_t n_entrances) {
  T block_reduction_val = init_val;

  // entrance index only matters for non-persistent re-entrant grid reductions.
  const nvfuser_index_t entrance_ind_ = PERSISTENT_REDUCTION ? 0 : entrance_ind;
  const nvfuser_index_t n_entrances_ = PERSISTENT_REDUCTION ? 1 : n_entrances;

>>>>>>> 462e082e
  // Do block reduction when required
  if (X_THREAD || Y_THREAD || Z_THREAD) {
    blockReduce<X_THREAD, Y_THREAD, Z_THREAD>(
        block_reduction_val,
        inp_val,
        reduction_op,
        threadIdx,
        blockDim,
        shared_buf,
        read_pred,
        true,
        init_val);
  } else if (read_pred) {
    block_reduction_val = inp_val;
  }

  // Number of values to reduce in the reduction segment
  const auto grid_reduction_segment_size =
      index_utils::maskedSize<X_BLOCK, Y_BLOCK, Z_BLOCK>(gridDim);

  // Index of the reduction we're performing out of the
  // grid_reduction_segment_size
  const auto idx_in_grid_segment =
      index_utils::maskedOffset<!X_BLOCK, !Y_BLOCK, !Z_BLOCK>(
          blockIdx, gridDim);

  // Number of threads we can use in final reduction, Seems to assume all
  // threads in the block participate
  const auto block_reduction_segment_size =
      index_utils::maskedSize<!X_THREAD, !Y_THREAD, !Z_THREAD>(blockDim);
<<<<<<< HEAD
=======

  // Number of reductions in the grid
  const nvfuser_index_t grid_segment_size = PERSISTENT_REDUCTION
      ? 1
      : index_utils::maskedSize<!X_BLOCK, !Y_BLOCK, !Z_BLOCK>(gridDim);
>>>>>>> 462e082e

  // advance to the offset for this segment
  // index of reduction * size of the reduction * size of threads
  work_buf += (entrance_ind * grid_segment_size + idx_in_grid_segment) *
      grid_reduction_segment_size * block_reduction_segment_size;

  if ((!X_THREAD || threadIdx.x == 0) && (!Y_THREAD || threadIdx.y == 0) &&
      (!Z_THREAD || threadIdx.z == 0)) {
    auto block_offset =
        index_utils::maskedOffset<X_BLOCK, Y_BLOCK, Z_BLOCK>(blockIdx, gridDim);
    auto thread_offset =
        index_utils::maskedOffset<!X_THREAD, !Y_THREAD, !Z_THREAD>(
            threadIdx, blockDim);
    auto work_buf_offset =
        block_offset * block_reduction_segment_size + thread_offset;
    work_buf[work_buf_offset] = block_reduction_val;
  }
  if (PERSISTENT_REDUCTION) {
    grid_sync::sync<X_BLOCK, Y_BLOCK, Z_BLOCK, PERSISTENT_REDUCTION>(
        sync_flags[idx_in_grid_segment], grid_reduction_segment_size);

  } else {
    // Use a different sync flag for each call
    grid_sync::sync<X_BLOCK, Y_BLOCK, Z_BLOCK, PERSISTENT_REDUCTION>(
        sync_flags[entrance_ind_ * grid_segment_size + idx_in_grid_segment],
        grid_reduction_segment_size);
  }

  bool last_block =
      index_utils::maskedIsLast<X_BLOCK, Y_BLOCK, Z_BLOCK>(blockIdx, gridDim);

  if (last_block) {
    // Cleanup with block reduction
    gridReduceLastBlock<!X_THREAD, !Y_THREAD, !Z_THREAD>(
        out,
        (T*)work_buf,
        grid_reduction_segment_size,
        block_reduction_segment_size,
        reduction_op,
        shared_buf,
        write_pred,
        init_val);
  }

  if (PERSISTENT_REDUCTION) {
    // Make sure we're done with global memory before we allow the kernel to
    // continue
    grid_sync::sync<X_BLOCK, Y_BLOCK, Z_BLOCK, PERSISTENT_REDUCTION>(
        sync_flags[idx_in_grid_segment], grid_reduction_segment_size);
  }
}

template <
    bool X_BLOCK,
    bool Y_BLOCK,
    bool Z_BLOCK,
    bool X_THREAD,
    bool Y_THREAD,
    bool Z_THREAD,
    typename T,
    typename Func>
__device__ void gridReduce2PartialReduction(
    const T& inp_val,
    T init_val,
    Func reduction_op,
    volatile T* work_buf,
    T* shared_buf,
    bool read_pred,
    nvfuser_index_t grid_reduction_segment_size,
    nvfuser_index_t idx_in_grid_segment,
    nvfuser_index_t block_reduction_segment_size) {
  T block_reduction_val = init_val;

  // Do block reduction when required
  if (X_THREAD || Y_THREAD || Z_THREAD) {
    blockReduce<X_THREAD, Y_THREAD, Z_THREAD>(
        block_reduction_val,
        inp_val,
        reduction_op,
        threadIdx,
        blockDim,
        shared_buf,
        read_pred,
        true,
        init_val);
  } else if (read_pred) {
    block_reduction_val = inp_val;
  }

  if ((!X_THREAD || threadIdx.x == 0) && (!Y_THREAD || threadIdx.y == 0) &&
      (!Z_THREAD || threadIdx.z == 0)) {
    auto block_offset =
        index_utils::maskedOffset<X_BLOCK, Y_BLOCK, Z_BLOCK>(blockIdx, gridDim);
    auto thread_offset =
        index_utils::maskedOffset<!X_THREAD, !Y_THREAD, !Z_THREAD>(
            threadIdx, blockDim);
    auto work_buf_offset =
        block_offset * block_reduction_segment_size + thread_offset;
    work_buf[work_buf_offset] = block_reduction_val;
  }
}

// 2-way horizontally fused grid reduction
template <
    bool X_BLOCK,
    bool Y_BLOCK,
    bool Z_BLOCK,
    bool X_THREAD,
    bool Y_THREAD,
    bool Z_THREAD,
    bool PERSISTENT_REDUCTION,
    typename T1,
    typename Func1,
    typename T2,
    typename Func2>
__device__ void gridReduceGroup(
    T1& out1,
    const T1& inp_val1,
    T1 init_val1,
    Func1 reduction_op1,
    volatile T1* work_buf1,
    T2& out2,
    const T2& inp_val2,
    T2 init_val2,
    Func2 reduction_op2,
    volatile T2* work_buf2,
    int64_t* sync_flags,
    void* shared_buf,
    bool read_pred,
    bool write_pred) {
  // Number of values to reduce in the reduction segment
  const auto grid_reduction_segment_size =
      index_utils::maskedSize<X_BLOCK, Y_BLOCK, Z_BLOCK>(gridDim);

  // Index of the reduction we're performing out of the
  // grid_reduction_segment_size
  const auto idx_in_grid_segment =
      index_utils::maskedOffset<!X_BLOCK, !Y_BLOCK, !Z_BLOCK>(
          blockIdx, gridDim);

  // Number of threads we can use in final reduction, Seems to assume all
  // threads in the block participate
  const auto block_reduction_segment_size =
      index_utils::maskedSize<!X_THREAD, !Y_THREAD, !Z_THREAD>(blockDim);

  // advance to the offset for this segment
  // index of reduction * size of the reduction * size of threads
  work_buf1 += idx_in_grid_segment * grid_reduction_segment_size *
      block_reduction_segment_size;

  work_buf2 += idx_in_grid_segment * grid_reduction_segment_size *
      block_reduction_segment_size;

  gridReduce2PartialReduction<
      X_BLOCK,
      Y_BLOCK,
      Z_BLOCK,
      X_THREAD,
      Y_THREAD,
      Z_THREAD>(
      inp_val1,
      init_val1,
      reduction_op1,
      work_buf1,
      (T1*)shared_buf,
      read_pred,
      grid_reduction_segment_size,
      idx_in_grid_segment,
      block_reduction_segment_size);

  gridReduce2PartialReduction<
      X_BLOCK,
      Y_BLOCK,
      Z_BLOCK,
      X_THREAD,
      Y_THREAD,
      Z_THREAD>(
      inp_val2,
      init_val2,
      reduction_op2,
      work_buf2,
      (T2*)shared_buf,
      read_pred,
      grid_reduction_segment_size,
      idx_in_grid_segment,
      block_reduction_segment_size);

  grid_sync::sync<X_BLOCK, Y_BLOCK, Z_BLOCK, PERSISTENT_REDUCTION>(
      sync_flags[idx_in_grid_segment], grid_reduction_segment_size);

  bool last_block =
      index_utils::maskedIsLast<X_BLOCK, Y_BLOCK, Z_BLOCK>(blockIdx, gridDim);

  if (last_block) {
    // Cleanup with block reduction
    gridReduceLastBlock<!X_THREAD, !Y_THREAD, !Z_THREAD>(
        out1,
        work_buf1,
        grid_reduction_segment_size,
        block_reduction_segment_size,
        reduction_op1,
        (T1*)shared_buf,
        write_pred,
        init_val1);
    gridReduceLastBlock<!X_THREAD, !Y_THREAD, !Z_THREAD>(
        out2,
        work_buf2,
        grid_reduction_segment_size,
        block_reduction_segment_size,
        reduction_op2,
        (T2*)shared_buf,
        write_pred,
        init_val2);
  }

  if (PERSISTENT_REDUCTION) {
    // Make sure we're done with global memory before we allow the kernel to
    // continue
    grid_sync::sync<X_BLOCK, Y_BLOCK, Z_BLOCK, PERSISTENT_REDUCTION>(
        sync_flags[idx_in_grid_segment], grid_reduction_segment_size);
  }
}

} // namespace reduction<|MERGE_RESOLUTION|>--- conflicted
+++ resolved
@@ -198,11 +198,6 @@
     T* shared_buf,
     bool read_pred,
     bool write_pred,
-<<<<<<< HEAD
-    T init_val) {
-  T block_reduction_val = init_val;
-
-=======
     T init_val,
     const nvfuser_index_t entrance_ind,
     const nvfuser_index_t n_entrances) {
@@ -212,7 +207,6 @@
   const nvfuser_index_t entrance_ind_ = PERSISTENT_REDUCTION ? 0 : entrance_ind;
   const nvfuser_index_t n_entrances_ = PERSISTENT_REDUCTION ? 1 : n_entrances;
 
->>>>>>> 462e082e
   // Do block reduction when required
   if (X_THREAD || Y_THREAD || Z_THREAD) {
     blockReduce<X_THREAD, Y_THREAD, Z_THREAD>(
@@ -243,14 +237,11 @@
   // threads in the block participate
   const auto block_reduction_segment_size =
       index_utils::maskedSize<!X_THREAD, !Y_THREAD, !Z_THREAD>(blockDim);
-<<<<<<< HEAD
-=======
 
   // Number of reductions in the grid
   const nvfuser_index_t grid_segment_size = PERSISTENT_REDUCTION
       ? 1
       : index_utils::maskedSize<!X_BLOCK, !Y_BLOCK, !Z_BLOCK>(gridDim);
->>>>>>> 462e082e
 
   // advance to the offset for this segment
   // index of reduction * size of the reduction * size of threads
