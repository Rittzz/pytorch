--- conflicted
+++ resolved
@@ -482,15 +482,6 @@
   if (max_vectorword_map_it_ != max_vectorword_map_.end()) {
     return max_vectorword_map_it_->second;
   }
-<<<<<<< HEAD
-
-  // If we don't have an record, either it is a tv with innermost broadcast,
-  // or it is an intermediate tensor allocated by fuser. Logic copied to get
-  // root according to scheduler_utils::innerMostRootDim.
-  auto tv_root = TensorDomain::noReductions(
-      tv->hasReduction() && tv->hasRFactor() ? tv->getRootDomain()
-                                             : tv->getMaybeRFactorDomain());
-=======
 
   // If we don't have an record, either it is a tv with innermost broadcast,
   // or it is an intermediate tensor allocated by fuser. Logic copied to get
@@ -516,7 +507,6 @@
   }
   tv_root = tv_root_no_reductions;
 
->>>>>>> 462e082e
   auto tv_root_size = tv_root.size();
 
   // Filter out 0-dim tensors
@@ -525,11 +515,7 @@
   }
 
   // Filter out mismatched contiguity info
-<<<<<<< HEAD
-  if (tv_root_size != tv->domain()->contiguity().size()) {
-=======
   if (tv_root_size != contiguity.size()) {
->>>>>>> 462e082e
     return 1;
   }
 
@@ -554,11 +540,7 @@
     }
 
     // Not contiguous
-<<<<<<< HEAD
-    if (!tv->domain()->contiguity()[root_i]) {
-=======
     if (!contiguity[root_i]) {
->>>>>>> 462e082e
       break;
     }
 
@@ -595,8 +577,6 @@
   auto inner_vectorword_map_it_ = inner_vectorword_map_.find(tv);
   if (inner_vectorword_map_it_ != inner_vectorword_map_.end()) {
     return inner_vectorword_map_it_->second;
-<<<<<<< HEAD
-=======
   }
 
   // If we don't have an record, either it is a tv with innermost broadcast,
@@ -620,19 +600,9 @@
       }
     }
     contiguity = new_contiguity;
->>>>>>> 462e082e
   }
   tv_root = tv_root_no_reductions;
 
-<<<<<<< HEAD
-  // If we don't have an record, either it is a tv with innermost broadcast,
-  // or it is an intermediate tensor allocated by fuser. Logic copied to get
-  // root according to scheduler_utils::innerMostRootDim.
-  auto tv_root = TensorDomain::noReductions(
-      tv->hasReduction() && tv->hasRFactor() ? tv->getRootDomain()
-                                             : tv->getMaybeRFactorDomain());
-=======
->>>>>>> 462e082e
   auto tv_root_size = tv_root.size();
 
   // Filter out 0-dim tensors
@@ -662,11 +632,7 @@
   }
 
   // If the inner most dimension is not contiguous return 1
-<<<<<<< HEAD
-  if (!tv->domain()->contiguity()[id_pos]) {
-=======
   if (!contiguity[id_pos]) {
->>>>>>> 462e082e
     return 1;
   }
 
