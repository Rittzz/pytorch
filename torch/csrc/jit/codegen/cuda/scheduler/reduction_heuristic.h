#pragma once

#include <torch/csrc/jit/codegen/cuda/executor_launch_params.h>

#include <sstream>

namespace torch {
namespace jit {
namespace fuser {
namespace cuda {

// Parameters the Reduction Heuristic Generates to describe the optimial
// schedule. Warning: equal operator is intended for use in caching the kernel
// associated with these reduction parameters. It does not check if the launch
// parameters are equivelent!
class ReductionParams {
 public:
  // Reducing inner most dimension?
  bool fastest_dim = false;

  // Store input in shared memory or registers to reduce global memory reads
  bool persistent_kernel = false;

  // Project persistent buffers back to inputs to reduce persistent buffer size
  bool project_persistent_buffers = false;

  // Are we treating the scheduling as 3 dimensional, can be useful for patterns
  // like [reduction, iteration, reduction].
  bool schedule_3D = false;

  // For outer reductions we may want to swap the gdimx and gdimy bindings to
  // amortize the cost of the final cleanup in grid reductions.
  bool flip_grid = false;

  // Inner Reduction Domain:

  // Reduce across the block?
  bool cross_block_inner_reduction = false;
  // Reduce across the grid?
  bool cross_grid_inner_reduction = false;
  // Unrolling/Vectorization factor for inner reduction dimension
  int64_t unroll_factor_inner_reduction = 1;
  // vectorize instead of unroll
  bool vectorize_inner_reduction = false;
  // Split grid dim for iteration axis in case it's too large for cuda
  bool split_grid_dim_inner_reduction = false;
  // Pad inner dimension to nearest warp
  bool pad_inner_reduction_to_warp = false;
  // Register persistent buffer size in inner dimension
  int64_t batches_per_block_inner_reduction = 1;

  // Which block parallel dimension should be used for the inner reduction.
  // !!WARNING!! Convenience method, this be unique based on non-parallel type
  // parameters, not used for equivalence/hashing.
  ParallelType block_dim_inner_reduction = ParallelType::Serial;
  // Which grid parallel dimension should be used for the inner reduction.
  // !!WARNING!! Convenience method, this be unique based on non-parallel type
  // parameters, not used for equivalence/hashing.
  ParallelType grid_dim_inner_reduction = ParallelType::Serial;

  // Iteration Domain:

  // Perform multiple reductions per block?
  bool multiple_reds_per_blk = false;
  // Unrolling/Vectorization factor for iteration dimension
  int64_t unroll_factor_iter_dom = 1;
  // vectorize instead of unroll
  bool vectorize_iter_dom = false;
  // Split grid dim for iteration axis in case it's too large for cuda
  bool split_grid_dim_iter_dom = false;

  // Which block parallel dimension should be used for the iter domain.
  // !!WARNING!! Convenience method, this be unique based on non-parallel type
  // parameters, not used for equivalence/hashing.
  ParallelType block_dim_iter_dom = ParallelType::Serial;
  // Which grid parallel dimension should be used for the iter domain.
  // !!WARNING!! Convenience method, this be unique based on non-parallel type
  // parameters, not used for equivalence/hashing.
  ParallelType grid_dim_iter_dom = ParallelType::Serial;

  // Outer Reduction Domain if 3D Scheduled:

  // Reduce across the block?
  bool cross_block_outer_reduction = false;
  // Reduce across the grid?
  bool cross_grid_outer_reduction = false;
  // Split grid dim for iteration axis in case it's too large for cuda
  bool split_grid_dim_outer_reduction = false;
  // Register persistent buffer size in outer dimension
  int64_t batches_per_block_outer_reduction = 1;
  // Unrolling/Vectorization factor for outer reduction factor
  int64_t unroll_factor_outer_reduction = 1;

  // Which block parallel dimension should be used for the outer reduction.
  // !!WARNING!! Convenience method, this be unique based on non-parallel type
  // parameters, not used for equivalence/hashing.
  ParallelType block_dim_outer_reduction = ParallelType::Serial;
  // Which grid parallel dimension should be used for the outer reduction.
  // !!WARNING!! Convenience method, this be unique based on non-parallel type
  // parameters, not used for equivalence/hashing.
  ParallelType grid_dim_outer_reduction = ParallelType::Serial;

  std::string tag = "";

  LaunchParams lparams;

  bool isUnrolled() const {
    return unroll_factor_inner_reduction > 1 || unroll_factor_iter_dom > 1 ||
        unroll_factor_outer_reduction > 1;
  }

 public:
  // Warning: Does not check launch parameters!
  bool operator==(const ReductionParams& other) const {
    bool attr_equal = other.fastest_dim == fastest_dim &&
        other.persistent_kernel == persistent_kernel &&
        other.project_persistent_buffers == project_persistent_buffers &&
        other.schedule_3D == schedule_3D && other.flip_grid == flip_grid &&
        other.cross_block_inner_reduction == cross_block_inner_reduction &&
        other.cross_grid_inner_reduction == cross_grid_inner_reduction &&
        other.unroll_factor_inner_reduction == unroll_factor_inner_reduction &&
        other.vectorize_inner_reduction == vectorize_inner_reduction &&
        other.split_grid_dim_inner_reduction ==
            split_grid_dim_inner_reduction &&
        other.pad_inner_reduction_to_warp == pad_inner_reduction_to_warp &&
        other.batches_per_block_inner_reduction ==
            batches_per_block_inner_reduction &&
        other.multiple_reds_per_blk == multiple_reds_per_blk &&
        other.unroll_factor_iter_dom == unroll_factor_iter_dom &&
        other.vectorize_iter_dom == vectorize_iter_dom &&
        other.split_grid_dim_iter_dom == split_grid_dim_iter_dom &&
        other.cross_block_outer_reduction == cross_block_outer_reduction &&
        other.cross_grid_outer_reduction == cross_grid_outer_reduction &&
        other.unroll_factor_outer_reduction == unroll_factor_outer_reduction &&
        other.split_grid_dim_outer_reduction ==
            split_grid_dim_outer_reduction &&
        other.batches_per_block_outer_reduction ==
            batches_per_block_outer_reduction;
    return attr_equal;
  }

  std::string toString() const {
    std::stringstream ss;
    ss << "\n===== Reduction Parameters ========\n"
       << (tag == "" ? "" : "Tag: ") << tag << "\n"
       << (fastest_dim ? "Red On Fastest Dim\n" : "Red On Slow Dim\n")
       << (persistent_kernel ? "Persistent Kernel\n" : "")
       << (project_persistent_buffers ? "Project Persistent Buffers\n" : "");
    if (batches_per_block_inner_reduction > 1 || persistent_kernel) {
      ss << "Batches per block: " << batches_per_block_inner_reduction << "\n";
    }

    if (schedule_3D) {
      ss << "3D Schedule\n"
         << "Outer Reduction: ";
      if (cross_block_outer_reduction) {
        ss << "cross block - " << block_dim_outer_reduction << " / ";
      }
      if (cross_grid_outer_reduction) {
        ss << "cross grid - " << grid_dim_outer_reduction << " / ";
        ss << (split_grid_dim_outer_reduction ? "split grid dim / " : "");
      }

      ss << (unroll_factor_outer_reduction > 1 ? "unroll / " : "");
      if (unroll_factor_outer_reduction > 1) {
        ss << "factor " << unroll_factor_outer_reduction << " ";
      }

      if (batches_per_block_outer_reduction > 1 || persistent_kernel) {
        ss << "persistent batch - " << batches_per_block_outer_reduction;
      }
    }

    ss << "\nIteration Domain: ";

    if (grid_dim_iter_dom != ParallelType::Serial) {
      ss << grid_dim_iter_dom << " / "
         << (split_grid_dim_iter_dom ? "split grid dimension / " : "");
    }
    if (block_dim_iter_dom != ParallelType::Serial) {
      ss << block_dim_iter_dom << " / ";
    }
    ss << (multiple_reds_per_blk ? "multiple reductions per block / " : "")
       << (vectorize_iter_dom ? "vectorize / " : "")
       << (unroll_factor_iter_dom > 1 && !vectorize_iter_dom ? "unroll / "
                                                             : "");
    if (unroll_factor_iter_dom > 1) {
      ss << "factor " << unroll_factor_iter_dom;
    }

    ss << "\nInner Reduction Domain: ";

    if (cross_block_inner_reduction) {
      ss << "cross block - " << block_dim_inner_reduction << " / ";
      ss << (pad_inner_reduction_to_warp ? " pad to warp / " : "");
    }
    if (cross_grid_inner_reduction) {
      ss << "cross grid - " << grid_dim_inner_reduction << " / ";
      ss << (split_grid_dim_inner_reduction ? "split grid dim / " : "");
    }
    if (batches_per_block_inner_reduction > 1 || persistent_kernel) {
      ss << "persistent batch - " << batches_per_block_inner_reduction << " / ";
    }
    ss << (cross_grid_inner_reduction && split_grid_dim_inner_reduction
               ? "split grid dimension / "
               : "")
       << (vectorize_inner_reduction ? "vectorize / " : "")
       << (unroll_factor_inner_reduction > 1 && !vectorize_inner_reduction
               ? "unroll / "
               : "");
    if (unroll_factor_inner_reduction > 1) {
      ss << "factor " << unroll_factor_inner_reduction;
    }

    ss << "\n" << lparams.toString() << "\n";
    ss << "====================================\n";
    return ss.str();
  }
};

// Warning: Hash is not based on launch parameters!
class ReductionParamsHash {
 public:
  size_t operator()(const ReductionParams& rp) const {
    constexpr size_t bits = sizeof(std::size_t) * 8;
    size_t attr_hash = static_cast<size_t>(rp.fastest_dim) << (bits - 1) ^
        static_cast<size_t>(rp.persistent_kernel) << (bits - 2) ^
        static_cast<size_t>(rp.project_persistent_buffers) << (bits - 3) ^
        static_cast<size_t>(rp.schedule_3D) << (bits - 4) ^
<<<<<<< HEAD
        static_cast<size_t>(rp.cross_block_inner_reduction) << (bits - 5) ^
        static_cast<size_t>(rp.cross_grid_inner_reduction) << (bits - 6) ^
        static_cast<size_t>(rp.unroll_factor_inner_reduction) << (bits - 7) ^
        static_cast<size_t>(rp.vectorize_inner_reduction) << (bits - 8) ^
        static_cast<size_t>(rp.split_grid_dim_inner_reduction) << (bits - 9) ^
        static_cast<size_t>(rp.pad_inner_reduction_to_warp) << (bits - 10) ^
        static_cast<size_t>(rp.batches_per_block_inner_reduction)
            << (bits - 11) ^
        static_cast<size_t>(rp.multiple_reds_per_blk) << (bits - 12) ^
        static_cast<size_t>(rp.unroll_factor_iter_dom) << (bits - 13) ^
        static_cast<size_t>(rp.vectorize_iter_dom) << (bits - 14) ^
        static_cast<size_t>(rp.split_grid_dim_iter_dom) << (bits - 15) ^
        static_cast<size_t>(rp.cross_block_outer_reduction) << (bits - 16) ^
        static_cast<size_t>(rp.cross_grid_outer_reduction) << (bits - 17) ^
        static_cast<size_t>(rp.split_grid_dim_outer_reduction) << (bits - 18) ^
        static_cast<size_t>(rp.batches_per_block_outer_reduction)
            << (bits - 19) ^
        static_cast<size_t>(rp.unroll_factor_outer_reduction) << (bits - 20);
=======
        static_cast<size_t>(rp.flip_grid) << (bits - 5) ^
        static_cast<size_t>(rp.cross_block_inner_reduction) << (bits - 6) ^
        static_cast<size_t>(rp.cross_grid_inner_reduction) << (bits - 7) ^
        static_cast<size_t>(rp.unroll_factor_inner_reduction) << (bits - 8) ^
        static_cast<size_t>(rp.vectorize_inner_reduction) << (bits - 9) ^
        static_cast<size_t>(rp.split_grid_dim_inner_reduction) << (bits - 10) ^
        static_cast<size_t>(rp.pad_inner_reduction_to_warp) << (bits - 11) ^
        static_cast<size_t>(rp.batches_per_block_inner_reduction)
            << (bits - 12) ^
        static_cast<size_t>(rp.multiple_reds_per_blk) << (bits - 13) ^
        static_cast<size_t>(rp.unroll_factor_iter_dom) << (bits - 14) ^
        static_cast<size_t>(rp.vectorize_iter_dom) << (bits - 15) ^
        static_cast<size_t>(rp.split_grid_dim_iter_dom) << (bits - 16) ^
        static_cast<size_t>(rp.cross_block_outer_reduction) << (bits - 17) ^
        static_cast<size_t>(rp.cross_grid_outer_reduction) << (bits - 18) ^
        static_cast<size_t>(rp.split_grid_dim_outer_reduction) << (bits - 19) ^
        static_cast<size_t>(rp.batches_per_block_outer_reduction)
            << (bits - 20) ^
        static_cast<size_t>(rp.unroll_factor_outer_reduction) << (bits - 21);
>>>>>>> 462e082e
    return attr_hash;
  }
};

} // namespace cuda
} // namespace fuser
} // namespace jit
} // namespace torch<|MERGE_RESOLUTION|>--- conflicted
+++ resolved
@@ -227,26 +227,6 @@
         static_cast<size_t>(rp.persistent_kernel) << (bits - 2) ^
         static_cast<size_t>(rp.project_persistent_buffers) << (bits - 3) ^
         static_cast<size_t>(rp.schedule_3D) << (bits - 4) ^
-<<<<<<< HEAD
-        static_cast<size_t>(rp.cross_block_inner_reduction) << (bits - 5) ^
-        static_cast<size_t>(rp.cross_grid_inner_reduction) << (bits - 6) ^
-        static_cast<size_t>(rp.unroll_factor_inner_reduction) << (bits - 7) ^
-        static_cast<size_t>(rp.vectorize_inner_reduction) << (bits - 8) ^
-        static_cast<size_t>(rp.split_grid_dim_inner_reduction) << (bits - 9) ^
-        static_cast<size_t>(rp.pad_inner_reduction_to_warp) << (bits - 10) ^
-        static_cast<size_t>(rp.batches_per_block_inner_reduction)
-            << (bits - 11) ^
-        static_cast<size_t>(rp.multiple_reds_per_blk) << (bits - 12) ^
-        static_cast<size_t>(rp.unroll_factor_iter_dom) << (bits - 13) ^
-        static_cast<size_t>(rp.vectorize_iter_dom) << (bits - 14) ^
-        static_cast<size_t>(rp.split_grid_dim_iter_dom) << (bits - 15) ^
-        static_cast<size_t>(rp.cross_block_outer_reduction) << (bits - 16) ^
-        static_cast<size_t>(rp.cross_grid_outer_reduction) << (bits - 17) ^
-        static_cast<size_t>(rp.split_grid_dim_outer_reduction) << (bits - 18) ^
-        static_cast<size_t>(rp.batches_per_block_outer_reduction)
-            << (bits - 19) ^
-        static_cast<size_t>(rp.unroll_factor_outer_reduction) << (bits - 20);
-=======
         static_cast<size_t>(rp.flip_grid) << (bits - 5) ^
         static_cast<size_t>(rp.cross_block_inner_reduction) << (bits - 6) ^
         static_cast<size_t>(rp.cross_grid_inner_reduction) << (bits - 7) ^
@@ -266,7 +246,6 @@
         static_cast<size_t>(rp.batches_per_block_outer_reduction)
             << (bits - 20) ^
         static_cast<size_t>(rp.unroll_factor_outer_reduction) << (bits - 21);
->>>>>>> 462e082e
     return attr_hash;
   }
 };
