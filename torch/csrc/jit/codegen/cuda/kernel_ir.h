--- conflicted
+++ resolved
@@ -513,11 +513,8 @@
       Val* in,
       Allocate* reduction_buffer,
       Allocate* sync_buffer,
-<<<<<<< HEAD
-=======
       Val* entrance_index,
       Val* entrances,
->>>>>>> 462e082e
       bool is_fused = false);
 
   Allocate* reduction_buffer() const {
@@ -555,47 +552,6 @@
   ParallelTypeBitmap thread_predicate_;
   Val* entrance_index_ = nullptr;
   Val* entrances_ = nullptr;
-};
-
-class TORCH_CUDA_CU_API GroupedGridReduction final : public GroupedReductionOp {
- public:
-  GroupedGridReduction(
-      IrBuilderPasskey passkey,
-      std::vector<BinaryOpType> reduction_op_type,
-      std::vector<Val*> init,
-      std::vector<Val*> out,
-      std::vector<Val*> in,
-      std::vector<Allocate*> reduction_buffers,
-      Allocate* sync_buffer,
-      bool is_allreduce = false);
-
-  const std::vector<Allocate*>& reduction_buffers() const {
-    return reduction_buffers_;
-  }
-
-  Allocate* reduction_buffer(size_t i) const {
-    return reduction_buffers_.at(i);
-  }
-
-  Allocate* sync_buffer() const {
-    return sync_buffer_;
-  }
-
-  const ParallelTypeBitmap& threadPredicate() const {
-    return thread_predicate_;
-  }
-
-  void setThreadPredicate(const ParallelTypeBitmap& thread_predicate) {
-    thread_predicate_ = thread_predicate;
-  }
-
- private:
-  std::vector<Allocate*> reduction_buffers_;
-  Allocate* sync_buffer_ = nullptr;
-  // gridReduce has template flags for thread predicates. In order to
-  // use them, the thread predicate is held here separately from
-  // Expr::predicate_.
-  ParallelTypeBitmap thread_predicate_;
 };
 
 class TORCH_CUDA_CU_API GroupedGridReduction final : public GroupedReductionOp {
