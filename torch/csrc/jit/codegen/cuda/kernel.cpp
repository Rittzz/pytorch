#include <torch/csrc/jit/codegen/cuda/instrumentation.h>
#include <torch/csrc/jit/codegen/cuda/ir_iostream.h>
#include <torch/csrc/jit/codegen/cuda/kernel.h>
#include <torch/csrc/jit/codegen/cuda/kernel_expr_evaluator.h>
#include <torch/csrc/jit/codegen/cuda/kernel_ir_dispatch.h>
#include <torch/csrc/jit/codegen/cuda/lower2device.h>

#include <iostream>
#include <unordered_set>

namespace torch {
namespace jit {
namespace fuser {
namespace cuda {

IrBuilderPasskey::IrBuilderPasskey(IrContainer* ir_container)
    : ir_container_(ir_container) {}

namespace kir {

namespace {

//! Scan all primary expressions in the Kernel IR and build
//! lists of specialized nodes and other interesting information
class KernelIrScanner : private IrVisitor {
 public:
  explicit KernelIrScanner(const Kernel* kernel) {
    IrVisitor::handle(kernel->topLevelExprs());
    const auto gpu_lower = GpuLower::current();
    for (auto split : gpu_lower->nonDivisibleSplitInfo().splitsToValidate()) {
      auto extent = split->in()->extent();
      auto factor = split->factor();
      summary_.splits_to_validate.emplace_back(extent, factor);
    }
  }

  const auto& summary() const {
    return summary_;
  }

 private:
  using IrVisitor::handle;
  void handle(Expr* expr) final {
    IrVisitor::handle(expr);
    for (auto inp : expr->inputs()) {
      handle(inp);
    }
    for (auto out : expr->outputs()) {
      handle(out);
    }
  }
  void handle(BlockSync* sync) final {
    // TODO: Move to a dedicated validation pass
    // which is not on the common execution/compilation path
    if (sync->isWarHazardSync()) {
      ++summary_.war_hazard_syncs_count;
    }
  }

  void handle(GridSync* sync) final {
    summary_.has_cooperative_grid_reduction = true;
  }

  void handle(Allocate* allocate) final {
    switch (allocate->memoryType()) {
      case MemoryType::Global:
        summary_.global_allocations.push_back(allocate);
        break;
      case MemoryType::Shared:
        summary_.dynamic_smem_allocations.push_back(allocate);
        break;
      case MemoryType::Local:
        if (!ExpressionEvaluator::isConst(allocate->size())) {
          summary_.has_dynamic_local_memory_allocations = true;
          summary_.dynamic_lmem_allocations.emplace_back(allocate);
        }
        break;
    }
  }

  void handle(UnaryOp* unary_op) final {
    if (unary_op->getUnaryOpType() == UnaryOpType::RandLike) {
      // This kernel is using random numbers
      summary_.is_stochastic = true;
    }
  }

  void handle(TensorIndex* tensor_index) final {
    const auto tv = tensor_index->view();
    const auto domain = tv->domain();
    // Do we have any reductions?
    summary_.has_block_reductions =
        summary_.has_block_reductions || domain->hasBlockReduction();

    // Update the largest smem data type
    if (domain->hasBlockReduction() || domain->hasGridReduction() ||
        tv->getMemoryType() == MemoryType::Shared) {
      const auto data_type = tv->dtype();
      const size_t type_size = dataTypeSize(data_type);
      if (type_size > max_smem_type_size_) {
        max_smem_type_size_ = type_size;
        summary_.largest_smem_data_type = data_type;
      }
    }
  }

  void handle(WelfordOp* welford_op) final {
    summary_.has_welford = true;
    TORCH_INTERNAL_ASSERT(welford_op->outAvg()->isA<TensorIndex>());
    auto out_dom = welford_op->outAvg()->as<TensorIndex>()->view()->domain();
    summary_.has_block_welford =
        summary_.has_block_welford || out_dom->hasBlockReduction();
  }

  void handle(GridWelford* grid_welford) final {
    summary_.has_welford = true;
    summary_.has_grid_welford = true;
    summary_.has_grid_reductions = true;
    if (grid_welford->welford_op()->isAllreduce()) {
      summary_.has_cooperative_grid_reduction = true;
    }
  }

  void handle(GridReduction* grid_reduction) final {
    summary_.has_grid_reductions = true;
<<<<<<< HEAD
    const auto dom = ir_utils::getTvOutput(grid_reduction)->domain();
    updateGridReductionInLoop(dom);
=======
    if (grid_reduction->isAllreduce()) {
      summary_.has_cooperative_grid_reduction = true;
    }
>>>>>>> 462e082e
  }

  void handle(GroupedGridReduction* grid_reduction) final {
    summary_.has_grid_reductions = true;
    const auto dom = ir_utils::getTvOutput(grid_reduction)->domain();
    updateGridReductionInLoop(dom);
  }

  void handle(GridBroadcast* grid_broadcast) final {
    summary_.has_cooperative_grid_reduction = true;
    handle(grid_broadcast->broadcast_op());
  }

  void handle(BroadcastOp* bop) final {
    const ParallelTypeBitmap parallel_types =
        GpuLower::current()->threadPredMap().getParallelBroadcastDomains(
            bop->out()->as<TensorIndex>()->view());
    summary_.broadcast_parallel_types.emplace(bop, parallel_types);
    // Do we have block broadcasts?
    summary_.has_block_broadcasts =
        summary_.has_block_broadcasts || parallel_types.hasTID();
    // Do we have grid broadcasts?
    summary_.has_grid_broadcasts =
        summary_.has_grid_broadcasts || parallel_types.hasBID();
  }

 private:
  size_t max_smem_type_size_ = 0;
  KernelSummary summary_;

 private:
  void updateGridReductionInLoop(TensorDomain* dom) {
    for (const auto i : c10::irange(dom->nDims())) {
      const auto id = GpuLower::current()->caMap()->getConcreteMappedID(
          dom->domain()[i], IdMappingMode::LOOP);

      summary_.has_cooperative_grid_reduction =
          summary_.has_cooperative_grid_reduction ||
          !(id->isThread() || id->extent()->isOneInt());
    }
  }
};

//! Make sure tensors have valid allocations even when parallelized
//! loops potentially have larger iteration counts than the number of
//! threads.
//!
//! When an IterDomain of a tensor is parallelized, the IterDomain
//! may not contribute to the allocation of the tensor. For example,
//! it is assumed that an allocation of a local-memory tensor does not
//! need to be accounted for an parallelied IterDomain. This is true
//! when it is guaranteed that each thread only needs to execute the
//! loop body once. However, if not, the allocation is invalid as it
//! only has a space for one value per thread.
//!
//! ValidateAllocation checks all tensor allocations and sees if any
//! tensor may have a parallelized loop whose iteration count may
//! be larger than the number of threads. If so, an error is thrown if
//! the tensor is not allocated on thread-shared memories. Note that
//! when allocated on a shared memory (i.e., MemoryType::Shared or
//! MemoryType::Global for tensors parallelized with threadIdx, or
//! MemoryType::Global for tensors parallelized with blockIdx), it is
//! assumed that allocation is properly extended for the iteration
//! count.
class ValidateAllocation : private OptOutConstDispatch {
 public:
  static void validate(const Kernel* kernel) {
    ValidateAllocation validate_allocation(kernel);
  }

 private:
  explicit ValidateAllocation(const Kernel* kernel) {
    live_allocations_.emplace_back(std::vector<const Allocate*>());
    for (const auto& expr : kernel->topLevelExprs()) {
      OptOutConstDispatch::handle(expr);
    }
    live_allocations_.pop_back();
    TORCH_INTERNAL_ASSERT(live_allocations_.empty());
  }

  void handle(const Allocate* allocate) final {
    TORCH_INTERNAL_ASSERT(!live_allocations_.empty());
    live_allocations_.back().push_back(allocate);
  }

  // for_loop is parallelized and its stop value is not guaranteed to
  // be <= the number of threads, which breaks an assumption made
  // during in the allocation lowering if it's thread-parallel and not
  // allocated on shared or global memories, or if it's block-parallel
  // ando not allocated on global memory.
  void validate(const ForLoop* for_loop) {
    const auto loop_id = for_loop->iter_domain();
    for (const auto& allocations : live_allocations_) {
      for (const auto& allocate : allocations) {
        const auto tv = dynamic_cast<TensorView*>(allocate->buffer());
        if (tv == nullptr) {
          continue;
        }
        for (const auto& axis : tv->domain()->domain()) {
          if (!GpuLower::current()->caMap()->areMapped(
                  loop_id, axis, IdMappingMode::LOOP)) {
            continue;
          }
          if (isParallelTypeThreadDim(loop_id->getParallelType())) {
            TORCH_INTERNAL_ASSERT(
                tv->getMemoryType() == MemoryType::Shared ||
                    tv->getMemoryType() == MemoryType::Global,
                "Tensor t",
                tv->name(),
                " must be allocated on SMEM or GMEM.");
          } else if (isParallelTypeBlockDim(loop_id->getParallelType())) {
            TORCH_INTERNAL_ASSERT(tv->getMemoryType() == MemoryType::Global);
          }
        }
      }
    }
  }

  void handle(const ForLoop* for_loop) final {
    if (for_loop->stop() != for_loop->iter_domain()->extent() &&
        isParallelTypeThread(for_loop->iter_domain()->getParallelType())) {
      validate(for_loop);
    }

    live_allocations_.emplace_back(std::vector<const Allocate*>());
    for (const auto& expr : for_loop->body().exprs()) {
      OptOutConstDispatch::handle(expr);
    }
    live_allocations_.pop_back();
  }

  void handle(const IfThenElse* ite) final {
    for (const auto& expr : ite->thenBody().exprs()) {
      OptOutConstDispatch::handle(expr);
    }
    for (const auto& expr : ite->elseBody().exprs()) {
      OptOutConstDispatch::handle(expr);
    }
  }

 private:
  std::vector<std::vector<const Allocate*>> live_allocations_;
};

} // namespace

// TODO(kir): Kernel IR validation
void Kernel::finalize(std::vector<Expr*> top_level_exprs) {
  TORCH_INTERNAL_ASSERT(top_level_exprs_.empty());
  top_level_exprs_ = std::move(top_level_exprs);
  warp_padded_parallel_info_ = GpuLower::current()->getWarpPaddedParallelInfo();
  ValidateAllocation::validate(this);
  analyze();
  // Make sure this is after analyze as it sets summary_
  summary_.vectorized_accesses = GpuLower::current()->vectorizedAccesses();
  summary_.vectorized_set_info = GpuLower::current()->vectorizedSetInfo();
  summary_.sync_map = GpuLower::current()->syncMap();
  summary_.parallel_dimension_map_ =
      GpuLower::current()->parallelDimensionMap();
}

void Kernel::analyze() {
  FUSER_PERF_SCOPE("Kernel::analyze");

  const KernelIrScanner ir_scanner(this);
  summary_ = ir_scanner.summary();
}

void Kernel::print() const {
  IrPrinter ir_printer(std::cout);
  ir_printer.handle(this);
}

//! Register the Val with this fusion
void Kernel::registerVal(Val* val) {
  if (inContainer(val)) {
    return;
  }
  if (val->kernel()) {
    TORCH_CHECK(
        val->kernel() == this,
        val->toString(),
        " was not found in the active kernel.");
  }

  Fusion::registerVal(val);
}

//! Register expr with this fusion.
//! When we register an expression, we want to update the dependency tracking
//! of Vals. We add expr to our general expr_set_,
void Kernel::registerExpr(Expr* expr) {
  if (inContainer(expr)) {
    return;
  }

  if (expr->kernel()) {
    TORCH_CHECK(
        expr->kernel() == this,
        expr->toString(),
        " was not found in the active kernel.");
  }

  for (Val* input : expr->inputs()) {
    TORCH_INTERNAL_ASSERT(
        inContainer(input),
        "Input\n",
        input->toString(),
        " to expr,\n",
        expr->toString(),
        ",\n is invalid because it is not in the same kernel.");
  }

  for (Val* output : expr->outputs()) {
    TORCH_INTERNAL_ASSERT(
        inContainer(output),
        "Output\n",
        output->toString(),
        " to expr,\n",
        expr->toString(),
        ",\n is invalid because it is not in the same kernel.");
  }

  // Register expr is explicitly non-SSA when coming from a kernel. This is
  // detected inside Fusion::registerExpr
  Fusion::registerExpr(expr);
}

std::vector<Expr*>& KernelInternalProxy::topLevelExprs() {
  return kernel_->top_level_exprs_;
}

} // namespace kir
} // namespace cuda
} // namespace fuser
} // namespace jit
} // namespace torch<|MERGE_RESOLUTION|>--- conflicted
+++ resolved
@@ -123,14 +123,9 @@
 
   void handle(GridReduction* grid_reduction) final {
     summary_.has_grid_reductions = true;
-<<<<<<< HEAD
-    const auto dom = ir_utils::getTvOutput(grid_reduction)->domain();
-    updateGridReductionInLoop(dom);
-=======
     if (grid_reduction->isAllreduce()) {
       summary_.has_cooperative_grid_reduction = true;
     }
->>>>>>> 462e082e
   }
 
   void handle(GroupedGridReduction* grid_reduction) final {
