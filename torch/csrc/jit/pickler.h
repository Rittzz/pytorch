#pragma once

#include <string>
#include <vector>

#include <ATen/core/ivalue.h>
#include <ATen/core/jit_type.h>
#include <c10/util/ArrayRef.h>
#include <torch/csrc/utils/disallow_copy.h>

namespace torch {
namespace jit {

using ClassResolver =
    std::function<c10::StrongTypePtr(const c10::QualifiedName&)>;

// See Python's pickletools.py for a detailed description of each of these codes
enum class PickleOpCode : char {
  MARK = '(',
  STOP = '.',
  POP = '0',
  POP_MARK = '1',
  DUP = '2',
  FLOAT = 'F',
  INT = 'I',
  BININT = 'J',
  BININT1 = 'K',
  LONG = 'L',
  BININT2 = 'M',
  NONE = 'N',
  PERSID = 'P',
  BINPERSID = 'Q',
  REDUCE = 'R',
  STRING = 'S',
  BINSTRING = 'T',
  SHORT_BINSTRING = 'U',
  UNICODE = 'V',
  BINUNICODE = 'X',
  APPEND = 'a',
  BUILD = 'b',
  GLOBAL = 'c',
  DICT = 'd',
  EMPTY_DICT = '}',
  APPENDS = 'e',
  GET = 'g',
  BINGET = 'h',
  INST = 'i',
  LONG_BINGET = 'j',
  LIST = 'l',
  EMPTY_LIST = ']',
  OBJ = 'o',
  PUT = 'p',
  BINPUT = 'q',
  LONG_BINPUT = 'r',
  SETITEM = 's',
  TUPLE = 't',
  EMPTY_TUPLE = ')',
  SETITEMS = 'u',
  BINFLOAT = 'G',

  // Protocol 2
  PROTO = '\x80',
  NEWOBJ = '\x81',
  EXT1 = '\x82',
  EXT2 = '\x83',
  EXT4 = '\x84',
  TUPLE1 = '\x85',
  TUPLE2 = '\x86',
  TUPLE3 = '\x87',
  NEWTRUE = '\x88',
  NEWFALSE = '\x89',
  LONG1 = '\x8a',
  LONG4 = '\x8b',

  // Protocol 3 (Python 3.x)
  BINBYTES = 'B',
  SHORT_BINBYTES = 'C',

  // Protocol 4
  SHORT_BINUNICODE = '\x8c',
  BINUNICODE8 = '\x8d',
  BINBYTES8 = '\x8e',
  EMPTY_SET = '\x8f',
  ADDITEMS = '\x90',
  FROZENSET = '\x91',
  NEWOBJ_EX = '\x92',
  STACK_GLOBAL = '\x93',
  MEMOIZE = '\x94',
  FRAME = '\x95'
};

enum PicklerClass : uint8_t {
  // A reference to the tensor table
  TENSOR = 0,
  // List[int]
  INTLIST = 1,
  // List[Tensor]
  TENSORLIST = 2,
  // List[float]
  DOUBLELIST = 3,
  // List[bool]
  BOOLLIST = 4
};

using ::c10::IValue;

struct WriteableTensorData {
  const char* data() const {
    return static_cast<const char*>(tensor_.storage().data());
  }
  size_t sizeInBytes() const {
    return size_;
  }
  size_t numel() const {
    return tensor_.storage().numel();
  }

 private:
  friend WriteableTensorData getWriteableTensorData(const at::Tensor& tensor);
  at::Tensor tensor_;
  uint64_t size_;
};

class Pickler {
  TH_DISALLOW_COPY_AND_ASSIGN(Pickler);

 public:
  Pickler(
      std::function<void(const char*, size_t)> writer,
      std::vector<at::Tensor>* tensor_table)
      : writer_(writer), tensor_table_(tensor_table) {}

  // Push protocol onto the stack
  void protocol();

  // Push STOP PickleOpCode onto the stack
  void stop();

  void pushIValue(const IValue& ivalue);

  void startTuple();
  void endTuple();

  const std::vector<WriteableTensorData>& tensorData() {
    return tensor_data_;
  }
  void pushEmptyDict();
  void pushDict(const IValue& ivalue);
  void pushInt(int64_t value);
  void pushLong(const std::string& data);

 private:
  void pushIValueImpl(const IValue& ivalue);
  void pushDouble(double value);
  void pushGenericList(const IValue& ivalue);
  void pushIntList(const IValue& ivalue);
  void pushList(const IValue& ivalue);
  void pushTensor(const IValue& ivalue);
  void pushTensorReference(const IValue& ivalue);
  void pushLiteralTensor(const IValue& ivalue);
  void pushTuple(const IValue& ivalue);
  void pushString(const std::string& string);
  // unmemoized version
  void pushStringImpl(const std::string& string);
  void pushStorageOfTensor(const at::Tensor& tensor);

  void pushBinGet(uint32_t memo_id);
  void pushClass(PicklerClass cls);
  void pushSpecializedList(
      const IValue& ivalue,
      PicklerClass cls,
      const std::function<void(const IValue&)>& item_pusher);
  void pushGlobal(
      const std::string& module_name,
      const std::string& class_name);
  // raw string data is appended directly to the byte stream
  void pushBytes(const std::string& string);
  void pushTensorData(const at::Tensor& tensor);

  // Add a BINPUT op and return the memoization id used
  size_t pushNextBinPut();

  const void* getPointer(const IValue& ivalue);

  // These convert values to bytes and add them to the stack (NB: since T is to
  // the left of a '::', its type cannot be deduced by the compiler so one must
  // explicitly instantiate the template, i.e. push<int>(int) works, push(int)
  // does not)
  template <typename T>
  void push(typename std::common_type<T>::type value) {
    const char* begin = reinterpret_cast<const char*>(&value);
    writer_(begin, sizeof(T));
  }

  // Stream to write binary data to
  std::function<void(const char*, size_t)> writer_;

  // Stack of opcodes/data
  std::vector<char> stack_;

  // External table of tensors to serialize. If this is missing, then tensors
  // are serialized directly into the pickle
  std::vector<at::Tensor>* tensor_table_;

  // TODO: only use this if necessary (add a pass to find all shared ivalues,
  // and only memoize those)
  uint32_t memo_id_ = 0;

  // Memoization of IValues that have been written (index in table is used for
  // BINPUT opcodes) to enable shared references
  std::unordered_map<const void*, uint32_t> memoized_ivalue_map_;

  // because we de-dup ivalues based on their raw pointer address in the above
  // map we need to keep all the memoized values alive during the pickle.
  // Otherwise, it is possible that a raw address gets reused for another
  // object, and we will alias it to the old object at that address.
  std::vector<IValue> memoized_ivalues_;

  // List of tensor storages to serialize in the same binary as the pickle data
  // similar to ivalues, they are memoized using BINPUT
  std::vector<WriteableTensorData> tensor_data_;
  std::unordered_map<const void*, uint32_t> memoized_storage_map_;

  std::unordered_map<std::string, uint32_t> memoized_globals_map_;
  std::unordered_map<std::string, uint32_t> memoized_strings_map_;
};

<<<<<<< HEAD
=======
// [unpickler refactor] there is some cruft around PickleOpCode::BUILD,
// PickleOpCode::NEWOBJ, and the last_opcode_ member below that should be deleted at
// some point, the Pickler doesn't produce it and it's only around to support
// models saved before 1.1
class Unpickler {
  TH_DISALLOW_COPY_AND_ASSIGN(Unpickler);

 public:
  // tensors inside the pickle are references to the tensor_table
  Unpickler(
      std::function<bool(char*, size_t)> reader,
      ClassResolver class_resolver,
      const std::vector<at::Tensor>* tensor_table)
      : reader_(reader),
        tensor_table_(tensor_table),
        class_resolver_(std::move(class_resolver)) {}

  // tensors inside the pickle contain meta-data, the raw tensor
  // dead is retrieved by calling `read_record`.
  Unpickler(
      std::function<bool(char*, size_t)> reader,
      ClassResolver class_resolver,
      std::function<at::DataPtr(const std::string&)> read_record,
      c10::optional<at::Device> device)
      : reader_(reader),
        tensor_table_(nullptr),
        class_resolver_(std::move(class_resolver)),
        read_record_(std::move(read_record)),
        device_(std::move(device)) {}

  IValue parse_ivalue();

 private:
  // No arguments ensures that a template arugment must be specified
  // so that the number of bytes read / type read is explicit
  template <typename T>
  T read() {
    T item;
    if (!reader_(reinterpret_cast<char*>(&item), sizeof(item))) {
      AT_ERROR("Unexpected end of pickler archive.");
    }
    return item;
  }

  std::string readBytes(size_t num_bytes);

  double readFloat();
  PickleOpCode readInstruction();
  PickleOpCode readOpCode();
  std::string readString();
  void readList(IValue list_ivalue);
  void setInput(size_t memo_id);
  void run();

  // Returns a pointer to the number of bytes requested. This should state-fully
  // remember how many bytes have been read
  std::function<bool(char*, size_t)> reader_;

  std::vector<IValue> stack_;

  // globals are represented on the stack as IValue integer indices
  // into this list
  std::vector<std::function<void(void)>> globals_;
  std::vector<IValue> memo_table_;
  std::vector<size_t> marks_;
  const std::vector<at::Tensor>* tensor_table_;

  // optionally nullptr, needs to be present for creating classes
  ClassResolver class_resolver_;
  IValue empty_tuple_;

  std::function<at::DataPtr(const std::string&)> read_record_;
  c10::optional<at::Device> device_;
};

>>>>>>> a5bcde97
// returns a (tensor, record_size) for a tensor, converting it to a CPU tensor
// if necessary
WriteableTensorData getWriteableTensorData(const at::Tensor& tensor);

// return the value of the tensor's storage pointer
uint64_t getStorageKey(const at::Tensor& tensor);

// if the cls has __getstate__/__setstate__
// assert they have the right schema and return true,
// otherwise return false
bool checkHasValidSetGetState(const std::shared_ptr<c10::ClassType>& cls);

} // namespace jit
} // namespace torch<|MERGE_RESOLUTION|>--- conflicted
+++ resolved
@@ -225,84 +225,6 @@
   std::unordered_map<std::string, uint32_t> memoized_strings_map_;
 };
 
-<<<<<<< HEAD
-=======
-// [unpickler refactor] there is some cruft around PickleOpCode::BUILD,
-// PickleOpCode::NEWOBJ, and the last_opcode_ member below that should be deleted at
-// some point, the Pickler doesn't produce it and it's only around to support
-// models saved before 1.1
-class Unpickler {
-  TH_DISALLOW_COPY_AND_ASSIGN(Unpickler);
-
- public:
-  // tensors inside the pickle are references to the tensor_table
-  Unpickler(
-      std::function<bool(char*, size_t)> reader,
-      ClassResolver class_resolver,
-      const std::vector<at::Tensor>* tensor_table)
-      : reader_(reader),
-        tensor_table_(tensor_table),
-        class_resolver_(std::move(class_resolver)) {}
-
-  // tensors inside the pickle contain meta-data, the raw tensor
-  // dead is retrieved by calling `read_record`.
-  Unpickler(
-      std::function<bool(char*, size_t)> reader,
-      ClassResolver class_resolver,
-      std::function<at::DataPtr(const std::string&)> read_record,
-      c10::optional<at::Device> device)
-      : reader_(reader),
-        tensor_table_(nullptr),
-        class_resolver_(std::move(class_resolver)),
-        read_record_(std::move(read_record)),
-        device_(std::move(device)) {}
-
-  IValue parse_ivalue();
-
- private:
-  // No arguments ensures that a template arugment must be specified
-  // so that the number of bytes read / type read is explicit
-  template <typename T>
-  T read() {
-    T item;
-    if (!reader_(reinterpret_cast<char*>(&item), sizeof(item))) {
-      AT_ERROR("Unexpected end of pickler archive.");
-    }
-    return item;
-  }
-
-  std::string readBytes(size_t num_bytes);
-
-  double readFloat();
-  PickleOpCode readInstruction();
-  PickleOpCode readOpCode();
-  std::string readString();
-  void readList(IValue list_ivalue);
-  void setInput(size_t memo_id);
-  void run();
-
-  // Returns a pointer to the number of bytes requested. This should state-fully
-  // remember how many bytes have been read
-  std::function<bool(char*, size_t)> reader_;
-
-  std::vector<IValue> stack_;
-
-  // globals are represented on the stack as IValue integer indices
-  // into this list
-  std::vector<std::function<void(void)>> globals_;
-  std::vector<IValue> memo_table_;
-  std::vector<size_t> marks_;
-  const std::vector<at::Tensor>* tensor_table_;
-
-  // optionally nullptr, needs to be present for creating classes
-  ClassResolver class_resolver_;
-  IValue empty_tuple_;
-
-  std::function<at::DataPtr(const std::string&)> read_record_;
-  c10::optional<at::Device> device_;
-};
-
->>>>>>> a5bcde97
 // returns a (tensor, record_size) for a tensor, converting it to a CPU tensor
 // if necessary
 WriteableTensorData getWriteableTensorData(const at::Tensor& tensor);
