--- conflicted
+++ resolved
@@ -144,13 +144,13 @@
 
 Node* insertAllocStorageNode(
     const std::shared_ptr<Graph>& graph,
-    size_t total_size) {
+    size_t total_size,
+    c10::optional<at::Device> device_type = c10::nullopt) {
   auto* storage = graph->create(prim::AllocateStorage, 1);
   // there is no e.g. ui_ because pytorch doesn't have a uint64 ScalarType
   storage->i_(attr::total_size, (int64_t)total_size);
 
-  auto device_type = jit::tensorexpr::pickDeviceType(graph);
-  if (device_type.has_value()) {
+  if (device_type || (device_type = jit::tensorexpr::pickDeviceType(graph))) {
     storage->i_(attr::device, static_cast<int8_t>(device_type.value().type()));
   } else {
     storage->i_(attr::device, static_cast<int8_t>(at::kCPU));
@@ -196,24 +196,23 @@
     std::shared_ptr<Graph>& graph,
     Node* storage,
     std::vector<MemAllocation> allocations,
-    std::vector<std::pair<FrameNodeId, std::vector<LiveRange>>>
+    std::vector<std::pair<FrameNodeId, std::vector<UniqueLiveRange>>>
         collected_node_live_ranges) {
-  std::unordered_map<LiveRange, MemRegion, live_range_hash> allocations_map;
-  allocations_map.reserve(allocations.size());
+  SortedLiveRangeMap<MemRegion> allocations_map;
   for (const auto& item : allocations) {
-    allocations_map[item.lvr] = item.reg;
+    allocations_map[item.ulvr] = item.reg;
   }
 
   std::sort(
       collected_node_live_ranges.begin(),
       collected_node_live_ranges.end(),
-      frame_node_id_cmp());
+      frameNodeIdCmp());
 
   std::vector<Node*> inserted_alloc_nodes;
   for (auto& item : collected_node_live_ranges) {
     auto frame_id = item.first;
     auto lvrs = item.second;
-    std::sort(lvrs.begin(), lvrs.end(), live_range_start_cmp());
+    std::sort(lvrs.begin(), lvrs.end(), liveRangeStartCmp());
     auto node = frame_id.node;
 
     for (const auto& lvr : lvrs) {
@@ -389,29 +388,13 @@
   return true;
 }
 
-<<<<<<< HEAD
-std::ostream& printAllocation(
-    std::ostream& out,
-    std::vector<MemAllocation> allocations,
-    std::map<LiveRange, const Value*, live_range_start_cmp> managed_ranges) {
-  std::map<LiveRange, MemRegion, live_range_start_cmp> allocations_map;
-  for (const auto& item : allocations) {
-    allocations_map[item.lvr] = item.reg;
-  }
-
-  for (const auto& item : managed_ranges) {
-    auto lvr = item.first;
-    auto val = item.second;
-    auto alloced_reg = allocations_map[lvr];
-    out << val->debugName() << ": " << lvr << " " << alloced_reg << "\n";
-  }
-  return out;
-}
-
-std::vector<std::pair<FrameNodeId, std::vector<LiveRange>>>
-collectLiveRangesPerNode(
-    std::vector<std::pair<LiveRange, FrameNodeId>> live_range_node_header) {
-  std::unordered_map<FrameNodeId, std::vector<LiveRange>, frame_node_id_hash>
+std::vector<std::pair<FrameNodeId, std::vector<UniqueLiveRange>>>
+collectLiveRangesPerNode(std::vector<std::pair<UniqueLiveRange, FrameNodeId>>
+                             live_range_node_header) {
+  std::unordered_map<
+      FrameNodeId,
+      std::vector<UniqueLiveRange>,
+      frame_node_id_hash>
       node_live_ranges;
 
   for (const auto& item : live_range_node_header) {
@@ -420,31 +403,32 @@
     node_live_ranges[frame_node_id].emplace_back(lvr);
   }
 
-  std::vector<std::pair<FrameNodeId, std::vector<LiveRange>>>
+  std::vector<std::pair<FrameNodeId, std::vector<UniqueLiveRange>>>
       collected_node_live_ranges;
   for (const auto& item : node_live_ranges) {
-    std::vector<LiveRange> lvrs(item.second.begin(), item.second.end());
-    std::sort(lvrs.begin(), lvrs.end(), live_range_start_cmp());
+    std::vector<UniqueLiveRange> lvrs(item.second.begin(), item.second.end());
+    std::sort(lvrs.begin(), lvrs.end(), liveRangeStartCmp());
     collected_node_live_ranges.emplace_back(std::make_pair(item.first, lvrs));
   }
   std::sort(
       collected_node_live_ranges.begin(),
       collected_node_live_ranges.end(),
-      frame_node_id_cmp());
+      frameNodeIdCmp());
   return collected_node_live_ranges;
 }
 
 std::pair<
-    std::unordered_map<LiveRange, int64_t, live_range_hash>,
-    std::vector<std::pair<LiveRange, FrameNodeId>>>
+    SortedLiveRangeMap<size_t>,
+    std::vector<std::pair<UniqueLiveRange, FrameNodeId>>>
 getManagedLiveRangesFromMemEvents(
     std::vector<MemEvent> mem_events,
     const std::shared_ptr<Graph> graph) {
-  std::unordered_map<LiveRange, int64_t, live_range_hash> managed_live_ranges;
-  std::vector<std::pair<LiveRange, FrameNodeId>> live_range_node_header;
+  SortedLiveRangeMap<size_t> managed_live_ranges;
+  std::vector<std::pair<UniqueLiveRange, FrameNodeId>> live_range_node_header;
   live_range_node_header.reserve(mem_events.size());
 
   std::unordered_map<std::string, MemEvent> allocs;
+  auto trace_hasher = std::hash<std::string>();
   // validate
   for (auto& mem_event : mem_events) {
     if (mem_event.type == MemEvent::EventType::Allocate) {
@@ -469,7 +453,9 @@
       TORCH_INTERNAL_ASSERT(
           alloc.time < mem_event.time, " ", alloc.time, " ", mem_event.time);
 
-      auto lvr = LiveRange{alloc.time, mem_event.time};
+      auto lvr = UniqueLiveRange{
+          {alloc.time, mem_event.time},
+          std::to_string(trace_hasher(mem_event.allocation_trace))};
       managed_live_ranges.insert({lvr, alloc.size});
 
       live_range_node_header.emplace_back(
@@ -514,10 +500,10 @@
     std::shared_ptr<Graph>& graph,
     Strategy strat,
     std::vector<MemEvent> mem_events,
-    c10::optional<at::Device> device_type) {
+    at::Device device_type) {
   TORCH_INTERNAL_ASSERT(!mem_events.empty());
-  std::unordered_map<LiveRange, int64_t, live_range_hash> managed_live_ranges;
-  std::vector<std::pair<LiveRange, FrameNodeId>> live_range_node_header;
+  SortedLiveRangeMap<size_t> managed_live_ranges;
+  std::vector<std::pair<UniqueLiveRange, FrameNodeId>> live_range_node_header;
   std::tie(managed_live_ranges, live_range_node_header) =
       getManagedLiveRangesFromMemEvents(mem_events, graph);
   std::vector<MemAllocation> allocations;
@@ -530,18 +516,33 @@
     case Strategy::LINEAR_SCAN: {
       allocations = linearScanHeuristic(managed_live_ranges);
       break;
-    };
+    }
     case Strategy::GREEDY_BY_SIZE: {
       allocations = greedyBySize(managed_live_ranges);
       break;
     }
+    case Strategy::GREEDY_BY_SIZE_WITH_FIRST_GAP: {
+      allocations = greedyBySizeWithFirstGap(managed_live_ranges);
+      break;
+    }
+    case Strategy::GREEDY_BY_LONGEST_AND_SIZE: {
+      allocations = greedyBySizeAndLongestWithFirstGap(managed_live_ranges);
+      break;
+    }
     default:
       return;
   }
+
   GRAPH_DEBUG("\nnumber of allocations\n", allocations.size());
   auto total_size = getTotalAllocationSize(allocations);
+
+  TORCH_INTERNAL_ASSERT(
+      validateAllocations(allocations, managed_live_ranges, total_size),
+      "invalid allocation",
+      strat);
+
   GRAPH_DEBUG("\ngraph before inserting storage node\n", *graph);
-  auto storage_node = insertAllocStorageNode(graph, total_size);
+  auto storage_node = insertAllocStorageNode(graph, total_size, device_type);
   GRAPH_DEBUG("\ngraph after inserting storage node\n", *graph);
 
   auto collected_node_live_ranges =
@@ -555,13 +556,8 @@
   GRAPH_DEBUG("\ngraph after inserting collect node\n", *graph);
 }
 
-void planMemory(std::shared_ptr<Graph>& graph, Strategy strat) {
-  std::unordered_map<const Value*, int64_t> managed_value_sizes;
-  std::unordered_map<const Value*, LiveRange> managed_value_ranges;
-=======
 void planMemory(const std::shared_ptr<Graph>& graph, Strategy strat) {
   FastMap<const Value*, std::pair<UniqueLiveRange, size_t>> managed_values;
->>>>>>> e36aa766
   std::vector<const Node*> out_nodes;
   std::tie(managed_values, out_nodes) = getManagedValues(graph);
   SortedLiveRangeMap<size_t> managed_live_ranges;
