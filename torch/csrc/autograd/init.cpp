#include <torch/csrc/python_headers.h>

#include <c10/core/DeviceType.h>
#include <torch/csrc/Exceptions.h>
#include <torch/csrc/utils/pybind.h>
#include <torch/csrc/autograd/autograd.h>
#include <torch/csrc/autograd/grad_mode.h>
#include <ATen/autocast_mode.h>
#include <torch/csrc/autograd/profiler.h>
#include <torch/csrc/autograd/python_function.h>
#include <torch/csrc/autograd/function.h>
#include <torch/csrc/autograd/utils/wrap_outputs.h>
#include <torch/csrc/autograd/utils/python_arg_parsing.h>
#include <torch/csrc/utils/pycfunction_helpers.h>

PyObject* THPAutograd_initExtension(PyObject* _unused, PyObject *unused) {
  using namespace torch::autograd::profiler;
  auto tensor_module = THPObjectPtr(PyImport_ImportModule("torch._tensor"));
  if (!tensor_module)
    return nullptr;

  // NOTE: "leaks" THPVariableClass
  THPVariableClass = PyObject_GetAttrString(tensor_module, "Tensor");
  if (!THPVariableClass)
    return nullptr;

  auto autograd_module = THPObjectPtr(PyImport_ImportModule("torch.autograd"));
  if (!autograd_module)
    return nullptr;

  // NOTE: "leaks" Function
  THPFunctionClass = PyObject_GetAttrString(autograd_module, "Function");
  if (!THPFunctionClass)
    return nullptr;

  auto torch_C_module = THPObjectPtr(PyImport_ImportModule("torch._C"));
  if (!torch_C_module)
    return nullptr;
  auto _C_m = py::handle(torch_C_module).cast<py::module>();
  auto m = _C_m.def_submodule("_autograd", "autograd bindings");

  auto parameter_module = THPObjectPtr(PyImport_ImportModule("torch.nn.parameter"));
  if (!parameter_module)
    return nullptr;

  // NOTE: "leaks" ParameterClass
  ParameterClass = PyObject_GetAttrString(parameter_module, "Parameter");
  if (!ParameterClass)
    return nullptr;

  py::enum_<ProfilerState>(m, "ProfilerState")
      .value("Disabled", ProfilerState::Disabled)
      .value("CPU", ProfilerState::CPU)
      .value("CUDA", ProfilerState::CUDA)
      .value("NVTX", ProfilerState::NVTX)
      .value("KINETO", ProfilerState::KINETO);

  py::enum_<ActivityType>(m, "ProfilerActivity")
      .value("CPU", ActivityType::CPU)
      .value("CUDA", ActivityType::CUDA);

  py::class_<ProfilerConfig>(m, "ProfilerConfig")
      .def(py::init<ProfilerState, bool, bool, bool, bool>());

  py::class_<LegacyEvent>(m, "ProfilerEvent")
      .def("kind", &LegacyEvent::kindStr)
      .def("name", [](const LegacyEvent& e) { return e.name(); })
      .def("thread_id", &LegacyEvent::threadId)
      .def("fwd_thread_id", &LegacyEvent::fwdThreadId)
      .def("device", &LegacyEvent::device)
      .def("cpu_elapsed_us", &LegacyEvent::cpuElapsedUs)
      .def("cuda_elapsed_us", &LegacyEvent::cudaElapsedUs)
      .def("has_cuda", &LegacyEvent::hasCuda)
      .def("shapes", &LegacyEvent::shapes)
      .def("cpu_memory_usage", &LegacyEvent::cpuMemoryUsage)
      .def("cuda_memory_usage", &LegacyEvent::cudaMemoryUsage)
      .def("handle", &LegacyEvent::handle)
      .def("node_id", &LegacyEvent::nodeId)
      .def("is_remote", &LegacyEvent::isRemote)
      .def("sequence_nr", &LegacyEvent::sequenceNr)
      .def("stack", &LegacyEvent::stack)
      .def("scope", &LegacyEvent::scope)
      .def("correlation_id", &LegacyEvent::correlationId)
      .def("start_us", &LegacyEvent::cpuUs)
      .def("flops", &LegacyEvent::flops)
      .def("is_async", &LegacyEvent::isAsync);

  py::enum_<c10::DeviceType>(m, "DeviceType")
      .value("CPU", c10::DeviceType::CPU)
      .value("CUDA", c10::DeviceType::CUDA)
      .value("MKLDNN", c10::DeviceType::MKLDNN)
      .value("OPENGL", c10::DeviceType::OPENGL)
      .value("OPENCL", c10::DeviceType::OPENCL)
      .value("IDEEP", c10::DeviceType::IDEEP)
      .value("HIP", c10::DeviceType::HIP)
      .value("FPGA", c10::DeviceType::FPGA)
      .value("MSNPU", c10::DeviceType::MSNPU)
      .value("XLA", c10::DeviceType::XLA)
      .value("MLC", c10::DeviceType::MLC)
      .value("Meta", c10::DeviceType::Meta)
      .value("Vulkan", c10::DeviceType::Vulkan)
      .value("Metal", c10::DeviceType::Metal);

#ifdef USE_KINETO
  py::class_<KinetoEvent>(m, "KinetoEvent")
      // name of the event
      .def("name", &KinetoEvent::name)
      // PyTorch thread id of the start callback
      .def("start_thread_id", [](const KinetoEvent& e) {
        return e.startThreadId();
      })
      // PyTorch thread id of the end callback
      .def("end_thread_id", [](const KinetoEvent& e) {
        return e.endThreadId();
      })
      // for events of scope BACKWARD_FUNCTION - PyTorch thread id
      // of the corresponding forward op
      .def("fwd_thread_id", [](const KinetoEvent& e) {
        return e.fwdThreadId();
      })
      // together with fwd_thread_id, used to uniquely identify
      // the forward op
      .def("sequence_nr", [](const KinetoEvent& e) {
        return e.sequenceNr();
      })
      // absolute start time (since unix epoch) in us
      .def("start_us", &KinetoEvent::startUs)
      // duration in us
      .def("duration_us", &KinetoEvent::durationUs)
      // used for correlation between high-level PyTorch events
      // and low-level device events
      .def("correlation_id", [](const KinetoEvent& e) {
        return e.correlationId();
      })
      // shapes of input tensors
      .def("shapes", [](const KinetoEvent& e) {
        if (e.hasShapes()) {
          return e.shapes();
        } else {
          return std::vector<std::vector<int64_t>>();
        }
      })
      .def("dtypes", [](const KinetoEvent& e) {
        if (e.hasTypes()) {
          return e.dtypes();
        } else {
          return std::vector<std::string>();
        }
      })
      // stack traces of the PyTorch CPU events
      .def("stack", [](const KinetoEvent& e) {
        if (e.hasStack()) {
          return e.stack();
        } else {
          return std::vector<std::string>();
        }
      })
      // type of the RecordFunction that generated a PyTorch CPU event
      // (op, torchscript function, user label, etc)
      .def("scope", [](const KinetoEvent& e) {
        return e.scope();
      })
      // device number, for CPU - process id
      .def("device_index", &KinetoEvent::deviceIndex)
      // for CUDA - stream id, for CPU - start thread id
      .def("device_resource_id", &KinetoEvent::deviceResourceId)
      // device type
      .def("device_type", [](const KinetoEvent& e) {
        return e.deviceType();
      })
      // correlation id of a linked event
      .def("linked_correlation_id", &KinetoEvent::linkedCorrelationId)
      // compute flops
      .def("flops", [](const KinetoEvent& e) {
        return e.flops();
<<<<<<< HEAD
=======
      })
      // Whether this is async event or not
      .def("is_async", [](const KinetoEvent& e) {
        return e.isAsync();
>>>>>>> 8be5b1ca
      });

  py::class_<ProfilerResult>(m, "ProfilerResult")
    .def("events", &ProfilerResult::events)
    .def("legacy_events", &ProfilerResult::legacy_events)
    .def("save", &ProfilerResult::save);

  m.def("_enable_profiler", enableProfiler);
  m.def("_disable_profiler", disableProfiler);
  m.def("_prepare_profiler", prepareProfiler);
  m.def("_add_metadata", [](const std::string& key, const std::string& value) {
    try {
      addMetadata(key, value);
    }
    catch(const std::runtime_error& e) {
      PyErr_SetString(PyExc_RuntimeError, e.what());
    }
  });
#endif

  m.def("kineto_available", []() {
#ifdef USE_KINETO
    return true;
#else
    return false;
#endif
  });

  m.def("_enable_profiler_legacy", enableProfilerLegacy);
  py::class_<ProfilerDisableOptions>(m, "_ProfilerDisableOptions")
      .def(py::init<bool, bool>());
  m.def(
      "_disable_profiler_legacy",
      disableProfilerLegacy,
      py::arg("profiler_disable_options") = ProfilerDisableOptions());
  m.def("_profiler_enabled", profilerEnabled);
  m.def("_enable_record_function", [](bool enable) {
    at::enableRecordFunction(enable);
  });
  m.def("_set_empty_test_observer", [](bool is_global, double sampling_prob) {
    auto cb = at::RecordFunctionCallback(nullptr)
      .needsInputs(true)
      .samplingProb(sampling_prob);
    if (is_global) {
      at::addGlobalCallback(cb);
    } else {
      at::addThreadLocalCallback(cb);
    }
  });
  m.def("_clear_callbacks", []() {
    at::clearCallbacks();
  });

  Py_RETURN_TRUE;
}

namespace torch { namespace autograd {

static PyObject * set_autocast_enabled(PyObject* _unused, PyObject *arg) {
  HANDLE_TH_ERRORS
  if (!PyBool_Check(arg)) {
    throw TypeError("enabled must be a bool (got %s)", Py_TYPE(arg)->tp_name);
  }
  at::autocast::set_enabled(arg == Py_True);
  Py_RETURN_NONE;
  END_HANDLE_TH_ERRORS
}

static PyObject * is_autocast_enabled(PyObject* _unused, PyObject *arg) {
  HANDLE_TH_ERRORS
  if (at::autocast::is_enabled()) {
    Py_RETURN_TRUE;
  } else {
    Py_RETURN_FALSE;
  }
  END_HANDLE_TH_ERRORS
}

static PyObject * clear_autocast_cache(PyObject* _unused, PyObject *arg) {
  HANDLE_TH_ERRORS
  at::autocast::clear_cache();
  Py_RETURN_NONE;
  END_HANDLE_TH_ERRORS
}

static PyObject * autocast_increment_nesting(PyObject* _unused, PyObject *arg) {
  HANDLE_TH_ERRORS
  return THPUtils_packInt64(at::autocast::increment_nesting());
  END_HANDLE_TH_ERRORS
}

static PyObject * autocast_decrement_nesting(PyObject* _unused, PyObject *arg) {
  HANDLE_TH_ERRORS
  return THPUtils_packInt64(at::autocast::decrement_nesting());
  END_HANDLE_TH_ERRORS
}

static PyObject * set_grad_enabled(PyObject* _unused, PyObject *arg) {
  HANDLE_TH_ERRORS
  if (!PyBool_Check(arg)) {
    throw TypeError("enabled must be a bool (got %s)", Py_TYPE(arg)->tp_name);
  }
  GradMode::set_enabled(arg == Py_True);
  Py_RETURN_NONE;
  END_HANDLE_TH_ERRORS
}

static PyObject * is_grad_enabled(PyObject* _unused, PyObject *arg) {
  HANDLE_TH_ERRORS
  if (GradMode::is_enabled()) {
    Py_RETURN_TRUE;
  } else {
    Py_RETURN_FALSE;
  }
  END_HANDLE_TH_ERRORS
}

static PyObject * set_anomaly_mode_enabled(PyObject* _unused, PyObject *arg) {
  HANDLE_TH_ERRORS
  if (!PyBool_Check(arg)) {
    throw TypeError("enabled must be a bool (got %s)", Py_TYPE(arg)->tp_name);
  }
  AnomalyMode::set_enabled(arg == Py_True);
  Py_RETURN_NONE;
  END_HANDLE_TH_ERRORS
}

static PyObject * is_anomaly_mode_enabled(PyObject* _unused, PyObject *arg) {
  HANDLE_TH_ERRORS
  if (AnomalyMode::is_enabled()) {
    Py_RETURN_TRUE;
  } else {
    Py_RETURN_FALSE;
  }
  END_HANDLE_TH_ERRORS
}

static PyObject * python_enter_dual_level(PyObject* _unused, PyObject* arg) {
  HANDLE_TH_ERRORS
  // It is unlikely that the depth of forward nesting will overflow int64_t so we
  // just static cast here.
  return utils::wrap(static_cast<int64_t>(forward_ad::enter_dual_level()));
  END_HANDLE_TH_ERRORS
}

static PyObject * python_exit_dual_level(PyObject* _unused, PyObject* args, PyObject* kwargs) {
  HANDLE_TH_ERRORS
  static PythonArgParser parser({
    "exit_dual_level(int64_t level)"
  });

  ParsedArgs<1> parsed_args;
  auto _r = parser.parse(args, kwargs, parsed_args);

  forward_ad::exit_dual_level(_r.toInt64(0));
  Py_RETURN_NONE;
  END_HANDLE_TH_ERRORS
}

// autograd methods on torch._C
static PyMethodDef methods[] = { // NOLINT
  {"_set_grad_enabled", set_grad_enabled, METH_O, nullptr},
  {"is_grad_enabled", is_grad_enabled, METH_NOARGS, nullptr},
  {"set_autocast_enabled", set_autocast_enabled, METH_O, nullptr},
  {"is_autocast_enabled", is_autocast_enabled, METH_NOARGS, nullptr},
  {"clear_autocast_cache", clear_autocast_cache, METH_NOARGS, nullptr},
  {"autocast_increment_nesting", autocast_increment_nesting, METH_NOARGS, nullptr},
  {"autocast_decrement_nesting", autocast_decrement_nesting, METH_NOARGS, nullptr},
  {"set_anomaly_enabled", set_anomaly_mode_enabled, METH_O, nullptr},
  {"is_anomaly_enabled", is_anomaly_mode_enabled, METH_NOARGS, nullptr},
  {"_enter_dual_level", python_enter_dual_level, METH_NOARGS, nullptr},
  {"_exit_dual_level", castPyCFunctionWithKeywords(python_exit_dual_level), METH_VARARGS | METH_KEYWORDS, nullptr},
  {nullptr, nullptr, 0, nullptr}
};

PyMethodDef* python_functions() {
  return methods;
}

}} // namespace torch::autograd<|MERGE_RESOLUTION|>--- conflicted
+++ resolved
@@ -173,13 +173,10 @@
       // compute flops
       .def("flops", [](const KinetoEvent& e) {
         return e.flops();
-<<<<<<< HEAD
-=======
       })
       // Whether this is async event or not
       .def("is_async", [](const KinetoEvent& e) {
         return e.isAsync();
->>>>>>> 8be5b1ca
       });
 
   py::class_<ProfilerResult>(m, "ProfilerResult")
