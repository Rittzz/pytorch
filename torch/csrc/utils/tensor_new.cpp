--- conflicted
+++ resolved
@@ -20,6 +20,7 @@
 #include <ATen/dlpack.h>
 #include <ATen/InitialTensorOptions.h>
 #include <ATen/NamedTensorUtils.h>
+#include <ATen/SparseCsrTensorUtils.h>
 #include <ATen/TracerMode.h>
 #include <c10/core/Backend.h>
 #include <c10/core/DispatchKeySet.h>
@@ -592,13 +593,32 @@
   }
 }
 
-Tensor sparse_csr_tensor_ctor(
-    c10::DispatchKey dispatch_key,
-    at::ScalarType scalar_type,
-    PythonArgs& r) {
+template <c10::Layout layout>
+Tensor sparse_compressed_tensor_ctor_template(c10::DispatchKey dispatch_key, at::ScalarType scalar_type, PythonArgs& r) {
   TORCH_INTERNAL_ASSERT(!isSparseCsr(dispatchKeyToBackend(dispatch_key)));
   TORCH_INTERNAL_ASSERT(!isSparse(dispatchKeyToBackend(dispatch_key)));
-  const int NUM_ARGS = 9, CROW_INDICES_ARG = 0, COL_INDICES_ARG = 1, VALUES_ARG = 2;
+  enum {
+        ARG_COMPRESSED_INDICES = 0,
+        ARG_PLAIN_INDICES,
+        ARG_VALUES,
+        ARG_SIZE,
+        ARG_TYPE,
+        ARG_LAYOUT,
+        ARG_DEVICE,
+        ARG_PIN_MEMORY,
+        ARG_REQUIRES_GRAD,
+        ARGS_COUNT
+  };
+  enum {
+        ARG_VALUES1 = ARG_VALUES,
+        ARG_TYPE1,
+        ARG_LAYOUT1,
+        ARG_DEVICE1,
+        ARG_PIN_MEMORY1,
+        ARG_REQUIRES_GRAD1,
+        ARGS_COUNT1
+  };
+  const std::string layout_name = (layout == c10::kDummyLayout ? "compressed" : at::sparse_csr::layoutToString(layout, /*upper=*/false, /*lower=*/true));
   auto safe_get_attr_string = [](PyObject *o, const char *attr_name) -> PyObject* {
     // Clear error indicator if attribute does not exists.
     // Otherwise subsequent Python C API calls might return bogus values.
@@ -613,83 +633,91 @@
     }
     return rc;
   };
-  THPObjectPtr crow_indices_dtype_attr(safe_get_attr_string(r.pyobject(CROW_INDICES_ARG), "dtype"));
-  THPObjectPtr col_indices_dtype_attr(safe_get_attr_string(r.pyobject(COL_INDICES_ARG), "dtype"));
-  at::ScalarType crow_indices_scalar_type = crow_indices_dtype_attr ? reinterpret_cast<THPDtype*>(
-    crow_indices_dtype_attr.get())->scalar_type : kInt;
-  at::ScalarType col_indices_scalar_type = col_indices_dtype_attr ? reinterpret_cast<THPDtype*>(
-    col_indices_dtype_attr.get())->scalar_type : kInt;
+  THPObjectPtr compressed_indices_dtype_attr(safe_get_attr_string(r.pyobject(ARG_COMPRESSED_INDICES), "dtype"));
+  THPObjectPtr plain_indices_dtype_attr(safe_get_attr_string(r.pyobject(ARG_PLAIN_INDICES), "dtype"));
+  at::ScalarType compressed_indices_scalar_type = compressed_indices_dtype_attr ? reinterpret_cast<THPDtype*>(
+    compressed_indices_dtype_attr.get())->scalar_type : kInt;
+  at::ScalarType plain_indices_scalar_type = plain_indices_dtype_attr ? reinterpret_cast<THPDtype*>(
+    plain_indices_dtype_attr.get())->scalar_type : kInt;
 
   if (r.idx == 0) {
-    const int SIZE_ARRAY_ARG = 3, TYPE_INFERENCE_ARG = 4, LAYOUT_ARG = 5, DEVICE_TYPE_ARG = 6, REQ_GRAD_ARG = 8;
-    bool type_inference = r.isNone(TYPE_INFERENCE_ARG);
-    const auto inferred_options = typeIdWithDefault(r, DEVICE_TYPE_ARG, dispatch_key);
-    const auto inferred_scalar_type = r.scalartypeWithDefault(TYPE_INFERENCE_ARG, scalar_type);
-    at::OptionalDeviceGuard device_guard(r.deviceOptional(DEVICE_TYPE_ARG));
-
-    Tensor values = internal_new_from_data(inferred_options, inferred_scalar_type, r.deviceOptional(DEVICE_TYPE_ARG),
-                                           r.pyobject(VALUES_ARG), /*copy_variables=*/false, /*copy_numpy=*/true,
+    bool type_inference = r.isNone(ARG_TYPE);
+    const auto inferred_options = typeIdWithDefault(r, ARG_DEVICE, dispatch_key);
+    const auto inferred_scalar_type = r.scalartypeWithDefault(ARG_TYPE, scalar_type);
+    at::OptionalDeviceGuard device_guard(r.deviceOptional(ARG_DEVICE));
+
+    Tensor values = internal_new_from_data(inferred_options, inferred_scalar_type, r.deviceOptional(ARG_DEVICE),
+                                           r.pyobject(ARG_VALUES), /*copy_variables=*/false, /*copy_numpy=*/true,
                                            /*type_inference=*/type_inference);
-    Tensor crow_indices =  internal_new_from_data(values.options(),
-      crow_indices_scalar_type, r.deviceOptional(DEVICE_TYPE_ARG), r.pyobject(CROW_INDICES_ARG),
+    Tensor compressed_indices =  internal_new_from_data(values.options(),
+      compressed_indices_scalar_type, r.deviceOptional(ARG_DEVICE), r.pyobject(ARG_COMPRESSED_INDICES),
       /*copy_variables=*/false, /*copy_numpy=*/true,
       /*type_inference=*/true);
-    Tensor col_indices = internal_new_from_data(values.options(),
-      col_indices_scalar_type, r.deviceOptional(DEVICE_TYPE_ARG), r.pyobject(COL_INDICES_ARG),
+    Tensor plain_indices = internal_new_from_data(values.options(),
+      plain_indices_scalar_type, r.deviceOptional(ARG_DEVICE), r.pyobject(ARG_PLAIN_INDICES),
       /*copy_variables=*/false, /*copy_numpy=*/true,
       /*type_inference=*/true);
-
-    return at::sparse_csr_tensor(crow_indices, col_indices, values, r.intlist(SIZE_ARRAY_ARG),
-                                 values.options().layout(r.layoutOptional(LAYOUT_ARG))).set_requires_grad(r.toBool(REQ_GRAD_ARG));
+    c10::Layout layout_ = (layout == c10::kDummyLayout ? r.layoutOptional(ARG_LAYOUT).value_or(c10::kDummyLayout) : layout);
+    return at::sparse_compressed_tensor(compressed_indices, plain_indices, values, r.intlist(ARG_SIZE),
+                                 values.options().layout(layout_)).set_requires_grad(r.toBool(ARG_REQUIRES_GRAD));
   } else if (r.idx == 1) {
-    const int TYPE_INFERENCE_ARG = 3, LAYOUT_ARG = 4, DEVICE_TYPE_ARG = 5, REQ_GRAD_ARG = 7;
-    bool type_inference = r.isNone(TYPE_INFERENCE_ARG);
-    const auto inferred_options = typeIdWithDefault(r, DEVICE_TYPE_ARG, dispatch_key);
-    const auto inferred_scalar_type = r.scalartypeWithDefault(TYPE_INFERENCE_ARG, scalar_type);
-    at::OptionalDeviceGuard device_guard(r.deviceOptional(DEVICE_TYPE_ARG));
-
-    Tensor values = internal_new_from_data(inferred_options, inferred_scalar_type, r.deviceOptional(DEVICE_TYPE_ARG),
-                                           r.pyobject(VALUES_ARG), /*copy_variables=*/false, /*copy_numpy=*/true,
+    bool type_inference = r.isNone(ARG_TYPE1);
+    const auto inferred_options = typeIdWithDefault(r, ARG_DEVICE1, dispatch_key);
+    const auto inferred_scalar_type = r.scalartypeWithDefault(ARG_TYPE1, scalar_type);
+    at::OptionalDeviceGuard device_guard(r.deviceOptional(ARG_DEVICE1));
+
+    Tensor values = internal_new_from_data(inferred_options, inferred_scalar_type, r.deviceOptional(ARG_DEVICE1),
+                                           r.pyobject(ARG_VALUES), /*copy_variables=*/false, /*copy_numpy=*/true,
                                            /*type_inference=*/type_inference);
-    Tensor crow_indices = internal_new_from_data(values.options(),
-      crow_indices_scalar_type, r.deviceOptional(DEVICE_TYPE_ARG),
-      r.pyobject(CROW_INDICES_ARG), /*copy_variables=*/false, /*copy_numpy=*/true,
+    Tensor compressed_indices = internal_new_from_data(values.options(),
+      compressed_indices_scalar_type, r.deviceOptional(ARG_DEVICE1),
+      r.pyobject(ARG_COMPRESSED_INDICES), /*copy_variables=*/false, /*copy_numpy=*/true,
       /*type_inference=*/true);
-    Tensor col_indices = internal_new_from_data(values.options(), col_indices_scalar_type, r.deviceOptional(DEVICE_TYPE_ARG),
-      r.pyobject(COL_INDICES_ARG), /*copy_variables=*/false, /*copy_numpy=*/true,
+    Tensor plain_indices = internal_new_from_data(values.options(), plain_indices_scalar_type, r.deviceOptional(ARG_DEVICE1),
+      r.pyobject(ARG_PLAIN_INDICES), /*copy_variables=*/false, /*copy_numpy=*/true,
       /*type_inference=*/true);
-    return at::sparse_csr_tensor(crow_indices, col_indices, values,
-                                 values.options().layout(r.layoutOptional(LAYOUT_ARG))).set_requires_grad(r.toBool(REQ_GRAD_ARG));
-  }
-  throw std::runtime_error("sparse_csr_tensor(): invalid arguments");
-}
-
-Tensor _sparse_csr_tensor_unsafe_ctor(
-    c10::DispatchKey dispatch_key,
-    at::ScalarType scalar_type,
-    PythonArgs& r) {
+    c10::Layout layout_ = (layout == c10::kDummyLayout ? r.layoutOptional(ARG_LAYOUT1).value_or(c10::kDummyLayout) : layout);
+    return at::sparse_compressed_tensor(compressed_indices, plain_indices, values,
+                                 values.options().layout(layout_)).set_requires_grad(r.toBool(ARG_REQUIRES_GRAD1));
+  }
+  throw std::runtime_error("sparse_" + layout_name + "_tensor(): invalid arguments");
+}
+
+Tensor sparse_compressed_tensor_ctor(c10::DispatchKey dispatch_key, at::ScalarType scalar_type, PythonArgs& r) {
+  return sparse_compressed_tensor_ctor_template<c10::kDummyLayout>(dispatch_key, scalar_type, r);
+}
+
+Tensor sparse_csr_tensor_ctor(c10::DispatchKey dispatch_key, at::ScalarType scalar_type, PythonArgs& r) {
+  return sparse_compressed_tensor_ctor_template<c10::kSparseCsr>(dispatch_key, scalar_type, r);
+}
+
+Tensor sparse_csc_tensor_ctor(c10::DispatchKey dispatch_key, at::ScalarType scalar_type, PythonArgs& r) {
+  return sparse_compressed_tensor_ctor_template<c10::kSparseCsc>(dispatch_key, scalar_type, r);
+}
+
+Tensor sparse_bsr_tensor_ctor(c10::DispatchKey dispatch_key, at::ScalarType scalar_type, PythonArgs& r) {
+  return sparse_compressed_tensor_ctor_template<c10::kSparseBsr>(dispatch_key, scalar_type, r);
+}
+
+Tensor sparse_bsc_tensor_ctor(c10::DispatchKey dispatch_key, at::ScalarType scalar_type, PythonArgs& r) {
+  return sparse_compressed_tensor_ctor_template<c10::kSparseBsc>(dispatch_key, scalar_type, r);
+}
+
+template <c10::Layout layout>
+Tensor _sparse_compressed_tensor_unsafe_ctor_template(c10::DispatchKey dispatch_key, at::ScalarType scalar_type, PythonArgs& r) {
   TORCH_INTERNAL_ASSERT(!isSparseCsr(dispatchKeyToBackend(dispatch_key)));
   TORCH_INTERNAL_ASSERT(!isSparse(dispatchKeyToBackend(dispatch_key)));
   enum {
-    ARG_CROW_INDICES = 0,
-    ARG_COL_INDICES,
-    ARG_VALUES,
-    ARG_SIZE,
-    ARG_TYPE,
-    ARG_LAYOUT,
-    ARG_DEVICE,
-    ARG_REQUIRES_GRAD,
-    ARGS_COUNT
+        ARG_COMPRESSED_INDICES = 0,
+        ARG_PLAIN_INDICES,
+        ARG_VALUES,
+        ARG_SIZE,
+        ARG_TYPE,
+        ARG_LAYOUT,
+        ARG_DEVICE = (layout == c10::kDummyLayout ? ARG_LAYOUT + 1: ARG_LAYOUT),
+        ARG_REQUIRES_GRAD,
+        ARGS_COUNT
   };
-<<<<<<< HEAD
-  static PythonArgParser parser({
-    "_sparse_csr_tensor_unsafe(PyObject* crow_indices, PyObject* col_indices, PyObject* values, IntArrayRef size, *, ScalarType dtype=None, Layout? layout=None, Device? device=None, bool requires_grad=False)",
-  });
-
-  ParsedArgs<ARGS_COUNT> parsed_args;
-  auto r = parser.parse(args, kwargs, parsed_args);
-=======
->>>>>>> 5d059d20
   bool type_inference = r.isNone(ARG_TYPE);
   const auto inferred_options = typeIdWithDefault(r, ARG_DEVICE, dispatch_key);
   const auto inferred_scalar_type = r.scalartypeWithDefault(ARG_TYPE, scalar_type);
@@ -698,15 +726,36 @@
                                          /*copy_variables=*/false, /*copy_numpy=*/true,
                                          /*type_inference=*/type_inference);
 
-  Tensor crow_indices = internal_new_from_data(values.options(), kInt, r.deviceOptional(ARG_DEVICE), r.pyobject(ARG_CROW_INDICES),
+  Tensor compressed_indices = internal_new_from_data(values.options(), kInt, r.deviceOptional(ARG_DEVICE), r.pyobject(ARG_COMPRESSED_INDICES),
                                           /*copy_variables=*/false, /*copy_numpy=*/true,
                                           /*type_inference=*/true);
 
-  Tensor col_indices = internal_new_from_data(values.options(), kInt, r.deviceOptional(ARG_DEVICE), r.pyobject(ARG_COL_INDICES),
+  Tensor plain_indices = internal_new_from_data(values.options(), kInt, r.deviceOptional(ARG_DEVICE), r.pyobject(ARG_PLAIN_INDICES),
                                           /*copy_variables=*/false, /*copy_numpy=*/true,
                                           /*type_inference=*/true);
-
-  return at::_sparse_csr_tensor_unsafe(crow_indices, col_indices, values, r.intlist(ARG_SIZE), values.options().layout(r.layoutOptional(ARG_LAYOUT))).set_requires_grad(r.toBool(ARG_REQUIRES_GRAD));
+  c10::Layout layout_ = (layout == c10::kDummyLayout ? r.layoutOptional(ARG_LAYOUT).value_or(c10::kDummyLayout) : layout);
+  return at::_sparse_compressed_tensor_unsafe(compressed_indices, plain_indices, values, r.intlist(ARG_SIZE), values.options().layout(layout_)).set_requires_grad(r.toBool(ARG_REQUIRES_GRAD));
+}
+
+
+Tensor _sparse_compressed_tensor_unsafe_ctor(c10::DispatchKey dispatch_key, at::ScalarType scalar_type, PythonArgs& r) {
+  return _sparse_compressed_tensor_unsafe_ctor_template<c10::kDummyLayout>(dispatch_key, scalar_type, r);
+}
+
+Tensor _sparse_csr_tensor_unsafe_ctor(c10::DispatchKey dispatch_key, at::ScalarType scalar_type, PythonArgs& r) {
+  return _sparse_compressed_tensor_unsafe_ctor_template<c10::kSparseCsr>(dispatch_key, scalar_type, r);
+}
+
+Tensor _sparse_csc_tensor_unsafe_ctor(c10::DispatchKey dispatch_key, at::ScalarType scalar_type, PythonArgs& r) {
+  return _sparse_compressed_tensor_unsafe_ctor_template<c10::kSparseCsc>(dispatch_key, scalar_type, r);
+}
+
+Tensor _sparse_bsr_tensor_unsafe_ctor(c10::DispatchKey dispatch_key, at::ScalarType scalar_type, PythonArgs& r) {
+  return _sparse_compressed_tensor_unsafe_ctor_template<c10::kSparseBsr>(dispatch_key, scalar_type, r);
+}
+
+Tensor _sparse_bsc_tensor_unsafe_ctor(c10::DispatchKey dispatch_key, at::ScalarType scalar_type, PythonArgs& r) {
+  return _sparse_compressed_tensor_unsafe_ctor_template<c10::kSparseBsc>(dispatch_key, scalar_type, r);
 }
 
 // Note [Ensuring sparse values and indices match devices]
@@ -819,20 +868,22 @@
   at::native::_validate_sparse_coo_tensor_args(indices, values, r.intlist(2));
 }
 
-
-void _validate_sparse_csr_tensor_args(c10::DispatchKey dispatch_key, at::ScalarType scalar_type, PyObject* args, PyObject* kwargs) {
+template <c10::Layout layout>
+void _validate_sparse_compressed_tensor_args(c10::DispatchKey dispatch_key, at::ScalarType scalar_type, PyObject* args, PyObject* kwargs) {
   auto options = dispatchKeyToTensorOptions(dispatch_key);
   enum {
     ARG_CROW_INDICES = 0,
     ARG_COL_INDICES,
     ARG_VALUES,
     ARG_SIZE,
-    ARG_LAYOUT,
     ARGS_COUNT
   };
-  static PythonArgParser parser({
-    "_validate_sparse_csr_tensor(PyObject* crow_indices, PyObject* col_indices, PyObject* values, IntArrayRef size, Layout? layout=None)",
-  });
+
+  const std::string layout_name = at::sparse_csr::layoutToString(layout, /*upper=*/false, /*lower=*/true);
+  const std::string c_name = at::sparse_csr::compressedIndicesName(layout);
+  const std::string p_name = at::sparse_csr::plainIndicesName(layout);
+  const std::string signature = "_validate_sparse_" + layout_name + "_tensor(PyObject* " + c_name + ", PyObject* " + p_name + ", PyObject* values, IntArrayRef size)";
+  static PythonArgParser parser({signature});
 
   ParsedArgs<ARGS_COUNT> parsed_args;
   auto r = parser.parse(args, kwargs, parsed_args);
@@ -846,7 +897,23 @@
   Tensor col_indices = internal_new_from_data(
       values.options(), kInt, c10::nullopt, r.pyobject(ARG_COL_INDICES),
       /*copy_variables=*/false, /*copy_numpy=*/true, /*type_inference=*/true);
-  at::native::_validate_sparse_csr_tensor_args(crow_indices, col_indices, values, r.intlist(ARG_SIZE), r.layoutOptional(ARG_LAYOUT));
+  at::native::_validate_sparse_compressed_tensor_args(crow_indices, col_indices, values, r.intlist(ARG_SIZE), layout);
+}
+
+void _validate_sparse_csr_tensor_args(c10::DispatchKey dispatch_key, at::ScalarType scalar_type, PyObject* args, PyObject* kwargs) {
+  _validate_sparse_compressed_tensor_args<c10::kSparseCsr>(dispatch_key, scalar_type, args, kwargs);
+}
+
+void _validate_sparse_csc_tensor_args(c10::DispatchKey dispatch_key, at::ScalarType scalar_type, PyObject* args, PyObject* kwargs) {
+  _validate_sparse_compressed_tensor_args<c10::kSparseCsc>(dispatch_key, scalar_type, args, kwargs);
+}
+
+void _validate_sparse_bsr_tensor_args(c10::DispatchKey dispatch_key, at::ScalarType scalar_type, PyObject* args, PyObject* kwargs) {
+  _validate_sparse_compressed_tensor_args<c10::kSparseBsr>(dispatch_key, scalar_type, args, kwargs);
+}
+
+void _validate_sparse_bsc_tensor_args(c10::DispatchKey dispatch_key, at::ScalarType scalar_type, PyObject* args, PyObject* kwargs) {
+  _validate_sparse_compressed_tensor_args<c10::kSparseBsc>(dispatch_key, scalar_type, args, kwargs);
 }
 
 Tensor tensor_ctor(
