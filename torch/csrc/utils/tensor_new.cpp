#include <torch/csrc/python_headers.h>
#include <torch/csrc/utils/tensor_new.h>

#include <pybind11/pybind11.h>
#include <torch/csrc/DynamicTypes.h>
#include <torch/csrc/Exceptions.h>
#include <torch/csrc/Size.h>
#include <torch/csrc/autograd/variable.h>
#include <torch/csrc/utils/cuda_lazy_init.h>
#include <torch/csrc/utils/numpy_stub.h>
#include <torch/csrc/utils/python_arg_parser.h>
#include <torch/csrc/utils/python_numbers.h>
#include <torch/csrc/utils/python_scalars.h>
#include <torch/csrc/utils/python_strings.h>
#include <torch/csrc/utils/tensor_numpy.h>
#include <torch/csrc/autograd/generated/variable_factories.h>

#include <ATen/ATen.h>
#include <ATen/DLConvertor.h>
#include <ATen/dlpack.h>
#include <ATen/InitialTensorOptions.h>
#include <ATen/NamedTensorUtils.h>
#include <ATen/SparseCsrTensorUtils.h>
#include <ATen/TracerMode.h>
#include <c10/core/Backend.h>
#include <c10/core/DispatchKeySet.h>
#include <c10/core/Layout.h>
#include <c10/util/Exception.h>
#include <c10/util/irange.h>
#include <c10/util/Optional.h>

#include <stdexcept>
#include <vector>

using at::Backend;
using at::Device;
using at::IntArrayRef;
using at::kCPU;
using at::kCUDA;
using at::kLong;
using at::kInt;
using at::Scalar;
using at::ScalarType;
using at::Storage;
using at::Tensor;
using at::TensorOptions;
using at::Type;
using c10::optional;

namespace torch { namespace utils {
namespace {
const int MAX_DIMS = 128;

TensorOptions build_options(c10::TensorOptions options, at::ScalarType scalar_type, const c10::optional<Device>& device=c10::nullopt) {
  options = options.dtype(scalar_type);
  if (device.has_value()) {
    return options.device(device);
  }
  return options;
}

void maybe_initialize_cuda(const Device device) {
  if (device.is_cuda()) {
    torch::utils::cuda_lazy_init();
  }
}

// NB: It appears there is some consistency invariant between options and device, where
// if device is non-empty, its type must be consistent with the device type in
// options.
// TODO: Refactor this so we just pass everything in via options

Tensor dispatch_ones(c10::TensorOptions options, at::ScalarType scalar_type, const optional<Device>& device, IntArrayRef sizes) {
  maybe_initialize_cuda(options.device());
  pybind11::gil_scoped_release no_gil;
  return torch::ones(sizes, build_options(options, scalar_type, device));
}

Tensor new_with_sizes(c10::TensorOptions options, at::ScalarType scalar_type, const optional<Device>& device, IntArrayRef sizes) {
  maybe_initialize_cuda(options.device());
  pybind11::gil_scoped_release no_gil;
  return torch::empty(sizes, build_options(options, scalar_type, device));
}

Tensor new_with_storage(c10::TensorOptions options, at::ScalarType scalar_type, Storage storage) {
  auto tensor = at::empty({}, build_options(options, scalar_type));
  tensor.set_(std::move(storage));
  return tensor;
}

std::vector<int64_t> compute_sizes(PyObject* seq, ScalarType scalar_type) {
  bool is_storage = isStorage(seq);
  std::vector<int64_t> sizes;
  THPObjectPtr handle;
  while (PySequence_Check(seq)) {
    auto length = PySequence_Length(seq);
    if (length < 0) throw python_error();
    if (is_storage) {
      length /= elementSize(scalar_type);
    }
    sizes.push_back(length);
    if (sizes.size() > MAX_DIMS) {
      throw ValueError("too many dimensions '%s'", Py_TYPE(seq)->tp_name);
    }
    if (length == 0) break;
    handle = THPObjectPtr(PySequence_GetItem(seq, 0));
    if (!handle) {
      throw ValueError("could not determine the shape of object type '%s'", Py_TYPE(seq)->tp_name);
    }
    seq = handle.get();
  }

  return sizes;
}

ScalarType infer_scalar_type(PyObject *obj) {
#ifdef USE_NUMPY
  if (is_numpy_available()) {
    if (PyArray_Check(obj)) {
      return numpy_dtype_to_aten(PyArray_TYPE((PyArrayObject*)obj));
    }
    if (PyArray_CheckScalar(obj)) {
      THPObjectPtr arr(PyArray_FromScalar(obj, nullptr));
      return numpy_dtype_to_aten(PyArray_TYPE((PyArrayObject*) arr.get()));
    }
  }
#endif
  if (PyFloat_Check(obj)) {
    // this is always guaranteed to be a floating-point type, and makes it more
    // convenient to write e.g. torch.tensor(0.) than torch.tensor(0., dtype=torch.Tensor.dtype).
    return torch::tensors::get_default_scalar_type();
  }
  if (THPUtils_checkLong(obj)) {
    return ScalarType::Long;
  }
  if (PyBool_Check(obj)) {
    return ScalarType::Bool;
  }
  if (PyComplex_Check(obj)) {
    switch (torch::tensors::get_default_scalar_type()) {
      case ScalarType::Float: return ScalarType::ComplexFloat;
      case ScalarType::Double: return ScalarType::ComplexDouble;
      default: TORCH_CHECK(false, "invalid default scalar type for complex");
    }
  }
  if (THPVariable_Check(obj)) {
    const auto& var = THPVariable_Unpack(obj);
    return var.scalar_type();
  }
  if (THPUtils_checkString(obj)) {
    throw TypeError("new(): invalid data type '%s'", Py_TYPE(obj)->tp_name);
  }
  if (PySequence_Check(obj)) {
    c10::optional<ScalarType> scalarType;
    auto length = PySequence_Length(obj);
    if (length < 0) throw python_error();
    // match NumPy semantics, except use default tensor type instead of double.
    if (length == 0) return torch::tensors::get_default_scalar_type();
    for (const auto i : c10::irange(length)) {
      THPObjectPtr handle(PySequence_GetItem(obj, i));
      if (!handle) throw python_error();
      auto cur_item = handle.get();
      if (cur_item == obj) throw TypeError("new(): self-referential lists are incompatible");
      ScalarType item_scalarType = infer_scalar_type(cur_item);
      scalarType = (scalarType) ?
          at::promoteTypes(*scalarType, item_scalarType) : item_scalarType;
      if (scalarType == ScalarType::ComplexDouble) {
        // this won't change (unless we hit undefined, but that will fail later).
        return *scalarType;
      }
    }
    return *scalarType;
  }
  AT_ERROR("Could not infer dtype of ", Py_TYPE(obj)->tp_name);
}

void recursive_store(char* data, IntArrayRef sizes, IntArrayRef strides, int64_t dim,
                            ScalarType scalarType, int elementSize, PyObject* obj) {
  TORCH_INTERNAL_ASSERT_DEBUG_ONLY(data != nullptr);

  int64_t ndim = sizes.size();
  if (dim == ndim) {
    torch::utils::store_scalar(data, scalarType, obj);
    return;
  }

  auto n = sizes[dim];
  auto seq = THPObjectPtr(PySequence_Fast(obj, "not a sequence"));
  if (!seq) throw python_error();
  // NOLINTNEXTLINE(bugprone-branch-clone)
  auto seq_size = PySequence_Fast_GET_SIZE(seq.get());
  if (seq_size != n) {
    throw ValueError("expected sequence of length %lld at dim %lld (got %lld)",
      (long long)n, (long long)dim, (long long)seq_size);
  }

  PyObject** items = PySequence_Fast_ITEMS(seq.get());
  for(const auto i : c10::irange(n)) {
#ifdef USE_NUMPY
    if (is_numpy_available() && PyArray_Check(items[i])) {
      TORCH_WARN_ONCE(
        "Creating a tensor from a list of numpy.ndarrays is extremely slow. "
        "Please consider converting the list to a single numpy.ndarray with "
        "numpy.array() before converting to a tensor.");
    }
#endif
    recursive_store(data, sizes, strides, dim + 1, scalarType, elementSize, items[i]);
    data += strides[dim] * elementSize;
  }
}

Tensor internal_new_from_data(
    c10::TensorOptions options,
    at::ScalarType scalar_type,
    c10::optional<Device> device_opt,
    PyObject* data,
    bool copy_variables,
    bool copy_numpy,
    bool type_inference,
    bool pin_memory = false) {
  if (THPUtils_checkString(data)) {
    throw TypeError("new(): invalid data type '%s'", Py_TYPE(data)->tp_name);
  }

  if (THPVariable_Check(data)) {
    TORCH_CHECK(!pin_memory, "Can't pin tensor constructed from a variable");
    // TODO: use MaybeOwned
    auto var = THPVariable_Unpack(data);
    if (copy_variables) {
      var = var.detach();
    }
    // infer the scalar type and device type; it's not expected to infer the layout since these constructors
    // are defined per-layout-type (e.g. tensor vs sparse_coo_tensor).
    const auto& inferred_scalar_type = type_inference ? var.scalar_type() : scalar_type;
    auto device = device_opt.has_value() ? *device_opt : var.device();
    pybind11::gil_scoped_release no_gil;
    maybe_initialize_cuda(device);
    return var.to(device, inferred_scalar_type, /*non_blocking=*/false, /*copy=*/copy_variables);
  }

#ifdef USE_NUMPY
  if (PyObject_HasAttrString(data, "__cuda_array_interface__")) {
    TORCH_CHECK(!pin_memory, "Can't pin tensor constructed from __cuda_array_interface__");
    auto tensor = tensor_from_cuda_array_interface(data);
    const auto& inferred_scalar_type = type_inference ? tensor.scalar_type() : scalar_type;
    auto device = device_opt.has_value() ? *device_opt : options.device();
    pybind11::gil_scoped_release no_gil;
    maybe_initialize_cuda(device);
    return tensor.to(device, inferred_scalar_type, /*non_blocking=*/false, /*copy=*/copy_numpy);
  }

  if (is_numpy_available() && PyArray_Check(data)) {
    TORCH_CHECK(!pin_memory, "Can't pin tensor constructed from numpy");
    auto tensor = tensor_from_numpy(data, /*warn_if_not_writeable=*/!copy_numpy);
    const auto& inferred_scalar_type = type_inference ? tensor.scalar_type() : scalar_type;
    auto device = device_opt.has_value() ? *device_opt : options.device();
    pybind11::gil_scoped_release no_gil;
    maybe_initialize_cuda(device);
    return tensor.to(device, inferred_scalar_type, /*non_blocking=*/false, /*copy=*/copy_numpy);
  }
#endif

  auto device = device_opt.has_value() ? *device_opt : options.device();

  auto sizes = compute_sizes(data, scalar_type);

  ScalarType inferred_scalar_type = type_inference ? infer_scalar_type(data) : scalar_type;
  // This exists to prevent us from tracing the call to empty().  The actual
  // autograd code doesn't really matter, because requires_grad is always false
  // here.
  Tensor tensor;
  {
    at::AutoDispatchBelowADInplaceOrView guard;  // TODO: remove
    at::tracer::impl::NoTracerDispatchMode tracer_guard;
    c10::impl::ExcludeDispatchKeyGuard pythonmode_guard(c10::DispatchKey::Python);
    c10::impl::ExcludeDispatchKeyGuard pythonmode_snapshot_guard(c10::DispatchKey::PythonTLSSnapshot);
    // functorch uses FuncTorchDynamicLayerBackMode as a mode key to wrap all
    // tensors returned from operators in special TensorWrapper tensor extension
    // The problem with this is that TensorWrapper does not have storage so
    // accessing the data_ptr (for recursive_store) internal asserts.
    // As a quick hack, the guard here prevents functorch from wrapping the empty
    // tensor in a TensorWrapper and instead when `tensor.to` is called later,
    // the tensor gets wrapped. A more long-term solution is to think about
    // what the extensibility mechanism for this function (internal_new_from_data)
    // looks like for mode-based dispatch keys and C++ tensor extensions.
    c10::impl::ExcludeDispatchKeyGuard functorch_guard(c10::DispatchKey::FuncTorchDynamicLayerBackMode);

    if (isStorage(data)) {
      ScalarType storage_scalar_type;
      bool is_typed_storage = false;
      Storage storage = createStorageGetType(data, storage_scalar_type, is_typed_storage);
      TORCH_CHECK(!is_typed_storage || storage_scalar_type == scalar_type,
          "Expected a Storage of type ", scalar_type,
          " or an _UntypedStorage, but got ", storage_scalar_type);
      tensor = at::empty(sizes, at::initialTensorOptions().dtype(is_typed_storage ? storage_scalar_type : inferred_scalar_type).pinned_memory(pin_memory).device(storage.device()));
      tensor.set_(storage);

    } else {
      TensorOptions opts = at::initialTensorOptions().dtype(inferred_scalar_type);

      // If the device is Meta, take the shortcut. We don't want to allocate an
      // empty CPU tensor which would break our contract for meta tensors.
      if (device == at::kMeta) {
        return at::empty(sizes, opts.device(device));
      }
      tensor = at::empty(sizes, opts.pinned_memory(pin_memory));
      if (c10::multiply_integers(tensor.sizes()) != 0) {
        recursive_store(
            (char*)tensor.data_ptr(), tensor.sizes(), tensor.strides(), 0,
            inferred_scalar_type, tensor.dtype().itemsize(), data);
      }
    }
  }
  pybind11::gil_scoped_release no_gil;
  maybe_initialize_cuda(device);
  // However, it is VERY important that we trace the to() call here (even
  // though the reason this is important is a hack).  Without *some* factory
  // function call that is traced at construction time, we will consider
  // a tensor constant as originating from "outside" the trace, and if you
  // try to return it directly we will fail with the error saying no
  // "no observable data dependence".  In an ideal world, we wouldn't trace
  // a to() call but I need to think harder about what exactly we should trace
  // in this case.
  return tensor.to(device, inferred_scalar_type, /*non_blocking=*/false, /*copy=*/false);
}

Tensor new_from_data_copy(
    c10::TensorOptions options,
    at::ScalarType scalar_type,
    c10::optional<Device> device,
    PyObject* data) {
  return internal_new_from_data(options, scalar_type, device, data,
                                /*copy_variables=*/true, /*copy_numpy=*/true,
                                /*type_inference=*/false);
}

Tensor legacy_new_from_sequence(
    c10::TensorOptions options,
    at::ScalarType scalar_type,
    c10::optional<Device> device,
    PyObject* data) {
  if (!PySequence_Check(data)) {
    throw TypeError("new(): data must be a sequence (got %s)", Py_TYPE(data)->tp_name);
  }
  return internal_new_from_data(options, scalar_type, device, data,
                                /*copy_variables=*/false, /*copy_numpy=*/false,
                                /*type_inference=*/false);
}

// "base" here refers to the Tensor type on which the function was invoked, e.g.:
// in x.new(y), 'x' is the base.
// TODO: Rewrite this using dispatchKeyToTensorOptions
void check_base_legacy_new(c10::DispatchKey dispatch_key, at::Layout expected_layout) {
  if (expected_layout == c10::kStrided) {
    constexpr c10::DispatchKeySet expected_key_set({
        c10::DispatchKey::CPU,
        c10::DispatchKey::CUDA,
        c10::DispatchKey::HIP,
        c10::DispatchKey::XLA,
        c10::DispatchKey::Lazy,
        c10::DispatchKey::IPU,
        c10::DispatchKey::XPU,
        c10::DispatchKey::HPU,
    });
    TORCH_CHECK(expected_key_set.has(dispatch_key),
        "new(): expected key in ",
        expected_key_set,
        " but got: ",
        dispatch_key);
  } else if(expected_layout == c10::kSparse) {
    // NOTE: no sparse XLA or Lazy
    constexpr c10::DispatchKeySet expected_key_set({
        c10::DispatchKey::SparseCPU,
        c10::DispatchKey::SparseCUDA,
        c10::DispatchKey::SparseHIP,
        c10::DispatchKey::SparseXPU,
    });
    TORCH_CHECK(expected_key_set.has(dispatch_key),
        "new(): expected key in ",
        expected_key_set,
        " but got: ",
        dispatch_key);
  } else {
    TORCH_INTERNAL_ASSERT(false, "unexpected layout");
  }
}

// TODO: Make this accept options instead of dispatch key
void check_legacy_ctor_device(c10::DispatchKey dispatch_key, c10::optional<Device> device) {
  if (device.has_value()) {
    TORCH_CHECK(dispatchKeyToDeviceType(dispatch_key) == device.value().type(),
             "legacy constructor expects device type: ", dispatchKeyToDeviceType(dispatch_key),
             " but device type: ", device.value().type(), " was passed");
  }
}

enum class CtorOrNew {
  BASE_CTOR,
  CTOR,
  NEW,
};

Tensor legacy_sparse_tensor_generic_ctor_new(c10::DispatchKey dispatch_key, at::ScalarType scalar_type, PyObject* args, PyObject* kwargs, CtorOrNew ctor_or_new) {
  auto options = dispatchKeyToTensorOptions(dispatch_key);
  static PythonArgParser parser({
    "new(*, Device? device=None)",
    "new(*, int64_t cdata)|hidden",
    "new(Tensor indices, Tensor values, *, Device? device=None)",
    "new(Tensor indices, Tensor values, IntArrayRef size, *, Device? device=None)",
    "new(IntArrayRef size, *, Device? device=None)",
  });
  if (ctor_or_new == CtorOrNew::NEW) check_base_legacy_new(dispatch_key, c10::kSparse);
  ParsedArgs<4> parsed_args;
  auto r = parser.parse(args, kwargs, parsed_args);
  if (r.idx == 0) {
    auto deviceOptional = r.deviceOptional(0);
    check_legacy_ctor_device(dispatch_key, deviceOptional);
    return at::empty({0}, build_options(options, scalar_type, deviceOptional));
  } else if (r.idx == 1) {
    auto cdata = reinterpret_cast<void*>(r.toInt64(0));
    return at::unsafeTensorFromTH(cdata, true);
  } else if (r.idx == 2) {
    // Note: this signature doesn't have a dtype, even though it has a device; it probably shouldn't
    // have a device (we should infer it).
    auto deviceOptional = r.deviceOptional(2);
    check_legacy_ctor_device(dispatch_key, deviceOptional);
    at::OptionalDeviceGuard device_guard(deviceOptional);
    return at::sparse_coo_tensor(r.tensor(0), r.tensor(1));
  } else if (r.idx == 3) {
    // Note: this signature doesn't have a dtype, even though it has a device; it probably shouldn't
    // have a device (we should infer it).
    auto deviceOptional = r.deviceOptional(3);
    check_legacy_ctor_device(dispatch_key, deviceOptional);
    at::OptionalDeviceGuard device_guard(deviceOptional);
    return at::sparse_coo_tensor(r.tensor(0), r.tensor(1), r.intlist(2));
  } else if (r.idx == 4) {
    PyObject* arg = r.pyobject(0);
    auto deviceOptional = r.deviceOptional(1);
    check_legacy_ctor_device(dispatch_key, deviceOptional);
    if (!THPSize_Check(arg) && PyTuple_GET_SIZE(args) >= 1 && arg == PyTuple_GET_ITEM(args, 0)) {
      // new(sequence) binds to this signature but should be treated differently
      // unless the sequences is a torch.Size
      if (ctor_or_new == CtorOrNew::CTOR) {
        throw TypeError("torch.SparseTensor(sequence) only accepts sizes.  Please use torch.sparse_coo_tensor() " \
                        "or construct a strided tensor and convert it to sparse via to_sparse.");
      } else {
        throw TypeError("SparseTensor.new(sequence) only accepts sizes.  Please use torch.sparse_coo_tensor() " \
                        "or construct a strided tensor and convert it to sparse via to_sparse.");
      }
    }
    return new_with_sizes(options, scalar_type, r.deviceOptional(1), r.intlist(0));
  }
  throw std::runtime_error("new(): invalid arguments");
}

Tensor legacy_sparse_tensor_ctor(c10::DispatchKey dispatch_key, at::ScalarType scalar_type, PyObject* args, PyObject* kwargs) {
  return legacy_sparse_tensor_generic_ctor_new(dispatch_key, scalar_type, args, kwargs, CtorOrNew::CTOR);
}

Tensor legacy_sparse_tensor_new(c10::DispatchKey dispatch_key, at::ScalarType scalar_type, PyObject* args, PyObject* kwargs) {
  return legacy_sparse_tensor_generic_ctor_new(dispatch_key, scalar_type, args, kwargs, CtorOrNew::NEW);
}

// NB: device_idx here is NOT a DeviceIndex, but index into PythonArgs
c10::TensorOptions typeIdWithDefault(PythonArgs& r, int64_t device_idx, c10::DispatchKey dispatch_key) {
  auto options = dispatchKeyToTensorOptions(dispatch_key);
  if (!r.isNone(device_idx)) {
    // TODO: This line doesn't seem to be exercised at all in tests
    options = options.device(r.device(device_idx).type());
  }
  return options;
}

} // namespace

Tensor legacy_tensor_generic_ctor_new(c10::DispatchKey dispatch_key, at::ScalarType scalar_type, PyObject* args, PyObject* kwargs, CtorOrNew ctor_or_new) {
  auto options = dispatchKeyToTensorOptions(dispatch_key);
  static PythonArgParser parser({
    "new(*, Device? device=None)",
    "new(Storage storage)",
    "new(*, int64_t cdata)|hidden",
    // This constructor is no longer legacy, it will also be usable for
    // subclass initialization
    "new(Tensor other)",
    "new(Tensor other, *, Device? device=None)|hidden",  // prevent Tensor matching with IntArrayRef, PyObject*
    "new(IntArrayRef size, *, Device? device=None)",
    "new(PyObject* data, *, Device? device=None)",
  });

  if (isSparse(dispatchKeyToBackend(dispatch_key))) {
    return legacy_sparse_tensor_generic_ctor_new(dispatch_key, scalar_type, args, kwargs, ctor_or_new);
  }

  if (ctor_or_new == CtorOrNew::NEW) check_base_legacy_new(dispatch_key, c10::kStrided);

  ParsedArgs<2> parsed_args;
  auto r = parser.parse(args, kwargs, parsed_args);
  if (r.idx == 0) {
    auto deviceOptional = r.deviceOptional(0);
    check_legacy_ctor_device(dispatch_key, deviceOptional);
    at::OptionalDeviceGuard device_guard(deviceOptional);
    return at::empty({0}, build_options(options, scalar_type));
  } else if (r.idx == 1) {
    at::ScalarType storage_scalar_type;
    bool is_typed_storage = false;
    at::Storage storage = r.storage(0, storage_scalar_type, is_typed_storage);
    if (storage_scalar_type != at::ScalarType::Undefined && is_typed_storage) {
      TORCH_CHECK(
        storage_scalar_type == scalar_type,
        "Expected a Storage of type ", scalar_type,
        " or an _UntypedStorage, but got type ", storage_scalar_type,
        " for argument 1 'storage'");
    }
    return new_with_storage(options, scalar_type, storage);
  } else if (r.idx == 2) {
    auto cdata = reinterpret_cast<void*>(r.toInt64(0));
    return at::unsafeTensorFromTH(cdata, true);
  } else if (r.idx == 3) {
    const auto& other = r.tensor(0);
    // BASE_CTOR (aka torch.Tensor) is now relaxed to accept any
    // dtype; previously it was "float" biased
    if (ctor_or_new != CtorOrNew::BASE_CTOR) {
      options = options.dtype(scalar_type);
      TORCH_CHECK_TYPE(other.options().type_equal(options), "expected ",
                       options, " (got ", other.options(), ")");
    }
    return other.alias();
  } else if (r.idx == 4) {
    if (ctor_or_new == CtorOrNew::CTOR || ctor_or_new == CtorOrNew::BASE_CTOR) {
      TORCH_CHECK(false, "Legacy tensor constructor of the form torch.Tensor(tensor, device=device) " \
                  "is not supported.  Use torch.tensor(...) or torch.as_tensor(...) instead.");
    } else {
      TORCH_CHECK(false, "Legacy tensor new of the form tensor.new(tensor, device=device) " \
                  "is not supported.  Use torch.as_tensor(...) instead.");
    }
  } else if (r.idx == 5) {
    PyObject* arg = r.pyobject(0);
    auto deviceOptional = r.deviceOptional(1);
    check_legacy_ctor_device(dispatch_key, deviceOptional);
    if (!THPSize_Check(arg) && PyTuple_GET_SIZE(args) >= 1 && arg == PyTuple_GET_ITEM(args, 0)) {
      // new(sequence) binds to this signature but should be treated differently
      // unless the sequences is a torch.Size
      return legacy_new_from_sequence(options, scalar_type, deviceOptional, r.pyobject(0));
    }
    return new_with_sizes(options, scalar_type, r.deviceOptional(1), r.intlist(0));
  } else if (r.idx == 6) {
    auto deviceOptional = r.deviceOptional(1);
    check_legacy_ctor_device(dispatch_key, deviceOptional);
    return legacy_new_from_sequence(options, scalar_type, deviceOptional, r.pyobject(0));
  }
  throw std::runtime_error("new(): invalid arguments");
}

// Handles ONLY torch.Tensor
// Unlike the legacy dtype/device specialized constructors, this one is
// relaxed to accept any device/dtype input tensor (even if it doesn't
// match the default)
Tensor base_tensor_ctor(PyObject* args, PyObject* kwargs) {
  return legacy_tensor_generic_ctor_new(
    torch::tensors::get_default_dispatch_key(),
    torch::tensors::get_default_scalar_type(),
    args, kwargs, CtorOrNew::BASE_CTOR
  );
}

// Handles calls like torch.DoubleTensor, torch.cuda.FloatTensor,
// torch.sparse.FloatTensor, etc.
Tensor legacy_tensor_ctor(c10::DispatchKey dispatch_key, at::ScalarType scalar_type, PyObject* args, PyObject* kwargs) {
  return legacy_tensor_generic_ctor_new(dispatch_key, scalar_type, args, kwargs, CtorOrNew::CTOR);
}

// Handles tensor.new(...)
Tensor legacy_tensor_new(c10::DispatchKey dispatch_key, at::ScalarType scalar_type, PyObject* args, PyObject* kwargs) {
  return legacy_tensor_generic_ctor_new(dispatch_key, scalar_type, args, kwargs, CtorOrNew::NEW);
}

Tensor indexing_tensor_from_data(
    c10::TensorOptions options,
    at::ScalarType scalar_type,
    c10::optional<Device> device,
    PyObject* data) {
  // Specific to tensor indexing, converts an indexing list to an
  // indexing tensor (type Byte or Long)
  ScalarType inferred_scalar_type = infer_scalar_type(data);
  if (inferred_scalar_type == ScalarType::Byte || inferred_scalar_type == ScalarType::Bool) {
    return internal_new_from_data(options, inferred_scalar_type, device, data,
                                  /*copy_variables=*/false, /*copy_numpy=*/false,
                                  /*type_inference=*/false);
  } else {
    return internal_new_from_data(options, scalar_type, device, data,
                                  /*copy_variables=*/false, /*copy_numpy=*/false,
                                  /*type_inference=*/false);
  }
}

template <c10::Layout layout>
Tensor sparse_compressed_tensor_ctor_template(c10::DispatchKey dispatch_key, at::ScalarType scalar_type, PythonArgs& r) {
  TORCH_INTERNAL_ASSERT(!isSparseCsr(dispatchKeyToBackend(dispatch_key)));
  TORCH_INTERNAL_ASSERT(!isSparse(dispatchKeyToBackend(dispatch_key)));
  enum {
        ARG_COMPRESSED_INDICES = 0,
        ARG_PLAIN_INDICES,
        ARG_VALUES,
        ARG_SIZE,
        ARG_TYPE,
        ARG_LAYOUT,
        ARG_DEVICE,
        ARG_PIN_MEMORY,
        ARG_REQUIRES_GRAD,
        ARGS_COUNT
  };
  enum {
        ARG_VALUES1 = ARG_VALUES,
        ARG_TYPE1,
        ARG_LAYOUT1,
        ARG_DEVICE1,
        ARG_PIN_MEMORY1,
        ARG_REQUIRES_GRAD1,
        ARGS_COUNT1
  };
  const std::string layout_name = (layout == c10::kDummyLayout ? "compressed" : at::sparse_csr::layoutToString(layout, /*upper=*/false, /*lower=*/true));
  auto safe_get_attr_string = [](PyObject *o, const char *attr_name) -> PyObject* {
    // Clear error indicator if attribute does not exists.
    // Otherwise subsequent Python C API calls might return bogus values.
    // See https://github.com/pytorch/pytorch/issues/58520 for more details
    auto rc = PyObject_GetAttrString(o, attr_name);
    if (!rc) {
      if (!PyErr_ExceptionMatches(PyExc_AttributeError)) {
        throw python_error();
      }
      // Warning: a wrong attribute error may be suppressed here
      PyErr_Clear();
    }
    return rc;
  };
  THPObjectPtr compressed_indices_dtype_attr(safe_get_attr_string(r.pyobject(ARG_COMPRESSED_INDICES), "dtype"));
  THPObjectPtr plain_indices_dtype_attr(safe_get_attr_string(r.pyobject(ARG_PLAIN_INDICES), "dtype"));
  at::ScalarType compressed_indices_scalar_type = compressed_indices_dtype_attr ? reinterpret_cast<THPDtype*>(
    compressed_indices_dtype_attr.get())->scalar_type : kInt;
  at::ScalarType plain_indices_scalar_type = plain_indices_dtype_attr ? reinterpret_cast<THPDtype*>(
    plain_indices_dtype_attr.get())->scalar_type : kInt;

  if (r.idx == 0) {
    bool type_inference = r.isNone(ARG_TYPE);
    const auto inferred_options = typeIdWithDefault(r, ARG_DEVICE, dispatch_key);
    const auto inferred_scalar_type = r.scalartypeWithDefault(ARG_TYPE, scalar_type);
    at::OptionalDeviceGuard device_guard(r.deviceOptional(ARG_DEVICE));

    Tensor values = internal_new_from_data(inferred_options, inferred_scalar_type, r.deviceOptional(ARG_DEVICE),
                                           r.pyobject(ARG_VALUES), /*copy_variables=*/false, /*copy_numpy=*/true,
                                           /*type_inference=*/type_inference);
    Tensor compressed_indices =  internal_new_from_data(values.options(),
      compressed_indices_scalar_type, r.deviceOptional(ARG_DEVICE), r.pyobject(ARG_COMPRESSED_INDICES),
      /*copy_variables=*/false, /*copy_numpy=*/true,
      /*type_inference=*/true);
    Tensor plain_indices = internal_new_from_data(values.options(),
      plain_indices_scalar_type, r.deviceOptional(ARG_DEVICE), r.pyobject(ARG_PLAIN_INDICES),
      /*copy_variables=*/false, /*copy_numpy=*/true,
      /*type_inference=*/true);
    c10::Layout layout_ = (layout == c10::kDummyLayout ? r.layoutOptional(ARG_LAYOUT).value_or(c10::kDummyLayout) : layout);
    return at::sparse_compressed_tensor(compressed_indices, plain_indices, values, r.intlist(ARG_SIZE),
                                 values.options().layout(layout_)).set_requires_grad(r.toBool(ARG_REQUIRES_GRAD));
  } else if (r.idx == 1) {
    bool type_inference = r.isNone(ARG_TYPE1);
    const auto inferred_options = typeIdWithDefault(r, ARG_DEVICE1, dispatch_key);
    const auto inferred_scalar_type = r.scalartypeWithDefault(ARG_TYPE1, scalar_type);
    at::OptionalDeviceGuard device_guard(r.deviceOptional(ARG_DEVICE1));

    Tensor values = internal_new_from_data(inferred_options, inferred_scalar_type, r.deviceOptional(ARG_DEVICE1),
                                           r.pyobject(ARG_VALUES), /*copy_variables=*/false, /*copy_numpy=*/true,
                                           /*type_inference=*/type_inference);
    Tensor compressed_indices = internal_new_from_data(values.options(),
      compressed_indices_scalar_type, r.deviceOptional(ARG_DEVICE1),
      r.pyobject(ARG_COMPRESSED_INDICES), /*copy_variables=*/false, /*copy_numpy=*/true,
      /*type_inference=*/true);
    Tensor plain_indices = internal_new_from_data(values.options(), plain_indices_scalar_type, r.deviceOptional(ARG_DEVICE1),
      r.pyobject(ARG_PLAIN_INDICES), /*copy_variables=*/false, /*copy_numpy=*/true,
      /*type_inference=*/true);
    c10::Layout layout_ = (layout == c10::kDummyLayout ? r.layoutOptional(ARG_LAYOUT1).value_or(c10::kDummyLayout) : layout);
    return at::sparse_compressed_tensor(compressed_indices, plain_indices, values,
                                 values.options().layout(layout_)).set_requires_grad(r.toBool(ARG_REQUIRES_GRAD1));
  }
  throw std::runtime_error("sparse_" + layout_name + "_tensor(): invalid arguments");
}

<<<<<<< HEAD
Tensor sparse_compressed_tensor_ctor(c10::DispatchKey dispatch_key, at::ScalarType scalar_type, PythonArgs& r) {
  return sparse_compressed_tensor_ctor_template<c10::kDummyLayout>(dispatch_key, scalar_type, r);
}

Tensor sparse_csr_tensor_ctor(c10::DispatchKey dispatch_key, at::ScalarType scalar_type, PythonArgs& r) {
  return sparse_compressed_tensor_ctor_template<c10::kSparseCsr>(dispatch_key, scalar_type, r);
}

Tensor sparse_csc_tensor_ctor(c10::DispatchKey dispatch_key, at::ScalarType scalar_type, PythonArgs& r) {
  return sparse_compressed_tensor_ctor_template<c10::kSparseCsc>(dispatch_key, scalar_type, r);
}

Tensor sparse_bsr_tensor_ctor(c10::DispatchKey dispatch_key, at::ScalarType scalar_type, PythonArgs& r) {
  return sparse_compressed_tensor_ctor_template<c10::kSparseBsr>(dispatch_key, scalar_type, r);
}

Tensor sparse_bsc_tensor_ctor(c10::DispatchKey dispatch_key, at::ScalarType scalar_type, PythonArgs& r) {
  return sparse_compressed_tensor_ctor_template<c10::kSparseBsc>(dispatch_key, scalar_type, r);
}

template <c10::Layout layout>
=======
template <c10::Layout required_layout>
>>>>>>> a6682701
Tensor _sparse_compressed_tensor_unsafe_ctor_template(c10::DispatchKey dispatch_key, at::ScalarType scalar_type, PythonArgs& r) {
  TORCH_INTERNAL_ASSERT(!isSparseCsr(dispatchKeyToBackend(dispatch_key)));
  TORCH_INTERNAL_ASSERT(!isSparse(dispatchKeyToBackend(dispatch_key)));
  enum {
        ARG_COMPRESSED_INDICES = 0,
        ARG_PLAIN_INDICES,
        ARG_VALUES,
        ARG_SIZE,
        ARG_TYPE,
        ARG_LAYOUT,
<<<<<<< HEAD
        ARG_DEVICE = (layout == c10::kDummyLayout ? ARG_LAYOUT + 1: ARG_LAYOUT),
=======
        ARG_DEVICE = (required_layout == c10::Layout::Unspecified ? ARG_LAYOUT + 1: ARG_LAYOUT),
>>>>>>> a6682701
        ARG_REQUIRES_GRAD,
        ARGS_COUNT
  };
  bool type_inference = r.isNone(ARG_TYPE);
  const auto inferred_options = typeIdWithDefault(r, ARG_DEVICE, dispatch_key);
  const auto inferred_scalar_type = r.scalartypeWithDefault(ARG_TYPE, scalar_type);
  at::OptionalDeviceGuard device_guard(r.deviceOptional(ARG_DEVICE));
  Tensor values = internal_new_from_data(inferred_options, inferred_scalar_type, r.deviceOptional(ARG_DEVICE), r.pyobject(ARG_VALUES),
                                         /*copy_variables=*/false, /*copy_numpy=*/true,
                                         /*type_inference=*/type_inference);

  Tensor compressed_indices = internal_new_from_data(values.options(), kInt, r.deviceOptional(ARG_DEVICE), r.pyobject(ARG_COMPRESSED_INDICES),
                                          /*copy_variables=*/false, /*copy_numpy=*/true,
                                          /*type_inference=*/true);

  Tensor plain_indices = internal_new_from_data(values.options(), kInt, r.deviceOptional(ARG_DEVICE), r.pyobject(ARG_PLAIN_INDICES),
                                          /*copy_variables=*/false, /*copy_numpy=*/true,
                                          /*type_inference=*/true);
<<<<<<< HEAD
  c10::Layout layout_ = (layout == c10::kDummyLayout ? r.layoutOptional(ARG_LAYOUT).value_or(c10::kDummyLayout) : layout);
  return at::_sparse_compressed_tensor_unsafe(compressed_indices, plain_indices, values, r.intlist(ARG_SIZE), values.options().layout(layout_)).set_requires_grad(r.toBool(ARG_REQUIRES_GRAD));
}


Tensor _sparse_compressed_tensor_unsafe_ctor(c10::DispatchKey dispatch_key, at::ScalarType scalar_type, PythonArgs& r) {
  return _sparse_compressed_tensor_unsafe_ctor_template<c10::kDummyLayout>(dispatch_key, scalar_type, r);
}

Tensor _sparse_csr_tensor_unsafe_ctor(c10::DispatchKey dispatch_key, at::ScalarType scalar_type, PythonArgs& r) {
  return _sparse_compressed_tensor_unsafe_ctor_template<c10::kSparseCsr>(dispatch_key, scalar_type, r);
}

Tensor _sparse_csc_tensor_unsafe_ctor(c10::DispatchKey dispatch_key, at::ScalarType scalar_type, PythonArgs& r) {
  return _sparse_compressed_tensor_unsafe_ctor_template<c10::kSparseCsc>(dispatch_key, scalar_type, r);
}

Tensor _sparse_bsr_tensor_unsafe_ctor(c10::DispatchKey dispatch_key, at::ScalarType scalar_type, PythonArgs& r) {
  return _sparse_compressed_tensor_unsafe_ctor_template<c10::kSparseBsr>(dispatch_key, scalar_type, r);
}

Tensor _sparse_bsc_tensor_unsafe_ctor(c10::DispatchKey dispatch_key, at::ScalarType scalar_type, PythonArgs& r) {
  return _sparse_compressed_tensor_unsafe_ctor_template<c10::kSparseBsc>(dispatch_key, scalar_type, r);
=======
  c10::Layout layout_ = (required_layout == c10::Layout::Unspecified ? r.layoutOptional(ARG_LAYOUT).value_or(required_layout) : required_layout);
  return at::_sparse_compressed_tensor_unsafe(compressed_indices, plain_indices, values, r.intlist(ARG_SIZE),
                                              values.options().layout(layout_)).set_requires_grad(r.toBool(ARG_REQUIRES_GRAD));
}

Tensor _sparse_compressed_tensor_unsafe_ctor(c10::DispatchKey dispatch_key, at::ScalarType scalar_type, PythonArgs& r) {
  return _sparse_compressed_tensor_unsafe_ctor_template<c10::Layout::Unspecified>(dispatch_key, scalar_type, r);
}

Tensor _sparse_csr_tensor_unsafe_ctor(c10::DispatchKey dispatch_key, at::ScalarType scalar_type, PythonArgs& r) {
  return _sparse_compressed_tensor_unsafe_ctor_template<c10::kSparseCsr>(dispatch_key, scalar_type, r);
>>>>>>> a6682701
}

// Note [Ensuring sparse values and indices match devices]
// ~~~~~~~~~~~~~~~~~~~~~~~~~~~~~~~~~~~~~~~~~~~~~~~~~~~~~~~
// In all places where we construct indices, we read out options from values
// (rather than use inferred_options).  Why?  This handles the case when
// values is a CUDA tensor, but indices is a non-Tensor value (and the device
// argument is not set).  Example:
//
//  torch.sparse_coo_tensor(([0, 1],), self.empty(2, 0).cuda(), (4, 0))
//
// Sparse tensors require both indices and values to live on the same device.
// If values lives on CUDA, we can infer where the indices should live, and
// should accept even ordinary index sequences (and just make sure we write them
// into the correct device).  values is the ONLY way we know that the index
// tensor should go to CUDA, so we have to get the information in somehow.
//
// This code is kind of jank.  For one, the dtype in options is silently ignored
// by internal_new_from_data.  Also, in classic janky code style, it used to
// not work quite right: if values lives on "cuda:1", before all we said was
// "this needs to be CUDA" and indices would be allocated on the wrong tensor.
// Options is more right and gets this correct.

Tensor sparse_coo_tensor_ctor(
    c10::DispatchKey dispatch_key,
    at::ScalarType scalar_type,
    PythonArgs& r) {
  TORCH_INTERNAL_ASSERT(!isSparse(dispatchKeyToBackend(dispatch_key)));
  TORCH_INTERNAL_ASSERT(!isSparseCsr(dispatchKeyToBackend(dispatch_key)));
  if (r.idx == 0) {
    bool type_inference = r.isNone(2);
    const auto inferred_options = typeIdWithDefault(r, 3, dispatch_key);
    const auto inferred_scalar_type = r.scalartypeWithDefault(2, scalar_type);
    at::OptionalDeviceGuard device_guard(r.deviceOptional(3));
    // if no dtype provided, infer type based on value type.
    Tensor values = internal_new_from_data(inferred_options, inferred_scalar_type, r.deviceOptional(3), r.pyobject(1),
                                           /*copy_variables=*/false, /*copy_numpy=*/true,
                                           /*type_inference=*/type_inference);
    // See Note [Ensuring sparse values and indices match devices]
    Tensor indices = internal_new_from_data(values.options(), kLong, r.deviceOptional(3), r.pyobject(0),
                                            /*copy_variables=*/false, /*copy_numpy=*/true,
                                            /*type_inference=*/false);
    return at::sparse_coo_tensor(indices, values, values.options().layout(at::kSparse)).set_requires_grad(r.toBool(4));
  } else if (r.idx == 1) {
    bool type_inference = r.isNone(3);
    const auto inferred_options = typeIdWithDefault(r, 4, dispatch_key);
    const auto inferred_scalar_type = r.scalartypeWithDefault(3, scalar_type);
    at::OptionalDeviceGuard device_guard(r.deviceOptional(4));
    Tensor values = internal_new_from_data(inferred_options, inferred_scalar_type, r.deviceOptional(4), r.pyobject(1),
                                           /*copy_variables=*/false, /*copy_numpy=*/true,
                                           /*type_inference=*/type_inference);
    // See Note [Ensuring sparse values and indices match devices]
    Tensor indices = internal_new_from_data(values.options(), kLong, r.deviceOptional(4), r.pyobject(0),
                                            /*copy_variables=*/false, /*copy_numpy=*/true,
                                            /*type_inference=*/false);
    return at::sparse_coo_tensor(indices, values, r.intlist(2), values.options().layout(at::kSparse)).set_requires_grad(r.toBool(5));
  } else if (r.idx == 2) {
    const auto inferred_options = typeIdWithDefault(r, 2, dispatch_key);
    const auto inferred_scalar_type = r.scalartypeWithDefault(1, scalar_type);
    at::OptionalDeviceGuard device_guard(r.deviceOptional(2));
    return at::sparse_coo_tensor(r.intlist(0), inferred_options.dtype(inferred_scalar_type).layout(at::kSparse)).set_requires_grad(r.toBool(3));
  }
  throw std::runtime_error("sparse_coo_tensor(): invalid arguments");
}

Tensor _sparse_coo_tensor_unsafe_ctor(
    c10::DispatchKey dispatch_key,
    at::ScalarType scalar_type,
    PythonArgs& r) {
  TORCH_INTERNAL_ASSERT(!isSparse(dispatchKeyToBackend(dispatch_key)));
  TORCH_INTERNAL_ASSERT(!isSparseCsr(dispatchKeyToBackend(dispatch_key)));
  enum {
    ARG_INDICES = 0,
    ARG_VALUES,
    ARG_SIZE,
    ARG_TYPE,
    ARG_DEVICE,
    ARG_REQUIRES_GRAD,
    ARGS_COUNT
  };
  bool type_inference = r.isNone(ARG_TYPE);
  const auto inferred_options = typeIdWithDefault(r, ARG_DEVICE, dispatch_key);
  const auto inferred_scalar_type = r.scalartypeWithDefault(ARG_TYPE, scalar_type);
  at::OptionalDeviceGuard device_guard(r.deviceOptional(ARG_DEVICE));
  Tensor values = internal_new_from_data(inferred_options, inferred_scalar_type, r.deviceOptional(ARG_DEVICE), r.pyobject(ARG_VALUES),
                                         /*copy_variables=*/false, /*copy_numpy=*/true,
                                         /*type_inference=*/type_inference);
  // See Note [Ensuring sparse values and indices match devices]
  Tensor indices = internal_new_from_data(values.options(), kLong, r.deviceOptional(ARG_DEVICE), r.pyobject(ARG_INDICES),
                                          /*copy_variables=*/false, /*copy_numpy=*/true,
                                          /*type_inference=*/false);
  return at::_sparse_coo_tensor_unsafe(indices, values, r.intlist(ARG_SIZE), values.options().layout(at::kSparse)).set_requires_grad(r.toBool(ARG_REQUIRES_GRAD));
}

void _validate_sparse_coo_tensor_args(c10::DispatchKey dispatch_key, at::ScalarType scalar_type, PyObject* args, PyObject* kwargs) {
  auto options = dispatchKeyToTensorOptions(dispatch_key);
  static PythonArgParser parser({
    "_validate_sparse_coo_tensor(PyObject* indices, PyObject* values, IntArrayRef size)",
  });

  ParsedArgs<3> parsed_args;
  auto r = parser.parse(args, kwargs, parsed_args);
  Tensor values = internal_new_from_data(
      options, scalar_type, c10::nullopt, r.pyobject(1),
      /*copy_variables=*/false, /*copy_numpy=*/true, /*type_inference=*/true);
  // See Note [Ensuring sparse values and indices match devices]
  Tensor indices = internal_new_from_data(
      values.options(), kLong, c10::nullopt, r.pyobject(0),
      /*copy_variables=*/false, /*copy_numpy=*/true, /*type_inference=*/false);
  at::native::_validate_sparse_coo_tensor_args(indices, values, r.intlist(2));
}

void _validate_sparse_compressed_tensor_args(c10::DispatchKey dispatch_key, at::ScalarType scalar_type, PyObject* args, PyObject* kwargs) {
  auto options = dispatchKeyToTensorOptions(dispatch_key);
  enum {
    ARG_CROW_INDICES = 0,
    ARG_COL_INDICES,
    ARG_VALUES,
    ARG_SIZE,
    ARG_LAYOUT,
    ARGS_COUNT
  };

  const std::string signature = "_validate_sparse_compressed_tensor(PyObject* compressed_indices, PyObject* plain_indices, PyObject* values, IntArrayRef size, Layout layout)";
  static PythonArgParser parser({signature});

  ParsedArgs<ARGS_COUNT> parsed_args;
  auto r = parser.parse(args, kwargs, parsed_args);
  Tensor values = internal_new_from_data(
      options, scalar_type, c10::nullopt, r.pyobject(ARG_VALUES),
      /*copy_variables=*/false, /*copy_numpy=*/true, /*type_inference=*/true);
  // See Note [Ensuring sparse values and indices match devices]
  Tensor crow_indices = internal_new_from_data(
      values.options(), kInt, c10::nullopt, r.pyobject(ARG_CROW_INDICES),
      /*copy_variables=*/false, /*copy_numpy=*/true, /*type_inference=*/true);
  Tensor col_indices = internal_new_from_data(
      values.options(), kInt, c10::nullopt, r.pyobject(ARG_COL_INDICES),
      /*copy_variables=*/false, /*copy_numpy=*/true, /*type_inference=*/true);
  at::native::_validate_sparse_compressed_tensor_args(crow_indices, col_indices, values, r.intlist(ARG_SIZE), r.layout(ARG_LAYOUT));
}

template <c10::Layout layout>
void _validate_sparse_compressed_tensor_args_template(c10::DispatchKey dispatch_key, at::ScalarType scalar_type, PyObject* args, PyObject* kwargs) {
  auto options = dispatchKeyToTensorOptions(dispatch_key);
  enum {
    ARG_CROW_INDICES = 0,
    ARG_COL_INDICES,
    ARG_VALUES,
    ARG_SIZE,
    ARGS_COUNT
  };

  const std::string layout_name = at::sparse_csr::layoutToString(layout, /*upper=*/false, /*lower=*/true);
  const std::string c_name = at::sparse_csr::compressedIndicesName(layout);
  const std::string p_name = at::sparse_csr::plainIndicesName(layout);
  const std::string signature = "_validate_sparse_" + layout_name + "_tensor(PyObject* " + c_name + ", PyObject* " + p_name + ", PyObject* values, IntArrayRef size)";
  static PythonArgParser parser({signature});

  ParsedArgs<ARGS_COUNT> parsed_args;
  auto r = parser.parse(args, kwargs, parsed_args);
  Tensor values = internal_new_from_data(
      options, scalar_type, c10::nullopt, r.pyobject(ARG_VALUES),
      /*copy_variables=*/false, /*copy_numpy=*/true, /*type_inference=*/true);
  // See Note [Ensuring sparse values and indices match devices]
  Tensor crow_indices = internal_new_from_data(
      values.options(), kInt, c10::nullopt, r.pyobject(ARG_CROW_INDICES),
      /*copy_variables=*/false, /*copy_numpy=*/true, /*type_inference=*/true);
  Tensor col_indices = internal_new_from_data(
      values.options(), kInt, c10::nullopt, r.pyobject(ARG_COL_INDICES),
      /*copy_variables=*/false, /*copy_numpy=*/true, /*type_inference=*/true);
  at::native::_validate_sparse_compressed_tensor_args(crow_indices, col_indices, values, r.intlist(ARG_SIZE), layout);
}

void _validate_sparse_csr_tensor_args(c10::DispatchKey dispatch_key, at::ScalarType scalar_type, PyObject* args, PyObject* kwargs) {
  _validate_sparse_compressed_tensor_args_template<c10::kSparseCsr>(dispatch_key, scalar_type, args, kwargs);
}

void _validate_sparse_csc_tensor_args(c10::DispatchKey dispatch_key, at::ScalarType scalar_type, PyObject* args, PyObject* kwargs) {
  _validate_sparse_compressed_tensor_args_template<c10::kSparseCsc>(dispatch_key, scalar_type, args, kwargs);
}

void _validate_sparse_bsr_tensor_args(c10::DispatchKey dispatch_key, at::ScalarType scalar_type, PyObject* args, PyObject* kwargs) {
  _validate_sparse_compressed_tensor_args_template<c10::kSparseBsr>(dispatch_key, scalar_type, args, kwargs);
}

void _validate_sparse_bsc_tensor_args(c10::DispatchKey dispatch_key, at::ScalarType scalar_type, PyObject* args, PyObject* kwargs) {
  _validate_sparse_compressed_tensor_args_template<c10::kSparseBsc>(dispatch_key, scalar_type, args, kwargs);
}

Tensor tensor_ctor(
    c10::DispatchKey dispatch_key,
    at::ScalarType scalar_type,
    PythonArgs& r) {
  if (r.idx == 0) {
    PyObject* data = r.pyobject(0);
    if (THPVariable_Check(data)) {
      auto ret = PyErr_WarnEx(PyExc_UserWarning,
        "To copy construct from a tensor, it is recommended to use sourceTensor.clone().detach() "
        "or sourceTensor.clone().detach().requires_grad_(True), rather than torch.tensor(sourceTensor).", 1);
      if (ret != 0) throw python_error();
    }

    bool type_inference = r.isNone(1);
    bool pin_memory = r.toBool(3);
    bool args_requires_grad = r.toBool(4);
    auto new_tensor = internal_new_from_data(
               typeIdWithDefault(r, 2, dispatch_key),
               r.scalartypeWithDefault(1, scalar_type),
               r.deviceOptional(2),
               data,
               /*copy_variables=*/true,
               /*copy_numpy=*/true,
               /*type_inference=*/type_inference,
               pin_memory);
    auto names = r.toDimnameListOptional(5);
    if (names) {
      at::namedinference::propagate_names(new_tensor, *names, /*validate_names=*/true);
    }
    new_tensor.detach_(); // ensure new_tensor a leaf node
    new_tensor.set_requires_grad(args_requires_grad);
    return new_tensor;
  }
  throw std::runtime_error("tensor(): invalid arguments");
}

Tensor as_tensor(
    c10::DispatchKey dispatch_key,
    at::ScalarType scalar_type,
    PythonArgs& r) {
  // TODO: add requires_grad once we decide on semantics for sharing data.
  if (r.idx == 0) {
    bool type_inference = r.isNone(1);
    return internal_new_from_data(
        typeIdWithDefault(r, 2, dispatch_key),
        r.scalartypeWithDefault(1, scalar_type),
        r.deviceOptional(2),
        r.pyobject(0),
        /*copy_variables=*/false,
        /*copy_numpy=*/false,
        /*type_inference=*/type_inference);
  }
  throw std::runtime_error("tensor(): invalid arguments");
}

Tensor new_tensor(c10::DispatchKey dispatch_key, at::ScalarType scalar_type, PyObject* args, PyObject* kwargs) {
  static PythonArgParser parser({
    "new_tensor(PyObject* data, *, ScalarType dtype=None, Device? device=None, bool requires_grad=False)",
  });

  ParsedArgs<4> parsed_args;
  auto r = parser.parse(args, kwargs, parsed_args);
  if (r.idx == 0) {
    PyObject* data = r.pyobject(0);
    if (THPVariable_Check(data)) {
      auto ret = PyErr_WarnEx(PyExc_UserWarning,
        "To copy construct from a tensor, it is recommended to use sourceTensor.clone().detach() "
        "or sourceTensor.clone().detach().requires_grad_(True), rather than tensor.new_tensor(sourceTensor).", 1);
      if (ret != 0) throw python_error();
    }

    bool args_requires_grad = r.toBool(3);
    auto new_tensor = new_from_data_copy(
               typeIdWithDefault(r, 2, dispatch_key),
               r.scalartypeWithDefault(1, scalar_type),
               r.deviceOptional(2),
               data);
    new_tensor.detach_(); // ensure new_tensor a leaf node
    new_tensor.set_requires_grad(args_requires_grad);
    return new_tensor;
  }
  throw std::runtime_error("new_tensor(): invalid arguments");
}

Tensor tensor_frombuffer(PyObject* buffer, ScalarType dtype, int64_t count, int64_t offset, bool requires_grad) {
  auto elsize = at::elementSize(dtype);
  size_t actual_count = 0;

  Py_buffer view;
  if (PyObject_GetBuffer(buffer, &view, PyBUF_WRITABLE) < 0) {
    TORCH_CHECK(
        PyObject_GetBuffer(buffer, &view, PyBUF_SIMPLE) >= 0,
        "could not retrieve buffer from object");
    TORCH_WARN_ONCE(
        "The given buffer is not writable, and PyTorch does "
        "not support non-writable tensors. This means you can write to the "
        "underlying (supposedly non-writable) buffer using the tensor. "
        "You may want to copy the buffer to protect its data or make it writable "
        "before converting it to a tensor. This type of warning will be "
        "suppressed for the rest of this program.");
    PyErr_Clear();
  }

  Py_INCREF(view.obj);
  THPObjectPtr obj(view.obj);

  auto len = view.len;
  auto buf = view.buf;
  PyBuffer_Release(&view);

  TORCH_CHECK_VALUE(
      len > 0 && count != 0,
      "both buffer length (", len, ") and count (", count, ") must not be 0");
  TORCH_CHECK_VALUE(
      offset >= 0 && offset < len,
      "offset (", offset, " bytes) must be non-negative and no greater than "
      "buffer length (", len, " bytes) minus 1");
  TORCH_CHECK_VALUE(
      count > 0 || (len - offset) % elsize == 0,
      "buffer length (", len - offset, " bytes) after offset (", offset, " bytes) "
      "must be a multiple of element size (", elsize, ")");

  if (count < 0) {
    actual_count = (len - offset) / elsize;
  } else {
    actual_count = static_cast<size_t>(count);
  }

  TORCH_CHECK_VALUE(
      static_cast<size_t>(offset) + actual_count * elsize <= static_cast<size_t>(len),
      "requested buffer length (", actual_count, " * ", elsize, " bytes) "
      "after offset (", offset, " bytes) must not be greater than actual "
      "buffer length (", len, " bytes)");

  auto offset_buf = static_cast<char*>(buf) + offset;
  auto options = TensorOptions()
      .dtype(dtype)
      .device(c10::kCPU);

  auto tensor = at::for_blob(offset_buf, static_cast<int64_t>(actual_count))
                    .options(options)
                    .deleter([obj = obj.release()](void*) {
                      pybind11::gil_scoped_acquire gil;
                      Py_DECREF(obj);
                    })
                    .make_tensor();
  tensor.set_requires_grad(requires_grad);
  return tensor;
}

Tensor tensor_fromDLPack(PyObject *data) {
  DLManagedTensor * dlMTensor = (DLManagedTensor *)PyCapsule_GetPointer(data, "dltensor");
  TORCH_CHECK(dlMTensor,
    "from_dlpack received an invalid capsule. "
    "Note that DLTensor capsules can be consumed only once, "
    "so you might have already constructed a tensor from it once.");

  // atensor steals the ownership of the underlying storage. It also passes a
  // destructor function that will be called when the underlying storage goes
  // out of scope. When the destructor is called, the dlMTensor is destructed too.
  auto atensor = at::fromDLPack(dlMTensor);

  // Make sure this capsule will never be used again.
  PyCapsule_SetName(data, "used_dltensor");

  // It is possible that the call to at::fromDLPack is the very first
  // call to create a Tensor in PyTorch. If so, then _lazy_init has
  // not been called, and the attempt to call createPyObject will fail
  // because cuda ATen types have not been registered in Python yet.
  // so if we have a cuda tensor, then we need to make sure
  // we have called _lazy_init here
  if(atensor.is_cuda()) {
    py::module::import("torch.cuda").attr("init")();
  }
  return atensor;
}

Tensor asarray(
    PyObject* obj,
    c10::optional<ScalarType> dtype,
    c10::optional<Device> device,
    c10::optional<bool> copy,
    bool requires_grad) {
  Tensor tensor;

  bool force_copy = copy.value_or(false);
  bool force_alias = !copy.value_or(true);
  bool should_warn_numpy_not_writable = false;

  auto dtype_unwrapped =
      dtype.value_or(torch::tensors::get_default_scalar_type());

  // Check whether 'obj' is a 'Tensor'
  if (THPVariable_Check(obj)) {
    tensor = THPVariable_Unpack(obj);
  }

#ifdef USE_NUMPY
  // Check whether 'obj' is a NumPy Array
  if (is_numpy_available() && PyArray_Check(obj)) {
    tensor = tensor_from_numpy(obj, /*warn_if_not_writeable=*/false);
    should_warn_numpy_not_writable = !PyArray_ISWRITEABLE((PyArrayObject*) obj);
  }
#endif

  // Check whether 'obj' is a 'DLPack' capsule
  if (!tensor.defined() && PyCapsule_IsValid(obj, "dltensor") != 0) {
    tensor = tensor_fromDLPack(obj);
  }

  // Check whether 'obj' implements the buffer protocol
  if (!tensor.defined() && PyObject_CheckBuffer(obj) != 0) {
    tensor = tensor_frombuffer(obj, dtype_unwrapped, -1, 0, requires_grad);
  }

  if (tensor.defined()) {
    // Given an aliasable tensor, should we copy it?
    bool wrong_device = device.has_value() && device.value() != tensor.device();
    bool wrong_dtype =
        dtype.has_value() && dtype.value() != tensor.scalar_type();
    bool needs_copying = !copy.has_value() && (wrong_device || wrong_dtype);

    // Given a defined tensor, we copy it if either we have to (copy=True) or
    // if we need to (copy=None) because of mismatched device or dtype.
    if (force_copy || needs_copying) {
      if (wrong_device || wrong_dtype) {
        tensor = tensor.to(
            device.value_or(tensor.device()),
            dtype.value_or(tensor.scalar_type()));
      } else {
        tensor = tensor.clone();
      }
    } else {
      // If we are not copying, we have to check whther we have the tensor
      // in the right device, with the right dtype.
      TORCH_CHECK_VALUE(
          !wrong_device,
          "can't alias tensor from device '", tensor.device(),
          "' to '", device.value(), "'.");
      TORCH_CHECK_VALUE(
          !wrong_dtype,
          "can't alias tensor with dtype '", tensor.scalar_type(),
          "' into dtype '", dtype.value(), "'.");
      // If tensor is a NumPy Array view, we warn the user about non-writeable
      // arrays if this is the case.
      if (should_warn_numpy_not_writable) {
        warn_numpy_not_writeable();
      }
    }

    // Setting 'requires_grad' when the tensor is not a leaf does not work.
    // Whenever that happens, we have to use 'detach'.
    if (!tensor.is_leaf() && !requires_grad) {
      tensor = tensor.detach();
    } else {
      tensor.set_requires_grad(requires_grad);
    }
  } else {
    // Undefined tensor means it does not implement neither DLPack nor
    // the buffer protocol. Last case is a sequence, in which case we must
    // copy (copy can't be false).
    TORCH_CHECK_VALUE(
        !force_alias, "can't alias arbitrary sequence into a tensor.");

    // Make tensor from sequence, inferring its type, and then convert
    // it to the desired type.
    // Type inference is activated only if the dtype has not been specified.
    // Otherwise, we force the unwrapped dtype.
    tensor = internal_new_from_data(
        TensorOptions(), dtype_unwrapped, device, obj,
        /* copy_variables = */ false, /* copy_numpy = */ false, /* type_inference = */ !dtype.has_value());
    tensor.set_requires_grad(requires_grad);
  }

  return tensor;
}

}} // namespace torch::utils<|MERGE_RESOLUTION|>--- conflicted
+++ resolved
@@ -683,7 +683,6 @@
   throw std::runtime_error("sparse_" + layout_name + "_tensor(): invalid arguments");
 }
 
-<<<<<<< HEAD
 Tensor sparse_compressed_tensor_ctor(c10::DispatchKey dispatch_key, at::ScalarType scalar_type, PythonArgs& r) {
   return sparse_compressed_tensor_ctor_template<c10::kDummyLayout>(dispatch_key, scalar_type, r);
 }
@@ -704,10 +703,7 @@
   return sparse_compressed_tensor_ctor_template<c10::kSparseBsc>(dispatch_key, scalar_type, r);
 }
 
-template <c10::Layout layout>
-=======
 template <c10::Layout required_layout>
->>>>>>> a6682701
 Tensor _sparse_compressed_tensor_unsafe_ctor_template(c10::DispatchKey dispatch_key, at::ScalarType scalar_type, PythonArgs& r) {
   TORCH_INTERNAL_ASSERT(!isSparseCsr(dispatchKeyToBackend(dispatch_key)));
   TORCH_INTERNAL_ASSERT(!isSparse(dispatchKeyToBackend(dispatch_key)));
@@ -718,11 +714,7 @@
         ARG_SIZE,
         ARG_TYPE,
         ARG_LAYOUT,
-<<<<<<< HEAD
-        ARG_DEVICE = (layout == c10::kDummyLayout ? ARG_LAYOUT + 1: ARG_LAYOUT),
-=======
         ARG_DEVICE = (required_layout == c10::Layout::Unspecified ? ARG_LAYOUT + 1: ARG_LAYOUT),
->>>>>>> a6682701
         ARG_REQUIRES_GRAD,
         ARGS_COUNT
   };
@@ -741,31 +733,6 @@
   Tensor plain_indices = internal_new_from_data(values.options(), kInt, r.deviceOptional(ARG_DEVICE), r.pyobject(ARG_PLAIN_INDICES),
                                           /*copy_variables=*/false, /*copy_numpy=*/true,
                                           /*type_inference=*/true);
-<<<<<<< HEAD
-  c10::Layout layout_ = (layout == c10::kDummyLayout ? r.layoutOptional(ARG_LAYOUT).value_or(c10::kDummyLayout) : layout);
-  return at::_sparse_compressed_tensor_unsafe(compressed_indices, plain_indices, values, r.intlist(ARG_SIZE), values.options().layout(layout_)).set_requires_grad(r.toBool(ARG_REQUIRES_GRAD));
-}
-
-
-Tensor _sparse_compressed_tensor_unsafe_ctor(c10::DispatchKey dispatch_key, at::ScalarType scalar_type, PythonArgs& r) {
-  return _sparse_compressed_tensor_unsafe_ctor_template<c10::kDummyLayout>(dispatch_key, scalar_type, r);
-}
-
-Tensor _sparse_csr_tensor_unsafe_ctor(c10::DispatchKey dispatch_key, at::ScalarType scalar_type, PythonArgs& r) {
-  return _sparse_compressed_tensor_unsafe_ctor_template<c10::kSparseCsr>(dispatch_key, scalar_type, r);
-}
-
-Tensor _sparse_csc_tensor_unsafe_ctor(c10::DispatchKey dispatch_key, at::ScalarType scalar_type, PythonArgs& r) {
-  return _sparse_compressed_tensor_unsafe_ctor_template<c10::kSparseCsc>(dispatch_key, scalar_type, r);
-}
-
-Tensor _sparse_bsr_tensor_unsafe_ctor(c10::DispatchKey dispatch_key, at::ScalarType scalar_type, PythonArgs& r) {
-  return _sparse_compressed_tensor_unsafe_ctor_template<c10::kSparseBsr>(dispatch_key, scalar_type, r);
-}
-
-Tensor _sparse_bsc_tensor_unsafe_ctor(c10::DispatchKey dispatch_key, at::ScalarType scalar_type, PythonArgs& r) {
-  return _sparse_compressed_tensor_unsafe_ctor_template<c10::kSparseBsc>(dispatch_key, scalar_type, r);
-=======
   c10::Layout layout_ = (required_layout == c10::Layout::Unspecified ? r.layoutOptional(ARG_LAYOUT).value_or(required_layout) : required_layout);
   return at::_sparse_compressed_tensor_unsafe(compressed_indices, plain_indices, values, r.intlist(ARG_SIZE),
                                               values.options().layout(layout_)).set_requires_grad(r.toBool(ARG_REQUIRES_GRAD));
@@ -777,7 +744,18 @@
 
 Tensor _sparse_csr_tensor_unsafe_ctor(c10::DispatchKey dispatch_key, at::ScalarType scalar_type, PythonArgs& r) {
   return _sparse_compressed_tensor_unsafe_ctor_template<c10::kSparseCsr>(dispatch_key, scalar_type, r);
->>>>>>> a6682701
+}
+
+Tensor _sparse_csc_tensor_unsafe_ctor(c10::DispatchKey dispatch_key, at::ScalarType scalar_type, PythonArgs& r) {
+  return _sparse_compressed_tensor_unsafe_ctor_template<c10::kSparseCsc>(dispatch_key, scalar_type, r);
+}
+
+Tensor _sparse_bsr_tensor_unsafe_ctor(c10::DispatchKey dispatch_key, at::ScalarType scalar_type, PythonArgs& r) {
+  return _sparse_compressed_tensor_unsafe_ctor_template<c10::kSparseBsr>(dispatch_key, scalar_type, r);
+}
+
+Tensor _sparse_bsc_tensor_unsafe_ctor(c10::DispatchKey dispatch_key, at::ScalarType scalar_type, PythonArgs& r) {
+  return _sparse_compressed_tensor_unsafe_ctor_template<c10::kSparseBsc>(dispatch_key, scalar_type, r);
 }
 
 // Note [Ensuring sparse values and indices match devices]
