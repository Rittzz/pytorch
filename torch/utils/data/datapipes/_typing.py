# Taking reference from official Python typing
# https://github.com/python/cpython/blob/master/Lib/typing.py

import collections
import functools
import inspect
import numbers
import sys
from typing import (Any, Dict, Iterator, Generic, List, Optional, Set, Tuple, TypeVar, Union,
                    get_type_hints)
from typing import _eval_type, _tp_cache, _type_check, _type_repr  # type: ignore[attr-defined]
from typing import ForwardRef

# TODO: Use TypeAlias when Python 3.6 is deprecated
# Please check [Note: TypeMeta and TypeAlias]
# In case of metaclass conflict due to ABCMeta or _ProtocolMeta
# For Python 3.9, only Protocol in typing uses metaclass
from abc import ABCMeta
from typing import _GenericAlias  # type: ignore[attr-defined, no-redef]

class GenericMeta(ABCMeta):  # type: ignore[no-redef]
    pass

import torch

class Integer(numbers.Integral):
    pass


class Boolean(numbers.Integral):
    pass


# Python 'type' object is not subscriptable
# Tuple[int, List, dict] -> valid
# tuple[int, list, dict] -> invalid
# Map Python 'type' to abstract base class
TYPE2ABC = {
    bool: Boolean,
    int: Integer,
    float: numbers.Real,
    complex: numbers.Complex,
    dict: Dict,
    list: List,
    set: Set,
    tuple: Tuple,
    None: type(None),
}


def issubtype(left, right, recursive=True):
    r"""
    Check if the left-side type is a subtype of the right-side type.
    If any of type is a composite type like `Union` and `TypeVar` with
    bounds, it would be expanded into a list of types and check all
    of left-side types are subtypes of either one from right-side types.
    """
    left = TYPE2ABC.get(left, left)
    right = TYPE2ABC.get(right, right)

    if right is Any or left == right:
        return True

    if isinstance(right, _GenericAlias):
        if getattr(right, '__origin__', None) is Generic:
            return True

    if right == type(None):
        return False

    # Right-side type
    constraints = _decompose_type(right)

    if len(constraints) == 0 or Any in constraints:
        return True

    if left is Any:
        return False

    # Left-side type
    variants = _decompose_type(left)

    # all() will return True for empty variants
    if len(variants) == 0:
        return False

    return all(_issubtype_with_constraints(variant, constraints, recursive) for variant in variants)


def _decompose_type(t, to_list=True):
    if isinstance(t, TypeVar):
        if t.__bound__ is not None:
            ts = [t.__bound__]
        else:
            # For T_co, __constraints__ is ()
            ts = list(t.__constraints__)
    elif hasattr(t, '__origin__') and t.__origin__ == Union:
        ts = t.__args__
    else:
        if not to_list:
            return None
        ts = [t]
    # Ignored: Generator has incompatible item type "object"; expected "Type[Any]"
    ts = list(TYPE2ABC.get(_t, _t) for _t in ts)  # type: ignore[misc]
    return ts


def _issubtype_with_constraints(variant, constraints, recursive=True):
    r"""
    Check if the variant is a subtype of either one from constraints.
    For composite types like `Union` and `TypeVar` with bounds, they
    would be expanded for testing.
    """
    if variant in constraints:
        return True

    # [Note: Subtype for Union and TypeVar]
    # Python typing is able to flatten Union[Union[...]] or Union[TypeVar].
    # But it couldn't flatten the following scenarios:
    #   - Union[int, TypeVar[Union[...]]]
    #   - TypeVar[TypeVar[...]]
    # So, variant and each constraint may be a TypeVar or a Union.
    # In these cases, all of inner types from the variant are required to be
    # extraced and verified as a subtype of any constraint. And, all of
    # inner types from any constraint being a TypeVar or a Union are
    # also required to be extracted and verified if the variant belongs to
    # any of them.

    # Variant
    vs = _decompose_type(variant, to_list=False)

    # Variant is TypeVar or Union
    if vs is not None:
        return all(_issubtype_with_constraints(v, constraints, recursive) for v in vs)

    # Variant is not TypeVar or Union
    if hasattr(variant, '__origin__') and variant.__origin__ is not None:
        v_origin = variant.__origin__
        # In Python-3.9 typing library untyped generics do not have args
        v_args = getattr(variant, "__args__", None)
    else:
        v_origin = variant
        v_args = None

    # Constraints
    for constraint in constraints:
        cs = _decompose_type(constraint, to_list=False)

        # Constraint is TypeVar or Union
        if cs is not None:
            if _issubtype_with_constraints(variant, cs, recursive):
                return True
        # Constraint is not TypeVar or Union
        else:
            # __origin__ can be None for plain list, tuple, ... in Python 3.6
            if hasattr(constraint, '__origin__') and constraint.__origin__ is not None:
                c_origin = constraint.__origin__
                if v_origin == c_origin:
                    if not recursive:
                        return True
                    # In Python-3.9 typing library untyped generics do not have args
                    c_args = getattr(constraint, "__args__", None)
                    if c_args is None or len(c_args) == 0:
                        return True
                    if v_args is not None and len(v_args) == len(c_args) and \
                            all(issubtype(v_arg, c_arg) for v_arg, c_arg in zip(v_args, c_args)):
                        return True
            # Tuple[int] -> Tuple
            else:
                if v_origin == constraint:
                    return True

    return False


def issubinstance(data, data_type):
    if not issubtype(type(data), data_type, recursive=False):
        return False

    # In Python-3.9 typing library __args__ attribute is not defined for untyped generics
    dt_args = getattr(data_type, "__args__", None)
    if isinstance(data, tuple):
        if dt_args is None or len(dt_args) == 0:
            return True
        if len(dt_args) != len(data):
            return False
        return all(issubinstance(d, t) for d, t in zip(data, dt_args))
    elif isinstance(data, (list, set)):
        if dt_args is None or len(dt_args) == 0:
            return True
        t = dt_args[0]
        return all(issubinstance(d, t) for d in data)
    elif isinstance(data, dict):
        if dt_args is None or len(dt_args) == 0:
            return True
        kt, vt = dt_args
        return all(issubinstance(k, kt) and issubinstance(v, vt) for k, v in data.items())

    return True


# [Note: TypeMeta and TypeAlias]
# In order to keep compatibility for Python 3.6, use Meta for the typing.
# TODO: When PyTorch drops the support for Python 3.6, it can be converted
# into the Alias system and using `__class_getitem__` for DataPipe. The
# typing system will gain benefit of performance and resolving metaclass
# conflicts as elaborated in https://www.python.org/dev/peps/pep-0560/


class _DataPipeType:
    r"""
    Save type annotation in `param`
    """

    def __init__(self, param):
        self.param = param

    def __repr__(self):
        return _type_repr(self.param)

    def __eq__(self, other):
        if isinstance(other, _DataPipeType):
            return self.param == other.param
        return NotImplemented

    def __hash__(self):
        return hash(self.param)

    def issubtype(self, other):
        if isinstance(other.param, _GenericAlias):
            if getattr(other.param, '__origin__', None) is Generic:
                return True
        if isinstance(other, _DataPipeType):
            return issubtype(self.param, other.param)
        if isinstance(other, type):
            return issubtype(self.param, other)
        raise TypeError("Expected '_DataPipeType' or 'type', but found {}".format(type(other)))

    def issubtype_of_instance(self, other):
        return issubinstance(other, self.param)


# Default type for DataPipe without annotation
T_co = TypeVar('T_co', covariant=True)
_DEFAULT_TYPE = _DataPipeType(Generic[T_co])


class _DataPipeMeta(GenericMeta):
    r"""
    Metaclass for `DataPipe`. Add `type` attribute and `__init_subclass__` based
    on the type, and validate the return hint of `__iter__`.

    Note that there is subclass `_IterDataPipeMeta` specifically for `IterDataPipe`.
    """
    type: _DataPipeType

    def __new__(cls, name, bases, namespace, **kwargs):
        return super().__new__(cls, name, bases, namespace, **kwargs)  # type: ignore[call-overload]

        # TODO: the statements below are not reachable by design as there is a bug and typing is low priority for now.
        cls.__origin__ = None
        if 'type' in namespace:
            return super().__new__(cls, name, bases, namespace, **kwargs)  # type: ignore[call-overload]

        namespace['__type_class__'] = False
        #  For plain derived class without annotation
        for base in bases:
            if isinstance(base, _DataPipeMeta):
                return super().__new__(cls, name, bases, namespace, **kwargs)  # type: ignore[call-overload]

        namespace.update({'type': _DEFAULT_TYPE,
                          '__init_subclass__': _dp_init_subclass})
        return super().__new__(cls, name, bases, namespace, **kwargs)  # type: ignore[call-overload]

    def __init__(self, name, bases, namespace, **kwargs):
        super().__init__(name, bases, namespace, **kwargs)  # type: ignore[call-overload]

    # TODO: Fix isinstance bug
    @_tp_cache
    def _getitem_(self, params):
        if params is None:
            raise TypeError('{}[t]: t can not be None'.format(self.__name__))
        if isinstance(params, str):
            params = ForwardRef(params)
        if not isinstance(params, tuple):
            params = (params, )

        msg = "{}[t]: t must be a type".format(self.__name__)
        params = tuple(_type_check(p, msg) for p in params)

        if isinstance(self.type.param, _GenericAlias):
            orig = getattr(self.type.param, '__origin__', None)
            if isinstance(orig, type) and orig is not Generic:
                p = self.type.param[params]  # type: ignore[index]
                t = _DataPipeType(p)
                l = len(str(self.type)) + 2
                name = self.__name__[:-l]
                name = name + '[' + str(t) + ']'
                bases = (self,) + self.__bases__
                return self.__class__(name, bases,
                                      {'__init_subclass__': _dp_init_subclass,
                                       'type': t,
                                       '__type_class__': True})

        if len(params) > 1:
            raise TypeError('Too many parameters for {} actual {}, expected 1'.format(self, len(params)))

        t = _DataPipeType(params[0])

        if not t.issubtype(self.type):
            raise TypeError('Can not subclass a DataPipe[{}] from DataPipe[{}]'
                            .format(t, self.type))

        # Types are equal, fast path for inheritance
        if self.type == t:
            return self

        name = self.__name__ + '[' + str(t) + ']'
        bases = (self,) + self.__bases__

        return self.__class__(name, bases,
                              {'__init_subclass__': _dp_init_subclass,
                               '__type_class__': True,
                               'type': t})

    # TODO: Fix isinstance bug
    def _eq_(self, other):
        if not isinstance(other, _DataPipeMeta):
            return NotImplemented
        if self.__origin__ is None or other.__origin__ is None:  # type: ignore[has-type]
            return self is other
        return (self.__origin__ == other.__origin__  # type: ignore[has-type]
                and self.type == other.type)

    # TODO: Fix isinstance bug
    def _hash_(self):
        return hash((self.__name__, self.type))


class _IterDataPipeMeta(_DataPipeMeta):
    r"""
    Metaclass for `IterDataPipe` and inherits from `_DataPipeMeta`. Aad a hook function to `__iter__`.
    """

    def __new__(cls, name, bases, namespace, **kwargs):
        if '__iter__' in namespace:
            hook_iterator(namespace, 'enumerate(DataPipe)#{}'.format(name))
        return super().__new__(cls, name, bases, namespace, **kwargs)  # type: ignore[call-overload]


def _simplify_obj_name(obj) -> str:
    """
    Simplify the display strings of objects for the purpose of rendering within DataPipe error messages.
    """
    if inspect.isfunction(obj):
        return obj.__name__
    else:
        return repr(obj)


def _generate_input_args_string(obj):
    """
    Generate a string for the input arguments of an object.
    """
    signature = inspect.signature(obj.__class__)
    input_param_names = set()
    for param_name, _ in signature.parameters.items():
        input_param_names.add(param_name)
    result = []
    for name, obj in inspect.getmembers(obj):
        if name in input_param_names:
            result.append((name, _simplify_obj_name(obj)))
    return ', '.join([f'{name}={value}' for name, value in result])


def _generate_iterdatapipe_msg(datapipe):
    return f"{datapipe.__class__.__name__}({_generate_input_args_string(datapipe)})"


def _check_iterator_valid(datapipe, iterator_id, next_method_exists=False) -> None:
    r"""
    Given an instance of a DataPipe and an iterator ID, check if the IDs match, and if not, raises an exception.
    In the case of ChildDataPipe, the ID gets compared to the one stored in `main_datapipe` as well.
    """
<<<<<<< HEAD
    if hasattr(datapipe, "_is_child_datapipe") and datapipe._is_child_datapipe is True:
        if hasattr(datapipe, "_check_valid_iterator_id"):
            if datapipe._check_valid_iterator_id(iterator_id):
                pass
            else:
                raise RuntimeError("This iterator has been invalidated, because a new iterator has been created "
                                   f"from one of the ChildDataPipes of "
                                   f"{_generate_iterdatapipe_msg(datapipe.main_datapipe)}")
        else:
            raise RuntimeError("ChildDataPipe must have method `_check_valid_iterator_id`.")
    else:
        if datapipe._valid_iterator_id == iterator_id:
            pass
        else:
            raise RuntimeError("This iterator has been invalidated because another iterator has been created"
                               f"from the same IterDataPipe: {_generate_iterdatapipe_msg(datapipe)}\n"
                               "This may be caused multiple references to the same IterDataPipe. We recommend "
                               "using `.fork()` if that is necessary.\n"
                               "For feedback regarding this single iterator per IterDataPipe constraint, feel free "
                               "to comment on this issue: https://github.com/pytorch/data/issues/45.")
=======
    msg = ("This iterator has been invalidated because another iterator has been created"
           f"from the same IterDataPipe: {_generate_iterdatapipe_msg(datapipe)}\n"
           "This may be caused multiple references to the same IterDataPipe. We recommend "
           "using `.fork()` if that is necessary.")
    feedback_msg = ("\nFor feedback regarding this single iterator per IterDataPipe constraint, feel free "
                    "to comment on this issue: https://github.com/pytorch/data/issues/45.")
    if next_method_exists:
        # This is the case where `IterDataPipe` has both `__iter__` and `__next__`.
        # The `_valid_iterator_id` should either be never set (`None`), or set by at most one
        # iterator (`0`). Otherwise, it means there are multiple iterators.
        if datapipe._valid_iterator_id is not None and datapipe._valid_iterator_id != 0:
            extra_msg = "\nNote that this exception is raised inside your IterDataPipe's a `__next__` method"
            raise RuntimeError(msg + extra_msg + feedback_msg)
    elif hasattr(datapipe, "_is_child_datapipe") and datapipe._is_child_datapipe is True:
        pass  # TODO: Add logic for multiple ChildDataPipe
    elif datapipe._valid_iterator_id != iterator_id:
        raise RuntimeError(msg + feedback_msg)
>>>>>>> 9bc006d6


def _set_datapipe_valid_iterator_id(datapipe):
    r"""
    Given a DataPipe, updates its valid iterator ID.
    """
    if hasattr(datapipe, "_is_child_datapipe") and datapipe._is_child_datapipe is True:
        if hasattr(datapipe, "_set_main_datapipe_valid_iterator_id"):
            datapipe._set_main_datapipe_valid_iterator_id()
        else:
            raise RuntimeError("ChildDataPipe must have method `_set_main_datapipe_valid_iterator_id`.")
    else:
        if datapipe._valid_iterator_id is None:
            datapipe._valid_iterator_id = 0
        else:
            datapipe._valid_iterator_id += 1
    return datapipe._valid_iterator_id


def hook_iterator(namespace, profile_name):
    r"""
    Hook that is applied to all `__iter__` of metaclass `_DataPipeMeta`. This is done for the purpose of
    profiling and checking if an iterator is still valid.
    """
    def context():
        return torch.autograd.profiler.record_function(profile_name)

    class IteratorDecorator:
        """Wrap the iterator and modifying its `__next__` method"""
        def __init__(self, iterator, source_dp, iterator_id):
            self.iterator = iterator
            self.source_dp = source_dp
            self.iterator_id = iterator_id

        def __iter__(self):
            return self

        def __next__(self):
            # TODO: Add try-except to in-place reduce traceback from the Exception
            # See: https://github.com/pytorch/data/issues/284
            with context():
                _check_iterator_valid(self.source_dp, self.iterator_id)
                return next(self.iterator)

        def __getattr__(self, name):
            return getattr(self.iterator, name)

    func = namespace['__iter__']
    iterator_id: Optional[int] = None  # This ID is tied to each created iterator

    # ``__iter__`` of IterDataPipe is a generator function
    if inspect.isgeneratorfunction(func):
        @functools.wraps(func)
        def wrap_generator(*args, **kwargs):
            gen = func(*args, **kwargs)
            datapipe = args[0]
            iterator_id = _set_datapipe_valid_iterator_id(datapipe)
            try:
                with context():
                    response = gen.send(None)
                while True:
                    request = yield response
                    with context():  # Pass through here every time `__next__` is called
                        _check_iterator_valid(datapipe, iterator_id)
                        response = gen.send(request)
            except StopIteration as e:
                return e.value
            except Exception as e:
                # TODO: Simplify the traceback message to skip over `response = gen.send(None)`
                #       Part of https://github.com/pytorch/data/issues/284
                datapipe = args[0]
                msg = "thrown by __iter__ of"
                full_msg = f"{msg} {datapipe.__class__.__name__}({_generate_input_args_string(datapipe)})"
                if len(e.args) >= 1 and msg not in e.args[0]:
                    e.args = (e.args[0] + f'\nThis exception is {full_msg}',) + e.args[1:]
                raise

        namespace['__iter__'] = wrap_generator
    else:  # ``__iter__`` of IterDataPipe is NOT a generator function
        # IterDataPipe is an iterator with both ``__iter__`` and ``__next__``
        # And ``__iter__`` may or may not return `self`
        if '__next__' in namespace:  # If `__next__` exists, put a wrapper around it
            next_func = namespace['__next__']

            @functools.wraps(next_func)
            def wrap_next(*args, **kwargs):
                with context():
                    datapipe = args[0]
                    _check_iterator_valid(datapipe, None, next_method_exists=True)
                    return next_func(*args, **kwargs)

            namespace['__next__'] = wrap_next

            # Note that if the `__next__` and `__iter__` do something completely unrelated? It may cause issue but
            # the user will be violating the iterator protocol

        # Regardless if `__next__` exists or not, `__iter__` needs a wrapper to track the number of valid iterators
        @functools.wraps(func)
        def wrap_iter(*args, **kwargs):
            iter_ret = func(*args, **kwargs)
            datapipe = args[0]
            nonlocal iterator_id
            iterator_id = _set_datapipe_valid_iterator_id(datapipe)
            return IteratorDecorator(iter_ret, datapipe, iterator_id)

        namespace['__iter__'] = wrap_iter


def _dp_init_subclass(sub_cls, *args, **kwargs):
    # Add function for datapipe instance to reinforce the type
    sub_cls.reinforce_type = reinforce_type

    # TODO:
    # - add global switch for type checking at compile-time

    # Ignore internal type class
    if getattr(sub_cls, '__type_class__', False):
        return

    # Check if the string type is valid
    if isinstance(sub_cls.type.param, ForwardRef):
        base_globals = sys.modules[sub_cls.__module__].__dict__
        try:
            param = _eval_type(sub_cls.type.param, base_globals, locals())
            sub_cls.type.param = param
        except TypeError as e:
            raise TypeError("{} is not supported by Python typing"
                            .format(sub_cls.type.param.__forward_arg__)) from e

    if '__iter__' in sub_cls.__dict__:
        iter_fn = sub_cls.__dict__['__iter__']
        hints = get_type_hints(iter_fn)
        if 'return' in hints:
            return_hint = hints['return']
            # Plain Return Hint for Python 3.6
            if return_hint == Iterator:
                return
            if not (hasattr(return_hint, '__origin__') and
                    (return_hint.__origin__ == Iterator or
                     return_hint.__origin__ == collections.abc.Iterator)):
                raise TypeError("Expected 'Iterator' as the return annotation for `__iter__` of {}"
                                ", but found {}".format(sub_cls.__name__, _type_repr(hints['return'])))
            data_type = return_hint.__args__[0]
            if not issubtype(data_type, sub_cls.type.param):
                raise TypeError("Expected return type of '__iter__' as a subtype of {}, but found {}"
                                " for {}".format(sub_cls.type, _type_repr(data_type), sub_cls.__name__))


def reinforce_type(self, expected_type):
    r"""
    Reinforce the type for DataPipe instance. And the 'expected_type' is required
    to be a subtype of the original type hint to restrict the type requirement
    of DataPipe instance.
    """
    if isinstance(expected_type, tuple):
        expected_type = Tuple[expected_type]
    _type_check(expected_type, msg="'expected_type' must be a type")

    if not issubtype(expected_type, self.type.param):
        raise TypeError("Expected 'expected_type' as subtype of {}, but found {}"
                        .format(self.type, _type_repr(expected_type)))

    self.type = _DataPipeType(expected_type)
    return self<|MERGE_RESOLUTION|>--- conflicted
+++ resolved
@@ -382,28 +382,6 @@
     Given an instance of a DataPipe and an iterator ID, check if the IDs match, and if not, raises an exception.
     In the case of ChildDataPipe, the ID gets compared to the one stored in `main_datapipe` as well.
     """
-<<<<<<< HEAD
-    if hasattr(datapipe, "_is_child_datapipe") and datapipe._is_child_datapipe is True:
-        if hasattr(datapipe, "_check_valid_iterator_id"):
-            if datapipe._check_valid_iterator_id(iterator_id):
-                pass
-            else:
-                raise RuntimeError("This iterator has been invalidated, because a new iterator has been created "
-                                   f"from one of the ChildDataPipes of "
-                                   f"{_generate_iterdatapipe_msg(datapipe.main_datapipe)}")
-        else:
-            raise RuntimeError("ChildDataPipe must have method `_check_valid_iterator_id`.")
-    else:
-        if datapipe._valid_iterator_id == iterator_id:
-            pass
-        else:
-            raise RuntimeError("This iterator has been invalidated because another iterator has been created"
-                               f"from the same IterDataPipe: {_generate_iterdatapipe_msg(datapipe)}\n"
-                               "This may be caused multiple references to the same IterDataPipe. We recommend "
-                               "using `.fork()` if that is necessary.\n"
-                               "For feedback regarding this single iterator per IterDataPipe constraint, feel free "
-                               "to comment on this issue: https://github.com/pytorch/data/issues/45.")
-=======
     msg = ("This iterator has been invalidated because another iterator has been created"
            f"from the same IterDataPipe: {_generate_iterdatapipe_msg(datapipe)}\n"
            "This may be caused multiple references to the same IterDataPipe. We recommend "
@@ -418,10 +396,15 @@
             extra_msg = "\nNote that this exception is raised inside your IterDataPipe's a `__next__` method"
             raise RuntimeError(msg + extra_msg + feedback_msg)
     elif hasattr(datapipe, "_is_child_datapipe") and datapipe._is_child_datapipe is True:
-        pass  # TODO: Add logic for multiple ChildDataPipe
+        if hasattr(datapipe, "_check_valid_iterator_id"):
+            if not datapipe._check_valid_iterator_id(iterator_id):
+                raise RuntimeError("This iterator has been invalidated, because a new iterator has been created "
+                                   f"from one of the ChildDataPipes of "
+                                   f"{_generate_iterdatapipe_msg(datapipe.main_datapipe)}." + feedback_msg)
+        else:
+            raise RuntimeError("ChildDataPipe must have method `_check_valid_iterator_id`.")
     elif datapipe._valid_iterator_id != iterator_id:
         raise RuntimeError(msg + feedback_msg)
->>>>>>> 9bc006d6
 
 
 def _set_datapipe_valid_iterator_id(datapipe):
