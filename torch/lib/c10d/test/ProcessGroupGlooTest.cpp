#ifndef _WIN32
#include <signal.h>
#include <sys/wait.h>
#include <unistd.h>
#endif

#include <sys/types.h>

#include <condition_variable>
#include <iostream>
#include <mutex>
#include <sstream>
#include <thread>

#include <gtest/gtest.h>
#include <torch/csrc/autograd/profiler.h>
#include <torch/cuda.h>

#include <c10d/FileStore.hpp>
#include <c10d/ProcessGroupGloo.hpp>
#include <c10d/test/TestUtils.hpp>

using namespace c10d::test;
using namespace torch::autograd::profiler;

constexpr auto kSendDelay = std::chrono::milliseconds(100);
constexpr auto kWaitTimeout = std::chrono::milliseconds(1);

#ifndef _WIN32
class SignalTest {
 public:
  SignalTest(const std::string& path) : path_(path) {}

  ~SignalTest() {
    if (arm_.joinable()) {
      arm_.join();
    }
  }

  // Arms test to send signal to PID when the semaphore unlocks. This
  // happens as soon as the first collective completes successfully.
  void arm(int pid, int signal) {
    arm_ = std::thread([=] {
      sem_.wait();
      kill(pid, signal);
    });
  }

  c10::intrusive_ptr<::c10d::ProcessGroup::Work> run(int rank, int size) {
    auto store = c10::make_intrusive<::c10d::FileStore>(path_, size);

    auto options = ::c10d::ProcessGroupGloo::Options::create();
    // Set a timeout that is small enough to make this test run fast, but also
    // make sure that we don't get timeouts in the ProcessGroupGloo constructor.
    options->timeout = std::chrono::milliseconds(1000);
    options->devices.push_back(
        ::c10d::ProcessGroupGloo::createDeviceForHostname("127.0.0.1"));

    ::c10d::ProcessGroupGloo pg(store, rank, size, options);

    // Initialize tensor list
    std::vector<at::Tensor> tensors = {
        at::ones({16, 16}),
    };

    // Loop until an exception happens
    c10::intrusive_ptr<::c10d::ProcessGroup::Work> work;
    while (true) {
      work = pg.allreduce(tensors);
      try {
        work->wait();
      } catch (const std::exception& e) {
        break;
      }
      sem_.post();
    }

    return work;
  }

 protected:
  std::string path_;
  std::thread arm_;
  Semaphore sem_;
};

c10::intrusive_ptr<::c10d::ProcessGroup::Work> testSignal(
    const std::string& path,
    int signal) {
  Fork fork;
  if (fork.isChild()) {
    SignalTest test(path);
    test.run(1, 2);
    exit(1);
  }

  SignalTest test(path);
  test.arm(fork.pid, signal);
  return test.run(0, 2);
}
#endif

class ProcessGroupGlooDelayed : public ::c10d::ProcessGroupGloo {
 public:
  ProcessGroupGlooDelayed(
      const c10::intrusive_ptr<::c10d::Store>& store,
      int rank,
      int size,
      c10::intrusive_ptr<Options> options)
      : ProcessGroupGloo(store, rank, size, options) {}

  c10::intrusive_ptr<::c10d::ProcessGroup::Work> send(
      std::vector<at::Tensor>& tensors,
      int dstRank,
      int tag) override {
    std::this_thread::sleep_for(kSendDelay);
    return ::c10d::ProcessGroupGloo::send(tensors, dstRank, tag);
  }
};

class CollectiveTest {
 public:
  static std::vector<CollectiveTest> initialize(
      const std::string& path,
      int num,
      bool delayed = false) {
    std::vector<CollectiveTest> tests;
    for (auto i = 0; i < num; i++) {
      tests.push_back(CollectiveTest(path));
    }

    std::vector<std::thread> threads;
    for (auto i = 0; i < num; i++) {
      threads.push_back(std::thread(
          [i, &tests, delayed] { tests[i].start(i, tests.size(), delayed); }));
    }
    for (auto& thread : threads) {
      thread.join();
    }

    return tests;
  }

  CollectiveTest(const std::string& path) : path_(path) {}

  CollectiveTest(CollectiveTest&& other) {
    path_ = std::move(other.path_);
    pg_ = std::move(other.pg_);
  }

  ::c10d::ProcessGroupGloo& getProcessGroup() {
    return *pg_;
  }

  void start(int rank, int size, bool delayed) {
    auto store = c10::make_intrusive<::c10d::FileStore>(path_, size);

    // Set a timeout that is small enough to make this test run fast, but also
    // make sure that we don't get timeouts in the ProcessGroupGloo constructor.
    auto options = ::c10d::ProcessGroupGloo::Options::create();
    options->timeout = std::chrono::milliseconds(1000);
    options->devices.push_back(
        ::c10d::ProcessGroupGloo::createDeviceForHostname("127.0.0.1"));

    if (!delayed) {
      pg_ = std::unique_ptr<::c10d::ProcessGroupGloo>(
          new ::c10d::ProcessGroupGloo(store, rank, size, options));
    } else {
      pg_ = std::unique_ptr<ProcessGroupGlooDelayed>(
          new ProcessGroupGlooDelayed(store, rank, size, options));
    }
  }

 protected:
  std::string path_;
  std::unique_ptr<::c10d::ProcessGroupGloo> pg_;
};

std::vector<std::vector<at::Tensor>> copyTensors(
    const std::vector<std::vector<at::Tensor>>& inputs) {
  std::vector<std::vector<at::Tensor>> outputs(inputs.size());
  for (size_t i = 0; i < inputs.size(); i++) {
    const auto& input = inputs[i];
    std::vector<at::Tensor> output(input.size());
    for (size_t j = 0; j < input.size(); j++) {
      output[j] = input[j].cpu();
    }
    outputs[i] = output;
  }
  return outputs;
}

<<<<<<< HEAD
=======
std::vector<std::vector<at::Tensor>> waitWork(
    std::vector<c10::intrusive_ptr<c10d::ProcessGroup::Work>> works) {
  std::vector<std::vector<at::Tensor>> outputTensors;
  for (auto& work : works) {
    try {
      work->wait();
    } catch (const std::exception& ex) {
      std::cerr << "Exception received: " << ex.what() << std::endl;
    }
    outputTensors.emplace_back(work->result());
  }
  return copyTensors(outputTensors);
}

>>>>>>> 8be5b1ca
void checkProfiledEvents(
    const thread_event_lists& event_lists,
    const char* expected_profile_str,
    int expected_count,
    std::vector<std::vector<int64_t>> expected_shapes,
    bool verify_shapes = true) {
  auto eventCount = 0;
  if (verify_shapes) {
    EXPECT_EQ(expected_count, expected_shapes.size());
  }
  for (const auto& li : event_lists) {
    for (const auto& evt : li) {
      auto match = !strcmp(evt.name(), expected_profile_str);
      eventCount += (match) ? 1 : 0;
      if (verify_shapes && match) {
        auto shapesVec = evt.shapes();
        EXPECT_EQ(shapesVec[0], expected_shapes[eventCount-1]);
      }
    }
  }
}

void testAllreduce(const std::string& path, const at::DeviceType b) {
  const auto size = 4;
  auto tests = CollectiveTest::initialize(path, size);

  // Generate inputs
  std::vector<std::vector<at::Tensor>> inputs(size);
  std::vector<std::vector<int64_t>> allShapes;
  std::vector<int64_t> shapes = {16, 16};
  for (auto i = 0; i < size; i++) {
    auto tensor = at::ones(shapes, b) * i;
    std::vector<int64_t> shapesVec = shapes;
    allShapes.emplace_back(std::move(shapesVec));
    inputs[i] = std::vector<at::Tensor>({tensor});
  }

  // Kick off work
  std::vector<c10::intrusive_ptr<::c10d::ProcessGroup::Work>> work(size);
  const char* GLOO_ALLREDUCE_STR = "gloo:all_reduce";
  enableProfilerLegacy(ProfilerConfig(
      ProfilerState::CPU, /* report_input_shapes */ true, false));
  for (auto i = 0; i < size; i++) {
    work[i] = tests[i].getProcessGroup().allreduce(inputs[i]);
  }
  // Wait for work to complete
<<<<<<< HEAD
  for (auto i = 0; i < size; i++) {
    work[i]->wait();
  }
=======
  auto outputs = waitWork(work);

>>>>>>> 8be5b1ca
  auto event_lists = disableProfilerLegacy();
  checkProfiledEvents(
      std::move(event_lists), GLOO_ALLREDUCE_STR, size, allShapes);

  // Verify outputs
  const auto expected = (size * (size - 1)) / 2;
  for (auto i = 0; i < size; i++) {
    auto& tensor = outputs[i][0];
    auto data = tensor.data_ptr<float>();
    for (auto j = 0; j < tensor.numel(); j++) {
      EXPECT_EQ(data[j], expected);
    }
  }
}

void testBroadcast(const std::string& path, const at::DeviceType b) {
  const auto size = 2;
  const auto stride = 2;
  auto tests = CollectiveTest::initialize(path, size);

  std::vector<std::vector<at::Tensor>> inputs(size);
  std::vector<int64_t> shapes = {16, 16};
  // Try every permutation of root rank and root tensor
  for (auto i = 0; i < size; i++) {
    for (auto j = 0; j < stride; j++) {
      std::vector<std::vector<int64_t>> allShapes;
      // Initialize inputs
      for (auto k = 0; k < size; k++) {
        std::vector<int64_t> shapesVec = shapes;
        allShapes.emplace_back(std::move(shapesVec));
        inputs[k].resize(stride);
        // This won't work if we ever support sparse CUDA
        at::OptionalDeviceGuard deviceGuard;
        for (auto l = 0; l < stride; l++) {
          if (b == at::DeviceType::CUDA) {
            deviceGuard.reset_device(at::Device(at::kCUDA, l));
          }
          inputs[k][l] = at::ones(shapes, b) * (k * stride + l);
        }
      }

      ::c10d::BroadcastOptions options;
      options.rootRank = i;
      options.rootTensor = j;

      // Kick off work
      const char* GLOO_BROADCAST_STR = "gloo:broadcast";
      enableProfilerLegacy(ProfilerConfig(
          ProfilerState::CPU, /* report_input_shapes */ true, false));
      std::vector<c10::intrusive_ptr<::c10d::ProcessGroup::Work>> work(size);

      for (auto i = 0; i < size; i++) {
        work[i] = tests[i].getProcessGroup().broadcast(inputs[i], options);
      }

      // Wait for work to complete
<<<<<<< HEAD
      for (auto i = 0; i < size; i++) {
        work[i]->wait();
      }
=======
      auto outputs = waitWork(work);

>>>>>>> 8be5b1ca
      auto event_lists = disableProfilerLegacy();
      checkProfiledEvents(
          std::move(event_lists), GLOO_BROADCAST_STR, size, allShapes);

      // Verify outputs
      const auto expected = (i * stride + j);
      for (auto k = 0; k < size; k++) {
        for (auto l = 0; l < stride; l++) {
          auto& tensor = outputs[k][l];
          auto data = tensor.data_ptr<float>();
          for (auto n = 0; n < tensor.numel(); n++) {
            EXPECT_EQ(data[n], expected);
          }
        }
      }
    }
  }
}

void testAlltoall(const std::string& path, const at::DeviceType b) {
  const auto size = 4;
  auto tests = CollectiveTest::initialize(path, size);

  // Generate inputs
  std::vector<at::Tensor> inputs(size);
  std::vector<std::vector<int32_t>> blobs = {
      {0, 1, 2, 3, 4, 5},
      {10, 11, 12, 13, 14, 15, 16, 17, 18},
      {20, 21, 22, 23, 24},
      {30, 31, 32, 33, 34, 35, 36},
  };
  for (auto rank = 0; rank < size; rank++) {
    const std::vector<int32_t>& blob = blobs[rank];
    inputs[rank] = at::from_blob((int32_t*)(blob.data()), blob.size()).to(b);
  }

  // Allocate outputs
  std::vector<at::Tensor> outputs(size);
  std::vector<int> outputLengths = {9, 7, 6, 5};
  for (auto rank = 0; rank < size; rank++) {
    outputs[rank] =
        at::empty(outputLengths[rank], c10::TensorOptions(at::kInt).device(b));
  }

  // Generate splits
  std::vector<std::vector<int64_t>> inputSplits = {
      {2, 2, 1, 1},
      {3, 2, 2, 2},
      {2, 1, 1, 1},
      {2, 2, 2, 1},
  };
  std::vector<std::vector<int64_t>> outputSplits = {
      {2, 3, 2, 2},
      {2, 2, 1, 2},
      {1, 2, 1, 2},
      {1, 2, 1, 1},
  };

  // Kick off work
  std::vector<c10::intrusive_ptr<::c10d::ProcessGroup::Work>> work(size);
  const char * GLOO_A2A_STR = "gloo:all_to_all";
  std::vector<std::vector<int64_t>> allShapes;
  for (const auto & vec : inputSplits) {
    // Due to concatenation of tensors, shape will actually be the sum
    int64_t sum = 0;
    for (const auto & s : vec) {
      sum += s;
    }
    allShapes.push_back({sum});
  }
  enableProfilerLegacy(ProfilerConfig(
          ProfilerState::CPU, /* report_input_shapes */ true, false));
  for (auto rank = 0; rank < size; rank++) {
    work[rank] = tests[rank].getProcessGroup().alltoall_base(
        outputs[rank], inputs[rank], outputSplits[rank], inputSplits[rank]);
  }

  // Wait for work to complete
  for (auto i = 0; i < size; i++) {
    work[i]->wait();
  }

  auto event_lists = disableProfilerLegacy();
      checkProfiledEvents(
          std::move(event_lists), GLOO_A2A_STR, size, allShapes);
  // Verify outputs
  std::vector<std::vector<int32_t>> expected = {
      {0, 1, 10, 11, 12, 20, 21, 30, 31},
      {2, 3, 13, 14, 22, 32, 33},
      {4, 15, 16, 23, 34, 35},
      {5, 17, 18, 24, 36},
  };
  for (auto rank = 0; rank < size; rank++) {
    at::Tensor tensor = outputs[rank].cpu();
    EXPECT_EQ(tensor.numel(), expected[rank].size());
    auto data = tensor.data_ptr<int32_t>();
    for (auto j = 0; j < tensor.numel(); j++) {
      EXPECT_EQ(data[j], expected[rank][j]);
    }
  }
}

void testBarrier(const std::string& path) {
  const auto size = 2;
  auto tests = CollectiveTest::initialize(path, size);

  // Kick off work
  enableProfilerLegacy(ProfilerConfig(
          ProfilerState::CPU, /* report_input_shapes */ true, false));
  std::vector<c10::intrusive_ptr<::c10d::ProcessGroup::Work>> work(size);
  for (auto i = 0; i < size; i++) {
    work[i] = tests[i].getProcessGroup().barrier();
  }

  // Wait for work to complete
  waitWork(work);

  auto event_lists = disableProfilerLegacy();
  const char * GLOO_STR = "gloo:barrier";
  std::vector<std::vector<int64_t>> allShapes;
  // Barrier does not use tensors, so skip shape checking.
      checkProfiledEvents(
          std::move(event_lists), GLOO_STR, size, allShapes, /* verify_shapes */ false);
}

void testMonitoredBarrier(const std::string& path) {
  const auto size = 2;
  auto tests = CollectiveTest::initialize(path, size);
  // Non-failure case: all ranks pass the blocking monitored barrier.
  auto runMonitoredBarrier = [&](int i) {
      tests[i].getProcessGroup().monitoredBarrier();
  };
  std::vector<std::thread> threads;
  threads.reserve(size);
  for (int r = 0; r < size; r++) {
    threads.emplace_back(std::thread([=]() { runMonitoredBarrier(r); }));
  }
  for (auto & t : threads) {
    t.join();
  }
  // Failure case: Only rank 0 calls into monitored barrier, should result in error
  auto runMonitoredBarrierWithException = [&](int i) {
      if (i != 0) {
        return;
      }

      try {
          tests[i].getProcessGroup().monitoredBarrier();
          FAIL() << "Exception should have been thrown.";
      } catch (const std::exception& e) {
          auto pos = std::string(e.what()).find("Rank 1");
          EXPECT_TRUE(pos != std::string::npos);
      }
  };
  threads.clear();
  for (int r = 0; r < size; r++) {
      threads.emplace_back(std::thread([=]() { runMonitoredBarrierWithException(r); }));
  }
  for (auto & t : threads) {
      t.join();
  }
}

void testSequenceNumInit(const std::string& path) {
  const auto size = 4;
  auto tests = CollectiveTest::initialize(path, size);
  for (int i = 0; i < size; ++i) {
    tests[i].getProcessGroup().setSequenceNumberForGroup();
  }

  std::unordered_set<uint64_t> nums;
  for (int i = 0; i < size; ++i) {
    auto seqNum = tests[i].getProcessGroup().getSequenceNumberForGroup();
    nums.insert(seqNum);
  }
<<<<<<< HEAD

  auto event_lists = disableProfilerLegacy();
  const char * GLOO_STR = "gloo:barrier";
  std::vector<std::vector<int64_t>> allShapes;
  // Barrier does not use tensors, so skip shape checking.
      checkProfiledEvents(
          std::move(event_lists), GLOO_STR, size, allShapes, /* verify_shapes */ false);
}

void testMonitoredBarrier(const std::string& path) {
  const auto size = 2;
  auto tests = CollectiveTest::initialize(path, size);
  // Non-failure case: all ranks pass the blocking monitored barrier.
  auto runMonitoredBarrier = [&](int i) {
      tests[i].getProcessGroup().monitoredBarrier();
  };
  std::vector<std::thread> threads;
  threads.reserve(size);
  for (int r = 0; r < size; r++) {
    threads.emplace_back(std::thread([=]() { runMonitoredBarrier(r); }));
  }
  for (auto & t : threads) {
    t.join();
  }
  // Failure case: Only rank 0 calls into monitored barrier, should result in error
  auto runMonitoredBarrierWithException = [&](int i) {
      if (i != 0) {
        return;
      }

      try {
          tests[i].getProcessGroup().monitoredBarrier();
          FAIL() << "Exception should have been thrown.";
      } catch (const std::exception& e) {
          auto pos = std::string(e.what()).find("Rank 1");
          EXPECT_TRUE(pos != std::string::npos);
      }
  };
  threads.clear();
  for (int r = 0; r < size; r++) {
      threads.emplace_back(std::thread([=]() { runMonitoredBarrierWithException(r); }));
  }
  for (auto & t : threads) {
      t.join();
  }
}

void testSequenceNumInit(const std::string& path) {
  const auto size = 4;
  auto tests = CollectiveTest::initialize(path, size);
  for (int i = 0; i < size; ++i) {
    tests[i].getProcessGroup().setSequenceNumberForGroup();
  }

  std::unordered_set<uint64_t> nums;
  for (int i = 0; i < size; ++i) {
    auto seqNum = tests[i].getProcessGroup().getSequenceNumberForGroup();
    nums.insert(seqNum);
  }
=======
>>>>>>> 8be5b1ca
  EXPECT_EQ(nums.size(), 1);
}

void testWaitDelay(const std::string& path) {
  const auto size = 2;
  auto tests = CollectiveTest::initialize(path, size, /* delay */ true);

  constexpr uint64_t tag = 0x1337;
  // test that waiting for work to be sent can be aborted successfully.
  auto selfRank = 0;
  auto dstRank = 1;
  std::vector<at::Tensor> tensors = {
      at::ones({16, 16}),
  };
  auto& pg = tests[selfRank].getProcessGroup();
  auto sendWork = pg.send(tensors, dstRank, tag);
  EXPECT_THROW(sendWork->wait(kWaitTimeout), std::exception);
}

void testSend(const std::string& path) {
  const auto size = 2;
  auto tests = CollectiveTest::initialize(path, size);

  constexpr uint64_t tag = 0x1337;
  // test that waiting for work to be sent can be aborted successfully.
  auto selfRank = 0;
  auto dstRank = 1;
  std::vector<int64_t> shapes{16, 16};
  std::vector<std::vector<int64_t>> allShapes;
  allShapes.push_back(shapes);
  std::vector<at::Tensor> tensors = {
      at::ones(shapes),
  };
  auto& pg = tests[selfRank].getProcessGroup();
  const char* GLOO_SEND_STR = "gloo:send";
  enableProfilerLegacy(ProfilerConfig(ProfilerState::CPU, /* report_input_shapes */ true, false));
  auto sendWork = pg.send(tensors, dstRank, tag);
  bool sendCompleted;
  std::thread waitSendThreadAbort([&]() { sendCompleted = sendWork->wait(); });
  sendWork->abort();
  // Block until the sendWork gets successfully aborted
  waitSendThreadAbort.join();
  EXPECT_FALSE(sendCompleted);
  auto event_lists = disableProfilerLegacy();
  checkProfiledEvents(
      std::move(event_lists), GLOO_SEND_STR, 1, allShapes);

  // Now create a separate sender thread to ensure that future waitsends can
  // complete successfully.

  // Helper receiver to simulate a real recv/send pair
  std::thread recvThread([&]() {
    auto selfRank = 1;
    auto srcRank = 0;
    auto& pg = tests[selfRank].getProcessGroup();
    std::vector<at::Tensor> tensors = {
        at::ones({16, 16}),
    };

    auto recvWork = pg.recv(tensors, srcRank, tag);
    recvWork->wait();
  });

  // Sender thread
  std::thread sendThread([&]() { sendCompleted = sendWork->wait(); });
  sendThread.join();
  recvThread.join();
  EXPECT_TRUE(sendCompleted);
}

void testRecv(const std::string& path) {
  const auto size = 2;
  auto tests = CollectiveTest::initialize(path, size);
  constexpr uint64_t tag = 0x1337;
  // test that waiting for work to be received can be aborted successfully.
  auto selfRank = 0;
  auto srcRank = 1;
  std::vector<int64_t> shapes = {16, 16};
  std::vector<std::vector<int64_t>> allShapes;
  allShapes.push_back(shapes);
  std::vector<at::Tensor> tensors = {
      at::ones(shapes),
  };
  const char* GLOO_RECV_STR = "gloo:recv";
  auto& pg = tests[selfRank].getProcessGroup();
  enableProfilerLegacy(ProfilerConfig(ProfilerState::CPU, /* report_input_shapes */ true, false));
  auto recvWork = pg.recv(tensors, srcRank, tag);
  bool recvCompleted;
  std::thread waitRecvThreadAbort([&]() { recvCompleted = recvWork->wait(); });
  recvWork->abort();
  // Block until the first recv gets successfully aborted
  waitRecvThreadAbort.join();
  EXPECT_FALSE(recvCompleted);
  auto event_lists = disableProfilerLegacy();
  checkProfiledEvents(
      std::move(event_lists), GLOO_RECV_STR, 1, allShapes);

  // Now create a separate receiver thread to ensure that future waits can
  // complete successfully.

  // Helper sender thread to simulate a real recv/send pair.
  std::thread senderThread([&]() {
    auto selfRank = 1;
    auto destRank = 0;

    auto& pg = tests[selfRank].getProcessGroup();

    std::vector<at::Tensor> tensors = {
        at::ones({16, 16}),
    };
    auto sendWork = pg.send(tensors, destRank, tag);
    sendWork->wait();
  });
  // Receiver thread.
  std::thread receiverThread([&]() { recvCompleted = recvWork->wait(); });
  senderThread.join();
  receiverThread.join();
  EXPECT_TRUE(recvCompleted);
}


void testStoreSetGet(const std::string& path) {
  const auto size = 2;
  auto tests = CollectiveTest::initialize(path, size);
  // test that get() gets the same value as the one that was set()
  std::vector<uint8_t> testVector = {1, 1, 1, 1};
  // Cast to ProcessGroupGloo::GlooStore to test specific GlooStore APIs.
  auto rank_0_glooStore = static_cast<c10d::ProcessGroupGloo::GlooStore*>(
      tests[0].getProcessGroup()._getStore().get());
  auto rank_1_glooStore = static_cast<c10d::ProcessGroupGloo::GlooStore*>(
      tests[1].getProcessGroup()._getStore().get());

  rank_0_glooStore->setUint("testKey", testVector);
  auto value = rank_1_glooStore->getUint("testKey");
  EXPECT_TRUE(value == testVector);
}

#ifndef _WIN32
TEST(ProcessGroupGlooTest, testSIGSTOPException) {
  // test SIGSTOP
  // Fork() and TSAN don't play well together, so skip the test if we're testing
  // with TSAN.
  if (isTSANEnabled()) {
    LOG(INFO) << "Skipping test since Fork() + TSAN is broken";
    return;
  }

  TemporaryFile file;
  auto work = testSignal(file.path, SIGSTOP);
  EXPECT_FALSE(work->isSuccess());
  EXPECT_THROW(std::rethrow_exception(work->exception()), std::exception);
}

TEST(ProcessGroupGlooTest, testSIGKILLException) {
  // test SIGKILL
  // Fork() and TSAN don't play well together, so skip the test if we're testing
  // with TSAN.
  if (isTSANEnabled()) {
    LOG(INFO) << "Skipping test since Fork() + TSAN is broken";
    return;
  }

  TemporaryFile file;
  auto work = testSignal(file.path, SIGKILL);
  EXPECT_FALSE(work->isSuccess());
  EXPECT_THROW(std::rethrow_exception(work->exception()), std::exception);
}
#endif

TEST(ProcessGroupGlooTest, testAllReduceCPU) {
  {
    TemporaryFile file;
    testAllreduce(file.path, at::DeviceType::CPU);
  }
}

TEST(ProcessGroupGlooTest, testBroadcastCPU) {
  {
    TemporaryFile file;
    testBroadcast(file.path, at::DeviceType::CPU);
  }
}

TEST(ProcessGroupGlooTest, testAllToAllCPU) {
  {
    TemporaryFile file;
    testAlltoall(file.path, at::DeviceType::CPU);
  }
}

TEST(ProcessGroupGlooTest, testBarrier) {
  {
    TemporaryFile file;
    testBarrier(file.path);
  }
}

TEST(ProcessGroupGlooTest, testMonitoredBarrier) {
  TemporaryFile file;
  testMonitoredBarrier(file.path);
}

TEST(ProcessGroupGlooTest, testSequenceNumInit) {
  TemporaryFile file;
  testSequenceNumInit(file.path);
}

TEST(ProcessGroupGlooTest, testSend) {
  {
    TemporaryFile file;
    testSend(file.path);
  }
}

TEST(ProcessGroupGlooTest, testRecv) {
  {
    TemporaryFile file;
    testRecv(file.path);
  }
}

TEST(ProcessGroupGlooTest, testStoreSetGet) {
  TemporaryFile file;
  testStoreSetGet(file.path);
}

TEST(ProcessGroupGlooTest, testWaitDelay) {
  {
    TemporaryFile file;
    testWaitDelay(file.path);
  }
}

#ifdef USE_CUDA
// CUDA-only tests
TEST(ProcessGroupGlooTest, testAllReduceCUDA) {
  if (!torch::cuda::is_available()) {
    LOG(INFO) << "Skipping test - requires CUDA";
    return;
  }
  {
    TemporaryFile file;
    testAllreduce(file.path, at::DeviceType::CUDA);
  }
}

TEST(ProcessGroupGlooTest, testBroadcastCUDA) {
  if (torch::cuda::device_count() <= 1) {
    LOG(INFO) << "Skipping test - requires multiple CUDA devices";
    return;
  }
  {
    TemporaryFile file;
    testBroadcast(file.path, at::DeviceType::CUDA);
  }
}

TEST(ProcessGroupGlooTest, testAlltoallCUDA) {
  if (!torch::cuda::is_available()) {
    LOG(INFO) << "Skipping test - requires CUDA";
    return;
  }
  {
    TemporaryFile file;
    testAlltoall(file.path, at::DeviceType::CUDA);
  }
}

TEST(ProcessGroupGlooTest, testBackendName) {
  {
    TemporaryFile file;
    const auto size = 2;
    auto tests = CollectiveTest::initialize(file.path, size);

    for (auto i = 0; i < size; i++) {
      EXPECT_EQ(
          tests[i].getProcessGroup().getBackendName(),
          std::string(c10d::GLOO_BACKEND_NAME));
    }
  }
}

#endif<|MERGE_RESOLUTION|>--- conflicted
+++ resolved
@@ -190,8 +190,6 @@
   return outputs;
 }
 
-<<<<<<< HEAD
-=======
 std::vector<std::vector<at::Tensor>> waitWork(
     std::vector<c10::intrusive_ptr<c10d::ProcessGroup::Work>> works) {
   std::vector<std::vector<at::Tensor>> outputTensors;
@@ -206,7 +204,6 @@
   return copyTensors(outputTensors);
 }
 
->>>>>>> 8be5b1ca
 void checkProfiledEvents(
     const thread_event_lists& event_lists,
     const char* expected_profile_str,
@@ -253,14 +250,8 @@
     work[i] = tests[i].getProcessGroup().allreduce(inputs[i]);
   }
   // Wait for work to complete
-<<<<<<< HEAD
-  for (auto i = 0; i < size; i++) {
-    work[i]->wait();
-  }
-=======
   auto outputs = waitWork(work);
 
->>>>>>> 8be5b1ca
   auto event_lists = disableProfilerLegacy();
   checkProfiledEvents(
       std::move(event_lists), GLOO_ALLREDUCE_STR, size, allShapes);
@@ -317,14 +308,8 @@
       }
 
       // Wait for work to complete
-<<<<<<< HEAD
-      for (auto i = 0; i < size; i++) {
-        work[i]->wait();
-      }
-=======
       auto outputs = waitWork(work);
 
->>>>>>> 8be5b1ca
       auto event_lists = disableProfilerLegacy();
       checkProfiledEvents(
           std::move(event_lists), GLOO_BROADCAST_STR, size, allShapes);
@@ -500,68 +485,6 @@
     auto seqNum = tests[i].getProcessGroup().getSequenceNumberForGroup();
     nums.insert(seqNum);
   }
-<<<<<<< HEAD
-
-  auto event_lists = disableProfilerLegacy();
-  const char * GLOO_STR = "gloo:barrier";
-  std::vector<std::vector<int64_t>> allShapes;
-  // Barrier does not use tensors, so skip shape checking.
-      checkProfiledEvents(
-          std::move(event_lists), GLOO_STR, size, allShapes, /* verify_shapes */ false);
-}
-
-void testMonitoredBarrier(const std::string& path) {
-  const auto size = 2;
-  auto tests = CollectiveTest::initialize(path, size);
-  // Non-failure case: all ranks pass the blocking monitored barrier.
-  auto runMonitoredBarrier = [&](int i) {
-      tests[i].getProcessGroup().monitoredBarrier();
-  };
-  std::vector<std::thread> threads;
-  threads.reserve(size);
-  for (int r = 0; r < size; r++) {
-    threads.emplace_back(std::thread([=]() { runMonitoredBarrier(r); }));
-  }
-  for (auto & t : threads) {
-    t.join();
-  }
-  // Failure case: Only rank 0 calls into monitored barrier, should result in error
-  auto runMonitoredBarrierWithException = [&](int i) {
-      if (i != 0) {
-        return;
-      }
-
-      try {
-          tests[i].getProcessGroup().monitoredBarrier();
-          FAIL() << "Exception should have been thrown.";
-      } catch (const std::exception& e) {
-          auto pos = std::string(e.what()).find("Rank 1");
-          EXPECT_TRUE(pos != std::string::npos);
-      }
-  };
-  threads.clear();
-  for (int r = 0; r < size; r++) {
-      threads.emplace_back(std::thread([=]() { runMonitoredBarrierWithException(r); }));
-  }
-  for (auto & t : threads) {
-      t.join();
-  }
-}
-
-void testSequenceNumInit(const std::string& path) {
-  const auto size = 4;
-  auto tests = CollectiveTest::initialize(path, size);
-  for (int i = 0; i < size; ++i) {
-    tests[i].getProcessGroup().setSequenceNumberForGroup();
-  }
-
-  std::unordered_set<uint64_t> nums;
-  for (int i = 0; i < size; ++i) {
-    auto seqNum = tests[i].getProcessGroup().getSequenceNumberForGroup();
-    nums.insert(seqNum);
-  }
-=======
->>>>>>> 8be5b1ca
   EXPECT_EQ(nums.size(), 1);
 }
 
