--- conflicted
+++ resolved
@@ -815,13 +815,8 @@
         assert node.outputsSize() == 1
         output = node.outputsAt(0)
         ctype = output.type()
-<<<<<<< HEAD
-        const_vals = []
-        tensors = []
-=======
         const_vals: Optional[List] = []
         tensors: Optional[List] = []
->>>>>>> 98fcdb80
         for inp in node.inputs():
             if const_vals is not None and inp in self.constants:
                 _, val = self.get_constant_value(inp)
@@ -831,11 +826,7 @@
             if tensors is not None and inp.type().kind() == "TensorType":
                 tensors.append(inp)
             else:
-<<<<<<< HEAD
-                tensros = None
-=======
                 tensors = None
->>>>>>> 98fcdb80
         if const_vals is not None:
             # NOTE: Now that TorchScript supports list constants,
             # this code path might not be used anymore.
@@ -941,10 +932,7 @@
             # TODO: Possibly support variable-sized inputs.
             out_dim_size += in_oper.shape[dim]
 
-<<<<<<< HEAD
-=======
         assert out_oper is not None
->>>>>>> 98fcdb80
         out_oper = out_oper._replace(shape=change_element(out_oper.shape, dim, out_dim_size))
 
         if in_oper.dim_order == DimOrder.CHANNELS_LAST:
@@ -1082,8 +1070,8 @@
         assert node.inputsAt(1).type().kind() == "TensorType"
 
         # TODO: Should support constant as either operand.
-        in0_id, in0_oper = self.get_tensor_operand_by_jitval_fixed_size(node.inputsAt(0))
-        in1_id, in1_oper = self.get_tensor_operand_by_jitval_fixed_size(node.inputsAt(1))
+        in0_id, in0_oper = self.get_tensor_operand_by_jitval(node.inputsAt(0))
+        in1_id, in1_oper = self.get_tensor_operand_by_jitval(node.inputsAt(1))
 
         assert in0_oper.op_type == in1_oper.op_type
         in0_id, in0_oper, in1_id, in1_oper = self.transpose_for_broadcast(
@@ -1275,7 +1263,7 @@
         size_ctype, size_arg = self.get_constant_value(size_jit)
         scale_ctype, scale_arg = self.get_constant_value(scale_jit)
 
-        image_id, image_oper = self.get_tensor_operand_by_jitval_fixed_size(image)
+        image_id, image_oper = self.get_tensor_operand_by_jitval(image)
         assert len(image_oper.shape) == 4
 
         if size_ctype.kind() != "NoneType" and scale_ctype.kind() != "NoneType":
@@ -1578,7 +1566,7 @@
                 scale=raw_weight.q_scale(),
                 zero_point=raw_weight.q_zero_point() + 128)
         weight_scale = unsigned_weight.q_scale()
-        _, image_oper = self.get_tensor_operand_by_jitval_fixed_size(jit_image)
+        _, image_oper = self.get_tensor_operand_by_jitval(jit_image)
         bias_scale = image_oper.scale * weight_scale
         int_bias = torch.quantize_per_tensor(raw_bias, bias_scale, 0, torch.qint32)
         bias_id = self.add_tensor_operand_for_weight(int_bias)
@@ -1614,7 +1602,7 @@
             args,
             transpose,
             fuse_code):
-        image_id, image_oper = self.get_tensor_operand_by_jitval_fixed_size(jit_image)
+        image_id, image_oper = self.get_tensor_operand_by_jitval(jit_image)
         in_c = image_oper.shape[1]
 
         if args.group == 1:
