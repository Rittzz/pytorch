--- conflicted
+++ resolved
@@ -28,30 +28,21 @@
     activation_is_memoryless)
 from torch.nn.utils.parametrize import type_before_parametrizations
 
-
-def _get_default_custom_config_dict(other_dict=None):
+_DEFAULT_CUSTOM_CONFIG_DICT = {
+    'float_to_observed_custom_module_class': {
+        nn.LSTM: nn.quantizable.LSTM,
+        nn.MultiheadAttention: nn.quantizable.MultiheadAttention,
+    },
+    'observed_to_quantized_custom_module_class': {
+        nn.quantizable.LSTM: nn.quantized.LSTM,
+        nn.quantizable.MultiheadAttention: nn.quantized.MultiheadAttention,
+    }
+}
+
+def get_default_custom_config_dict():
     r"""Defines the default custom config dict.
-    If `other_dict` is provided, updates the defaults.
-
-    We want to keep it inside a function as dicts are mutable.
-    """
-    custom_config_dict = {
-        'float_to_observed_custom_module_class': {
-            nn.LSTM: nn.quantizable.LSTM,
-            nn.MultiheadAttention: nn.quantizable.MultiheadAttention,
-        },
-        'observed_to_quantized_custom_module_class': {
-            nn.quantizable.LSTM: nn.quantized.LSTM,
-            nn.quantizable.MultiheadAttention: nn.quantized.MultiheadAttention,
-        }
-    }
-    if other_dict is not None:
-        custom_config_dict['float_to_observed_custom_module_class'].update(
-            other_dict.get('float_to_observed_custom_module_class', {}))
-        custom_config_dict['observed_to_quantized_custom_module_class'].update(
-            other_dict.get('observed_to_quantized_custom_module_class', {}))
-    return custom_config_dict
-
+    """
+    return _DEFAULT_CUSTOM_CONFIG_DICT
 
 def is_activation_post_process(module):
     return (isinstance(module, torch.ao.quantization.ObserverBase) or
@@ -285,7 +276,8 @@
 
     """
     torch._C._log_api_usage_once("quantization_api.quantize.prepare")
-    prepare_custom_config_dict = _get_default_custom_config_dict(prepare_custom_config_dict)
+    if prepare_custom_config_dict is None:
+        prepare_custom_config_dict = get_default_custom_config_dict()
     custom_module_class_mapping = prepare_custom_config_dict.get("float_to_observed_custom_module_class", {})
 
     if not inplace:
@@ -564,15 +556,10 @@
 
     """
     if mapping is None:
-<<<<<<< HEAD
-        mapping = get_default_static_quant_module_mappings()
-    convert_custom_config_dict = _get_default_custom_config_dict(convert_custom_config_dict)
-=======
         mapping = get_default_static_quant_reference_module_mappings() if is_reference \
             else get_default_static_quant_module_mappings()
     if convert_custom_config_dict is None:
-        convert_custom_config_dict = {}
->>>>>>> a9fc6b8b
+        convert_custom_config_dict = get_default_custom_config_dict()
     custom_module_class_mapping = convert_custom_config_dict.get("observed_to_quantized_custom_module_class", {})
 
     if not inplace:
