--- conflicted
+++ resolved
@@ -147,7 +147,42 @@
         output_scale, output_zero_point = mod.activation_post_process.calculate_qparams()
         return cls(float(output_scale), int(output_zero_point))
 
-<<<<<<< HEAD
+class Softmax(torch.nn.Softmax):
+    r"""This is the quantized version of :class:`~torch.nn.Softmax`.
+
+    Args:
+        dim: A dimension along which Softmax will be computed (so every slice along dim will sum to 1).
+        scale: quantization scale of the output tensor
+        zero_point: quantization zero point of the output tensor
+    """
+    def __init__(self, dim=None, scale=1.0, zero_point=0):
+        super().__init__()
+        self.dim = dim
+        self.scale = scale
+        self.zero_point = zero_point
+
+    def forward(self, input):
+        dim = self.dim
+        if dim is None:
+            stacklevel = 3
+            # Note: adding the mypy ignore on _get_softmax_dim seems less bad
+            # than making `_get_softmax_dim` an official API.
+            dim = torch.nn.functional._get_softmax_dim(  # type: ignore[attr-defined]
+                "softmax", input.dim(), stacklevel)
+        return torch.ops.quantized.softmax(
+            input, dim, self.scale, self.zero_point)
+
+    def _get_name(self):
+        return 'QuantizedSoftmax'
+
+    @staticmethod
+    def from_float(mod):
+        scale, zero_point = mod.activation_post_process.calculate_qparams()
+        return Softmax(mod.dim, float(scale), int(zero_point))
+
+    @classmethod
+    def from_reference(cls, mod, scale, zero_point):
+        return cls(mod.dim, float(scale), int(zero_point))
 
 class MultiheadAttention(torch.nn.quantizable.MultiheadAttention):
     _FLOAT_MODULE = torch.nn.quantizable.MultiheadAttention
@@ -189,42 +224,4 @@
             bias_v = torch.quantize_per_tensor(bias_v, sc, zp, torch.quint8)
             setattr(converted, 'bias_v', bias_v)  # noqa: B010
 
-        return converted
-=======
-class Softmax(torch.nn.Softmax):
-    r"""This is the quantized version of :class:`~torch.nn.Softmax`.
-
-    Args:
-        dim: A dimension along which Softmax will be computed (so every slice along dim will sum to 1).
-        scale: quantization scale of the output tensor
-        zero_point: quantization zero point of the output tensor
-    """
-    def __init__(self, dim=None, scale=1.0, zero_point=0):
-        super().__init__()
-        self.dim = dim
-        self.scale = scale
-        self.zero_point = zero_point
-
-    def forward(self, input):
-        dim = self.dim
-        if dim is None:
-            stacklevel = 3
-            # Note: adding the mypy ignore on _get_softmax_dim seems less bad
-            # than making `_get_softmax_dim` an official API.
-            dim = torch.nn.functional._get_softmax_dim(  # type: ignore[attr-defined]
-                "softmax", input.dim(), stacklevel)
-        return torch.ops.quantized.softmax(
-            input, dim, self.scale, self.zero_point)
-
-    def _get_name(self):
-        return 'QuantizedSoftmax'
-
-    @staticmethod
-    def from_float(mod):
-        scale, zero_point = mod.activation_post_process.calculate_qparams()
-        return Softmax(mod.dim, float(scale), int(zero_point))
-
-    @classmethod
-    def from_reference(cls, mod, scale, zero_point):
-        return cls(mod.dim, float(scale), int(zero_point))
->>>>>>> e5282c3c
+        return converted