--- conflicted
+++ resolved
@@ -18,17 +18,10 @@
     'triangular_solve', 'cummax', 'cummin', 'linalg_eigh', "_unpack_dual", 'linalg_qr',
     'linalg_svd', '_linalg_svd', 'linalg_slogdet', 'fake_quantize_per_tensor_affine_cachemask',
     'fake_quantize_per_channel_affine_cachemask', 'linalg_lstsq', 'linalg_eig', 'linalg_cholesky_ex',
-<<<<<<< HEAD
-    'frexp', 'lu_unpack', 'histogram', '_fake_quantize_per_tensor_affine_cachemask_tensor_qparams',
-    '_fused_moving_avg_obs_fq_helper', 'linalg_lu_factor', 'linalg_lu_factor_ex', 'linalg_lu',
-    '_det_lu_based_helper', '_lu_with_info'
-=======
     'frexp', 'lu_unpack', 'histogram', 'histogramdd',
     '_fake_quantize_per_tensor_affine_cachemask_tensor_qparams',
-    '_fused_moving_avg_obs_fq_helper', 'linalg_lu_factor', 'linalg_lu_factor_ex',
-    '_det_lu_based_helper',
-    '_lu_with_info',
->>>>>>> 1e37c208
+    '_fused_moving_avg_obs_fq_helper', 'linalg_lu_factor', 'linalg_lu_factor_ex', 'linalg_lu',
+    '_det_lu_based_helper', '_lu_with_info',
 }
 
 
