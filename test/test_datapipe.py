--- conflicted
+++ resolved
@@ -378,12 +378,14 @@
                 self.assertTrue(inp[1].closed)
 
         cached = list(datapipe2)
-        datapipe3 = dp.iter.RoutedDecoder(cached, _png_decoder)
+        with warnings.catch_warnings(record=True) as wa:
+            datapipe3 = dp.iter.RoutedDecoder(cached, _png_decoder)
         datapipe3.add_handler(decoder_basichandlers)
         _helper(cached, datapipe3)
 
         cached = list(datapipe2)
-        datapipe4 = dp.iter.RoutedDecoder(cached, decoder_basichandlers)
+        with warnings.catch_warnings(record=True) as wa:
+            datapipe4 = dp.iter.RoutedDecoder(cached, decoder_basichandlers)
         datapipe4.add_handler(_png_decoder)
         _helper(cached, datapipe4, channel_first=True)
 
@@ -570,6 +572,9 @@
 def _fake_filter_fn(data):
     return True
 
+
+def _simple_filter_fn(data):
+    return data >= 5
 
 def _fake_filter_fn_constant(constant, data):
     return data >= constant
@@ -618,17 +623,24 @@
         # 1. Testing for serialization before any iteration starts
         self._serialization_test_helper(dp1, use_dill)
         self._serialization_test_helper(dp2, use_dill)
+
         # 2. Testing for serialization after DataPipe is partially read
         it1, it2 = iter(dp1), iter(dp2)
         _, _ = next(it1), next(it2)
-        self._serialization_test_helper(dp1, use_dill)
-        self._serialization_test_helper(dp2, use_dill)
+        # Catch `fork`, `demux` "some child DataPipes are not exhausted" warning
+        with warnings.catch_warnings(record=True) as wa:
+            self._serialization_test_helper(dp1, use_dill)
+            self._serialization_test_helper(dp2, use_dill)
+
         # 2.5. Testing for serialization after one child DataPipe is fully read
         #      (Only for DataPipes with children DataPipes)
         it1 = iter(dp1)
         _ = list(it1)  # fully read one child
-        self._serialization_test_helper(dp1, use_dill)
-        self._serialization_test_helper(dp2, use_dill)
+        # Catch `fork`, `demux` "some child DataPipes are not exhausted" warning
+        with warnings.catch_warnings(record=True) as wa:
+            self._serialization_test_helper(dp1, use_dill)
+            self._serialization_test_helper(dp2, use_dill)
+
         # 3. Testing for serialization after DataPipe is fully read
         it2 = iter(dp2)
         _ = list(it2)  # fully read the other child
@@ -640,7 +652,7 @@
             (dp.iter.Batcher, None, (3, True,), {}),
             (dp.iter.Collator, None, (_fake_fn,), {}),
             (dp.iter.Concater, None, (dp.iter.IterableWrapper(range(5)),), {}),
-            (dp.iter.Demultiplexer, None, (2, _fake_filter_fn), {}),
+            (dp.iter.Demultiplexer, None, (2, _simple_filter_fn), {}),
             (dp.iter.FileLister, ".", (), {}),
             (dp.iter.FileOpener, None, (), {}),
             (dp.iter.Filter, None, (_fake_filter_fn,), {}),
@@ -839,7 +851,10 @@
             for i, n2 in enumerate(dp2):
                 output2.append(n2)
                 if i == 4:
-                    _ = iter(dp1)  # This will reset all child DataPipes
+                    with warnings.catch_warnings(record=True) as wa:
+                        _ = iter(dp1)  # This will reset all child DataPipes
+                        self.assertEqual(len(wa), 1)
+                        self.assertRegex(str(wa[0].message), r"child DataPipes are not exhausted")
         self.assertEqual(list(range(5)), output2)
 
         # Reset Test: DataPipe resets when some of it has been read
@@ -854,9 +869,12 @@
                     self.assertEqual(len(wa), 1)
                     self.assertRegex(str(wa[0].message), r"Some child DataPipes are not exhausted")
                 break
-        for i, (n1, n2) in enumerate(zip(dp1, dp2)):
-            output1.append(n1)
-            output2.append(n2)
+        with warnings.catch_warnings(record=True) as wa:
+            for i, (n1, n2) in enumerate(zip(dp1, dp2)):
+                output1.append(n1)
+                output2.append(n2)
+            self.assertEqual(len(wa), 1)
+            self.assertRegex(str(wa[0].message), r"child DataPipes are not exhausted")
         self.assertEqual(list(range(5)) + list(range(10)), output1)
         self.assertEqual(list(range(5)) + list(range(10)), output2)
 
@@ -991,7 +1009,10 @@
             for i, n2 in enumerate(dp2):
                 output2.append(n2)
                 if i == 4:
-                    _ = iter(dp1)  # This will reset all child DataPipes
+                    with warnings.catch_warnings(record=True) as wa:
+                        _ = iter(dp1)  # This will reset all child DataPipes
+                        self.assertEqual(len(wa), 1)
+                        self.assertRegex(str(wa[0].message), r"child DataPipes are not exhausted")
         self.assertEqual(list(range(1, 10, 2)), output2)
 
         # Reset Test: DataPipe resets when some of it has been read
@@ -1006,11 +1027,13 @@
             i1 = iter(dp1)  # Reset all child DataPipes
             self.assertEqual(len(wa), 1)
             self.assertRegex(str(wa[0].message), r"Some child DataPipes are not exhausted")
-        for n1, n2 in zip(dp1, dp2):
-            output1.append(n1)
-            output2.append(n2)
-        self.assertEqual([0, 2, 4] + list(range(0, 10, 2)), output1)
-        self.assertEqual([1, 3, 5] + list(range(1, 10, 2)), output2)
+            for n1, n2 in zip(dp1, dp2):
+                output1.append(n1)
+                output2.append(n2)
+            self.assertEqual([0, 2, 4] + list(range(0, 10, 2)), output1)
+            self.assertEqual([1, 3, 5] + list(range(1, 10, 2)), output2)
+            self.assertEqual(len(wa), 1)
+            self.assertRegex(str(wa[0].message), r"child DataPipes are not exhausted")
 
         # Reset Test: DataPipe reset, even when not all child DataPipes are exhausted
         dp1, dp2 = input_dp.demux(num_instances=2, classifier_fn=lambda x: x % 2)
@@ -2382,7 +2405,49 @@
         with self.assertRaisesRegex(RuntimeError, "This iterator has been invalidated"):
             next(it1)
 
-<<<<<<< HEAD
+        # Functional Test: extend the test to a pipeline
+        source_dp = _CustomIterDP(dp.iter.IterableWrapper(range(10)).map(_fake_fn).filter(_fake_filter_fn))
+        it1 = iter(source_dp)
+        self.assertEqual(0, next(it1))
+        it2 = iter(source_dp)
+        self.assertEqual(1, next(it2))
+        with self.assertRaisesRegex(RuntimeError, "This iterator has been invalidated"):
+            next(it1)
+
+        # Functional Test: multiple simultaneous references to the same DataPipe fails
+        with self.assertRaisesRegex(RuntimeError, "This iterator has been invalidated"):
+            for _ in zip(source_dp, source_dp):
+                pass
+
+    def test_iterdatapipe_singleton_buggy(self):
+        r"""
+        Buggy test case case where IterDataPipe's `__iter__` returns a new object, but also has
+        a `__next__` method.
+        """
+        class _CustomIterDP(IterDataPipe):
+            def __init__(self, iterable):
+                self.source = iterable
+                self.iterable = iter(iterable)
+
+            def __iter__(self):
+                return iter(self.source)  # Intentionally not returning `self`
+
+            def __next__(self):
+                return next(self.iterable)
+
+        # Functional Test:
+        source_dp = _CustomIterDP(range(10))
+        self.assertEqual(0, next(source_dp))
+        it1 = iter(source_dp)
+        self.assertEqual(0, next(it1))
+        self.assertEqual(1, next(source_dp))
+        it2 = iter(source_dp)  # invalidates both `dp` and `it1`
+        with self.assertRaisesRegex(RuntimeError, "This iterator has been invalidated"):
+            next(it1)
+        with self.assertRaisesRegex(RuntimeError, "This iterator has been invalidated"):
+            next(source_dp)
+        self.assertEqual(list(range(10)), list(it2))  # `it2` still works because it is a new object
+
     def test_iterdatapipe_singleton_constraint_multiple_outputs(self):
         r"""
         Testing for the case where IterDataPipe has multiple child DataPipes as outputs.
@@ -2395,7 +2460,10 @@
         self.assertEqual(list(range(10)), list(it1))
         self.assertEqual(list(range(10)), list(it2))
         it1, it2 = iter(cdp1), iter(cdp2)
-        it3 = iter(cdp1)  # This should invalidate `it1` and `it2`
+        with warnings.catch_warnings(record=True) as wa:
+            it3 = iter(cdp1)  # This should invalidate `it1` and `it2`
+            self.assertEqual(len(wa), 1)
+            self.assertRegex(str(wa[0].message), r"child DataPipes are not exhausted")
         with self.assertRaisesRegex(RuntimeError, "This iterator has been invalidated"):
             next(it1)
         with self.assertRaisesRegex(RuntimeError, "This iterator has been invalidated"):
@@ -2406,51 +2474,48 @@
         it4 = iter(cdp2)
         self.assertEqual(1, next(it3))  # An error shouldn't be raised here
         self.assertEqual(list(range(10)), list(it4))
-=======
-        # Functional Test: extend the test to a pipeline
-        source_dp = _CustomIterDP(dp.iter.IterableWrapper(range(10)).map(_fake_fn).filter(_fake_filter_fn))
-        it1 = iter(source_dp)
+
+        # Functional Test: invalidation when a new iterator is created from `source_dp`
+        source_dp = dp.iter.IterableWrapper(range(10))
+        cdp1, cdp2 = source_dp.fork(num_instances=2)
+        it1, it2 = iter(cdp1), iter(cdp2)
+        self.assertEqual(list(range(10)), list(it1))
+        self.assertEqual(list(range(10)), list(it2))
+        it1, it2 = iter(cdp1), iter(cdp2)
         self.assertEqual(0, next(it1))
-        it2 = iter(source_dp)
-        self.assertEqual(1, next(it2))
+        self.assertEqual(0, next(it2))
+        it3 = iter(source_dp)  # note that a new iterator is created from `source_dp`
+        self.assertEqual(0, next(it3))  # `it3` should invalidate `it1` and `it2` since they both use `source_dp`
         with self.assertRaisesRegex(RuntimeError, "This iterator has been invalidated"):
             next(it1)
-
-        # Functional Test: multiple simultaneous references to the same DataPipe fails
-        with self.assertRaisesRegex(RuntimeError, "This iterator has been invalidated"):
-            for _ in zip(source_dp, source_dp):
-                pass
-
-    def test_iterdatapipe_singleton_buggy(self):
-        r"""
-        Buggy test case case where IterDataPipe's `__iter__` returns a new object, but also has
-        a `__next__` method.
-        """
-        class _CustomIterDP(IterDataPipe):
-            def __init__(self, iterable):
-                self.source = iterable
-                self.iterable = iter(iterable)
-
-            def __iter__(self):
-                return iter(self.source)  # Intentionally not returning `self`
-
-            def __next__(self):
-                return next(self.iterable)
-
-        # Functional Test:
-        source_dp = _CustomIterDP(range(10))
-        self.assertEqual(0, next(source_dp))
-        it1 = iter(source_dp)
-        self.assertEqual(0, next(it1))
-        self.assertEqual(1, next(source_dp))
-        it2 = iter(source_dp)  # invalidates both `dp` and `it1`
+        self.assertEqual(1, next(it3))
+
+        # Function Test: Extending test to pipeline
+        source_dp = dp.iter.IterableWrapper(range(10)).map(_fake_fn).filter(_fake_filter_fn)
+        cdp1, cdp2 = source_dp.fork(num_instances=2)
+        it1, it2 = iter(cdp1), iter(cdp2)
+        self.assertEqual(list(range(10)), list(it1))
+        self.assertEqual(list(range(10)), list(it2))
+        it1, it2 = iter(cdp1), iter(cdp2)
+        with warnings.catch_warnings(record=True) as wa:
+            it3 = iter(cdp1)  # This should invalidate `it1` and `it2`
+            self.assertEqual(len(wa), 1)
+            self.assertRegex(str(wa[0].message), r"child DataPipes are not exhausted")
         with self.assertRaisesRegex(RuntimeError, "This iterator has been invalidated"):
             next(it1)
         with self.assertRaisesRegex(RuntimeError, "This iterator has been invalidated"):
-            next(source_dp)
-        self.assertEqual(list(range(10)), list(it2))  # `it2` still works because it is a new object
->>>>>>> e7d95a74
-
+            next(it2)
+        with warnings.catch_warnings(record=True) as wa:
+            it1, it2 = iter(cdp1), iter(cdp2)
+            self.assertEqual(len(wa), 1)
+            self.assertRegex(str(wa[0].message), r"child DataPipes are not exhausted")
+        self.assertEqual(0, next(it1))
+        self.assertEqual(0, next(it2))
+        it3 = iter(source_dp)  # note that a new iterator is created from `source_dp`
+        self.assertEqual(0, next(it3))  # `it3` should invalidate `it1` and `it2` since they both use `source_dp`
+        with self.assertRaisesRegex(RuntimeError, "This iterator has been invalidated"):
+            next(it1)
+        self.assertEqual(1, next(it3))
 
 if __name__ == '__main__':
     run_tests()