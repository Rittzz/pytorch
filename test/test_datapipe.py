# Owner(s): ["module: dataloader"]

import copy
import itertools
import os
import os.path
import pickle
import random
import sys
import tempfile
import warnings
from functools import partial
from typing import (
    Any,
    Awaitable,
    Callable,
    Dict,
    Generic,
    Iterator,
    List,
    NamedTuple,
    Optional,
    Set,
    Tuple,
    Type,
    TypeVar,
    Union,
)
from unittest import skipIf

import numpy as np

import torch
import torch.utils.data.backward_compatibility
import torch.utils.data.datapipes as dp
import torch.utils.data.graph
import torch.utils.data.graph_settings
from torch.testing._internal.common_utils import TestCase, run_tests, suppress_warnings
from torch.utils.data import (
    DataLoader,
    DataChunk,
    IterDataPipe,
    MapDataPipe,
    RandomSampler,
    argument_validation,
    runtime_validation,
    runtime_validation_disabled,
)
from torch.utils.data.graph import traverse
from torch.utils.data.datapipes.utils.decoder import (
    basichandlers as decoder_basichandlers,
)

try:
    import dill
    # XXX: By default, dill writes the Pickler dispatch table to inject its
    # own logic there. This globally affects the behavior of the standard library
    # pickler for any user who transitively depends on this module!
    # Undo this extension to avoid altering the behavior of the pickler globally.
    dill.extend(use_dill=False)
    HAS_DILL = True
except ImportError:
    HAS_DILL = False
skipIfNoDill = skipIf(not HAS_DILL, "no dill")

try:
    import pandas  # type: ignore[import] # noqa: F401 F403
    HAS_PANDAS = True
except ImportError:
    HAS_PANDAS = False
skipIfNoDataFrames = skipIf(not HAS_PANDAS, "no dataframes (pandas)")

T_co = TypeVar("T_co", covariant=True)


def create_temp_dir_and_files():
    # The temp dir and files within it will be released and deleted in tearDown().
    # Adding `noqa: P201` to avoid mypy's warning on not releasing the dir handle within this function.
    temp_dir = tempfile.TemporaryDirectory()  # noqa: P201
    temp_dir_path = temp_dir.name
    with tempfile.NamedTemporaryFile(dir=temp_dir_path, delete=False, suffix='.txt') as f:
        temp_file1_name = f.name
    with tempfile.NamedTemporaryFile(dir=temp_dir_path, delete=False, suffix='.byte') as f:
        temp_file2_name = f.name
    with tempfile.NamedTemporaryFile(dir=temp_dir_path, delete=False, suffix='.empty') as f:
        temp_file3_name = f.name

    with open(temp_file1_name, 'w') as f1:
        f1.write('0123456789abcdef')
    with open(temp_file2_name, 'wb') as f2:
        f2.write(b"0123456789abcdef")

    temp_sub_dir = tempfile.TemporaryDirectory(dir=temp_dir_path)  # noqa: P201
    temp_sub_dir_path = temp_sub_dir.name
    with tempfile.NamedTemporaryFile(dir=temp_sub_dir_path, delete=False, suffix='.txt') as f:
        temp_sub_file1_name = f.name
    with tempfile.NamedTemporaryFile(dir=temp_sub_dir_path, delete=False, suffix='.byte') as f:
        temp_sub_file2_name = f.name

    with open(temp_sub_file1_name, 'w') as f1:
        f1.write('0123456789abcdef')
    with open(temp_sub_file2_name, 'wb') as f2:
        f2.write(b"0123456789abcdef")

    return [(temp_dir, temp_file1_name, temp_file2_name, temp_file3_name),
            (temp_sub_dir, temp_sub_file1_name, temp_sub_file2_name)]


def reset_after_n_next_calls(datapipe: Union[IterDataPipe[T_co], MapDataPipe[T_co]],
                             n: int,
                             custom_reset: Optional[Callable] = None) -> Tuple[List[T_co], List[T_co]]:
    """
    Given a DataPipe and integer n, iterate the DataPipe for n elements and store the elements into a list
    Then, reset the DataPipe and return a tuple of two lists
        1. A list of elements yielded before the reset
        2. A list of all elements of the DataPipe after the reset
    """
    it = iter(datapipe)
    res_before_reset = []
    for _ in range(n):
        res_before_reset.append(next(it))
    if custom_reset is not None:
        custom_reset()
    return res_before_reset, list(datapipe)


def reset_after_n_next_calls_with_method(
        datapipe: Union[IterDataPipe[T_co], MapDataPipe[T_co]],
        n: int) -> Tuple[List[T_co], List[T_co]]:
    """
    Given a DataPipe and integer n, iterate the DataPipe for n elements and store the elements into a list
    Then, reset the DataPipe and return a tuple of two lists
        1. A list of elements yielded before the reset
        2. A list of all elements of the DataPipe after the reset
    """
    res_before_reset = []
    for _ in range(n):
        res_before_reset.append(next(datapipe))
    datapipe.reset()
    return res_before_reset, list(datapipe)


def odd_or_even(x: int) -> int:
    return x % 2


class TestDataChunk(TestCase):
    def setUp(self):
        self.elements = list(range(10))
        random.shuffle(self.elements)
        self.chunk: DataChunk[int] = DataChunk(self.elements)

    def test_getitem(self):
        for i in range(10):
            self.assertEqual(self.elements[i], self.chunk[i])

    def test_iter(self):
        for ele, dc in zip(self.elements, iter(self.chunk)):
            self.assertEqual(ele, dc)

    def test_len(self):
        self.assertEqual(len(self.elements), len(self.chunk))

    def test_as_string(self):
        self.assertEqual(str(self.chunk), str(self.elements))

        batch = [self.elements] * 3
        chunks: List[DataChunk[int]] = [DataChunk(self.elements)] * 3
        self.assertEqual(str(batch), str(chunks))

    def test_sort(self):
        chunk: DataChunk[int] = DataChunk(self.elements)
        chunk.sort()
        self.assertTrue(isinstance(chunk, DataChunk))
        for i, d in enumerate(chunk):
            self.assertEqual(i, d)

    def test_reverse(self):
        chunk: DataChunk[int] = DataChunk(self.elements)
        chunk.reverse()
        self.assertTrue(isinstance(chunk, DataChunk))
        for i in range(10):
            self.assertEqual(chunk[i], self.elements[9 - i])

    def test_random_shuffle(self):
        elements = list(range(10))
        chunk: DataChunk[int] = DataChunk(elements)

        rng = random.Random(0)
        rng.shuffle(chunk)

        rng = random.Random(0)
        rng.shuffle(elements)

        self.assertEqual(chunk, elements)


class TestIterableDataPipeBasic(TestCase):
    def setUp(self):
        ret = create_temp_dir_and_files()
        self.temp_dir = ret[0][0]
        self.temp_files = ret[0][1:]
        self.temp_sub_dir = ret[1][0]
        self.temp_sub_files = ret[1][1:]

    def tearDown(self):
        try:
            self.temp_sub_dir.cleanup()
            self.temp_dir.cleanup()
        except Exception as e:
            warnings.warn("TestIterableDatasetBasic was not able to cleanup temp dir due to {}".format(str(e)))

    def test_listdirfiles_iterable_datapipe(self):
        temp_dir = self.temp_dir.name
        datapipe = dp.iter.FileLister(temp_dir, '')

        count = 0
        for pathname in datapipe:
            count = count + 1
            self.assertTrue(pathname in self.temp_files)
        self.assertEqual(count, len(self.temp_files))

        count = 0
        datapipe = dp.iter.FileLister(temp_dir, '', recursive=True)
        for pathname in datapipe:
            count = count + 1
            self.assertTrue((pathname in self.temp_files) or (pathname in self.temp_sub_files))
        self.assertEqual(count, len(self.temp_files) + len(self.temp_sub_files))

    def test_loadfilesfromdisk_iterable_datapipe(self):
        # test import datapipe class directly
        from torch.utils.data.datapipes.iter import (
            FileLister,
            FileOpener,
        )

        temp_dir = self.temp_dir.name
        datapipe1 = FileLister(temp_dir, '')
        datapipe2 = FileOpener(datapipe1, mode='b')

        count = 0
        for rec in datapipe2:
            count = count + 1
            self.assertTrue(rec[0] in self.temp_files)
            with open(rec[0], 'rb') as f:
                self.assertEqual(rec[1].read(), f.read())
                rec[1].close()
        self.assertEqual(count, len(self.temp_files))

    def test_routeddecoder_iterable_datapipe(self):
        temp_dir = self.temp_dir.name
        temp_pngfile_pathname = os.path.join(temp_dir, "test_png.png")
        png_data = np.array([[[1., 0., 0.], [1., 0., 0.]], [[1., 0., 0.], [1., 0., 0.]]], dtype=np.single)
        np.save(temp_pngfile_pathname, png_data)
        datapipe1 = dp.iter.FileLister(temp_dir, ['*.png', '*.txt'])
        datapipe2 = dp.iter.FileOpener(datapipe1, mode='b')

        def _png_decoder(extension, data):
            if extension != 'png':
                return None
            return np.load(data)

        def _helper(prior_dp, dp, channel_first=False):
            # Byte stream is not closed
            for inp in prior_dp:
                self.assertFalse(inp[1].closed)
            for inp, rec in zip(prior_dp, dp):
                ext = os.path.splitext(rec[0])[1]
                if ext == '.png':
                    expected = np.array([[[1., 0., 0.], [1., 0., 0.]], [[1., 0., 0.], [1., 0., 0.]]], dtype=np.single)
                    if channel_first:
                        expected = expected.transpose(2, 0, 1)
                    self.assertEqual(rec[1], expected)
                else:
                    with open(rec[0], 'rb') as f:
                        self.assertEqual(rec[1], f.read().decode('utf-8'))
                # Corresponding byte stream is closed by Decoder
                self.assertTrue(inp[1].closed)

        cached = list(datapipe2)
        datapipe3 = dp.iter.RoutedDecoder(cached, _png_decoder)
        datapipe3.add_handler(decoder_basichandlers)
        _helper(cached, datapipe3)

        cached = list(datapipe2)
        datapipe4 = dp.iter.RoutedDecoder(cached, decoder_basichandlers)
        datapipe4.add_handler(_png_decoder)
        _helper(cached, datapipe4, channel_first=True)

    def test_groupby_iterable_datapipe(self):
        file_list = ["a.png", "b.png", "c.json", "a.json", "c.png", "b.json", "d.png",
                     "d.json", "e.png", "f.json", "g.png", "f.png", "g.json", "e.json",
                     "h.txt", "h.json"]

        import io

        datapipe1 = dp.iter.IterableWrapper([(filename, io.BytesIO(b'12345abcde')) for filename in file_list])

        def group_fn(data):
            filepath, _ = data
            return os.path.basename(filepath).split(".")[0]

        datapipe2 = dp.iter.Grouper(datapipe1, group_key_fn=group_fn, group_size=2)

        def order_fn(data):
            data.sort(key=lambda f: f[0], reverse=True)
            return data

        datapipe3 = dp.iter.Mapper(datapipe2, fn=order_fn)  # type: ignore[var-annotated]

        expected_result = [
            ("a.png", "a.json"), ("c.png", "c.json"), ("b.png", "b.json"), ("d.png", "d.json"),
            ("f.png", "f.json"), ("g.png", "g.json"), ("e.png", "e.json"), ("h.txt", "h.json")]

        count = 0
        for rec, expected in zip(datapipe3, expected_result):
            count = count + 1
            self.assertEqual(os.path.basename(rec[0][0]), expected[0])
            self.assertEqual(os.path.basename(rec[1][0]), expected[1])
            for i in [0, 1]:
                self.assertEqual(rec[i][1].read(), b'12345abcde')
                rec[i][1].close()
        self.assertEqual(count, 8)

    def test_demux_mux_datapipe(self):
        numbers = NumbersDataset(10)
        n1, n2 = numbers.demux(2, lambda x: x % 2)
        self.assertEqual([0, 2, 4, 6, 8], list(n1))
        self.assertEqual([1, 3, 5, 7, 9], list(n2))

        # Functional Test: demux and mux works sequentially as expected
        numbers = NumbersDataset(10)
        n1, n2, n3 = numbers.demux(3, lambda x: x % 3)
        n = n1.mux(n2, n3)
        self.assertEqual(list(range(10)), list(n))

        # Functional Test: Uneven DataPipes
        source_numbers = list(range(0, 10)) + [10, 12]
        numbers_dp = dp.iter.IterableWrapper(source_numbers)
        n1, n2 = numbers_dp.demux(2, lambda x: x % 2)
        self.assertEqual([0, 2, 4, 6, 8, 10, 12], list(n1))
        self.assertEqual([1, 3, 5, 7, 9], list(n2))
        numbers_dp.reset()
        n = n1.mux(n2)
        self.assertEqual(source_numbers, list(n))

    @suppress_warnings  # Suppress warning for lambda fn
    def test_map_with_col_file_handle_datapipe(self):
        temp_dir = self.temp_dir.name
        datapipe1 = dp.iter.FileLister(temp_dir, '')
        datapipe2 = dp.iter.FileOpener(datapipe1)

        def _helper(datapipe):
            dp1 = datapipe.map(lambda x: x.read(), input_col=1)
            dp2 = datapipe.map(lambda x: (x[0], x[1].read()))
            self.assertEqual(list(dp1), list(dp2))

        # tuple
        _helper(datapipe2)
        # list
        datapipe3 = datapipe2.map(lambda x: list(x))
        _helper(datapipe3)


class TestDataFramesPipes(TestCase):
    """
        Most of test will fail if pandas instaled, but no dill available.
        Need to rework them to avoid multiple skips.
    """
    def _get_datapipe(self, range=10, dataframe_size=7):
        return NumbersDataset(range) \
            .map(lambda i: (i, i % 3))

    def _get_dataframes_pipe(self, range=10, dataframe_size=7):
        return NumbersDataset(range) \
            .map(lambda i: (i, i % 3)) \
            ._to_dataframes_pipe(
                columns=['i', 'j'],
                dataframe_size=dataframe_size)

    @skipIfNoDataFrames
    @skipIfNoDill  # TODO(VitalyFedyunin): Decouple tests from dill by avoiding lambdas in map
    def test_capture(self):
        dp_numbers = self._get_datapipe().map(lambda x: (x[0], x[1], x[1] + 3 * x[0]))
        df_numbers = self._get_dataframes_pipe()
        df_numbers['k'] = df_numbers['j'] + df_numbers.i * 3
        self.assertEqual(list(dp_numbers), list(df_numbers))

    @skipIfNoDataFrames
    @skipIfNoDill
    def test_shuffle(self):
        #  With non-zero (but extremely low) probability (when shuffle do nothing),
        #  this test fails, so feel free to restart
        df_numbers = self._get_dataframes_pipe(range=1000).shuffle()
        dp_numbers = self._get_datapipe(range=1000)
        df_result = [tuple(item) for item in df_numbers]
        self.assertNotEqual(list(dp_numbers), df_result)
        self.assertEqual(list(dp_numbers), sorted(df_result))

    @skipIfNoDataFrames
    @skipIfNoDill
    def test_batch(self):
        df_numbers = self._get_dataframes_pipe(range=100).batch(8)
        df_numbers_list = list(df_numbers)
        last_batch = df_numbers_list[-1]
        self.assertEqual(4, len(last_batch))
        unpacked_batch = [tuple(row) for row in last_batch]
        self.assertEqual([(96, 0), (97, 1), (98, 2), (99, 0)], unpacked_batch)

    @skipIfNoDataFrames
    @skipIfNoDill
    def test_unbatch(self):
        df_numbers = self._get_dataframes_pipe(range=100).batch(8).batch(3)
        dp_numbers = self._get_datapipe(range=100)
        self.assertEqual(list(dp_numbers), list(df_numbers.unbatch(2)))

    @skipIfNoDataFrames
    @skipIfNoDill
    def test_filter(self):
        df_numbers = self._get_dataframes_pipe(range=10).filter(lambda x: x.i > 5)
        self.assertEqual([(6, 0), (7, 1), (8, 2), (9, 0)], list(df_numbers))


class IDP_NoLen(IterDataPipe):
    def __init__(self, input_dp):
        super().__init__()
        self.input_dp = input_dp

    # Prevent in-place modification
    def __iter__(self):
        input_dp = self.input_dp if isinstance(self.input_dp, IterDataPipe) else copy.deepcopy(self.input_dp)
        for i in input_dp:
            yield i


def _fake_fn(data):
    return data


def _fake_add(constant, data):
    return constant + data


def _fake_filter_fn(data):
    return data >= 5


def _fake_filter_fn_constant(constant, data):
    return data >= constant


def _worker_init_fn(worker_id):
    random.seed(123)


class TestFunctionalIterDataPipe(TestCase):

    def test_serializable(self):
        input_dp = dp.iter.IterableWrapper(range(10))
        picklable_datapipes: List[Tuple[Type[IterDataPipe], Tuple, Dict[str, Any]]] = [
            # (dp.iter.Batcher, (), {}),  # TODO: Fill out
            (dp.iter.Collator, (_fake_fn,), {}),
            # (dp.iter.Concater, (), {}),  # TODO: Fill out
            (dp.iter.Demultiplexer, (2, _fake_filter_fn), {}),
            # (dp.iter.FileLister, (), {}),  # TODO: Fill out
            # (dp.iter.FileOpener, (), {}),  # TODO: Fill out
            (dp.iter.Filter, (_fake_filter_fn,), {}),
            (dp.iter.Filter, (partial(_fake_filter_fn_constant, 5),), {}),
            # (dp.iter.Forker, (), {}),  # TODO: Fill out
            # (dp.iter.Grouper, (), {}),  # TODO: Fill out
            # (dp.iter.IterableWrapper, (), {}),  # TODO: Fill out
            (dp.iter.Mapper, (_fake_fn, ), {}),
            (dp.iter.Mapper, (partial(_fake_add, 1), ), {}),
            # (dp.iter.Multiplexer, (), {}),  # TODO: Fill out
            # (dp.iter.Sampler, (), {}),  # TODO: Fill out
            # (dp.iter.Shuffler, (), {}),  # TODO: Fill out
            # (dp.iter.StreamReader, (), {}),  # TODO: Fill out
            # (dp.iter.UnBatcher, (), {}),  # TODO: Fill out
            # (dp.iter.Zipper, (), {}),  # TODO: Fill out
        ]
        for dpipe, dp_args, dp_kwargs in picklable_datapipes:
            print(dpipe)
            _ = pickle.dumps(dpipe(input_dp, *dp_args, **dp_kwargs))  # type: ignore[call-arg]

    def test_serializable_with_dill(self):
        input_dp = dp.iter.IterableWrapper(range(10))
        unpicklable_datapipes: List[Tuple[Type[IterDataPipe], Tuple, Dict[str, Any]]] = [
            # (dp.iter.Batcher, (), {}),  # TODO: Fill out
            (dp.iter.Collator, (lambda x: x, ), {}),
            # (dp.iter.Concater, (), {}),  # TODO: Fill out
            (dp.iter.Demultiplexer, (2, lambda x: x % 2, ), {}),
            # (dp.iter.FileLister, (), {}),  # TODO: Fill out
            # (dp.iter.FileOpener, (), {}),  # TODO: Fill out
            (dp.iter.Filter, (lambda x: x >= 5, ), {}),
            # (dp.iter.Forker, (), {}),  # TODO: Fill out
            # (dp.iter.Grouper, (), {}),  # TODO: Fill out
            # (dp.iter.IterableWrapper, (), {}),  # TODO: Fill out
            (dp.iter.Mapper, (lambda x: x, ), {}),
            # (dp.iter.Multiplexer, (), {}),  # TODO: Fill out
            # (dp.iter.Sampler, (), {}),  # TODO: Fill out
            # (dp.iter.Shuffler, (), {}),  # TODO: Fill out
            # (dp.iter.StreamReader, (), {}),  # TODO: Fill out
            # (dp.iter.UnBatcher, (), {}),  # TODO: Fill out
            # (dp.iter.Zipper, (), {}),  # TODO: Fill out
        ]
        if HAS_DILL:
            for dpipe, dp_args, dp_kwargs in unpicklable_datapipes:
                _ = pickle.dumps(dpipe(input_dp, *dp_args, **dp_kwargs))  # type: ignore[call-arg]
        else:
            for dpipe, dp_args, dp_kwargs in unpicklable_datapipes:
                with warnings.catch_warnings(record=True) as wa:
                    datapipe = dpipe(input_dp, *dp_args, **dp_kwargs)  # type: ignore[call-arg]
                    self.assertEqual(len(wa), 1)
                    self.assertRegex(str(wa[0].message), r"^Lambda function is not supported for pickle")
                    with self.assertRaises(AttributeError):
                        p = pickle.dumps(datapipe)

    def test_iterable_wrapper_datapipe(self):

        input_ls = list(range(10))
        input_dp = dp.iter.IterableWrapper(input_ls)

        # Functional Test: values are unchanged and in the same order
        self.assertEqual(input_ls, list(input_dp))

        # Functional Test: deep copy by default when an iterator is initialized (first element is read)
        input_dp = dp.iter.IterableWrapper(input_ls)
        it = iter(input_dp)
        self.assertEqual(0, next(it))  # The deep copy only happens
        # when the first element is read
        input_ls.append(50)
        self.assertEqual(list(range(1, 10)), list(it))

        # Functional Test: shallow copy
        input_ls2 = [1, 2, 3]
        input_dp_shallow = dp.iter.IterableWrapper(input_ls2, deepcopy=False)
        input_ls2.append(10)
        self.assertEqual([1, 2, 3, 10], list(input_dp_shallow))

        # Reset Test: reset the DataPipe
        input_ls = list(range(10))
        input_dp = dp.iter.IterableWrapper(input_ls)
        n_elements_before_reset = 5
        res_before_reset, res_after_reset = reset_after_n_next_calls_with_method(input_dp, n_elements_before_reset)
        self.assertEqual(input_ls[:n_elements_before_reset], res_before_reset)
        self.assertEqual(input_ls, res_after_reset)

        # __len__ Test: inherits length from sequence
        self.assertEqual(len(input_ls), len(input_dp))

    def test_concat_iterdatapipe(self):
        input_dp1 = dp.iter.IterableWrapper(range(10))
        input_dp2 = dp.iter.IterableWrapper(range(5))

        # Functional Test: Raises exception for empty input
        with self.assertRaisesRegex(ValueError, r"Expected at least one DataPipe"):
            dp.iter.Concater()

        # Functional Test: Raises exception for non-IterDataPipe input
        with self.assertRaisesRegex(TypeError, r"Expected all inputs to be `IterDataPipe`"):
            dp.iter.Concater(input_dp1, ())  # type: ignore[arg-type]

        # Functional Test: Concatenate DataPipes as expected

        concat_dp = input_dp1.concat(input_dp2)
        self.assertEqual(len(concat_dp), 15)
        self.assertEqual(list(concat_dp), list(range(10)) + list(range(5)))

        # Reset Test: reset the DataPipe
        def reset_dps():
            input_dp1.reset()
            input_dp2.reset()

        reset_dps()
        n_elements_before_reset = 5
        res_before_reset, res_after_reset = reset_after_n_next_calls(concat_dp, n_elements_before_reset, reset_dps)
        self.assertEqual(list(range(5)), res_before_reset)
        self.assertEqual(list(range(10)) + list(range(5)), res_after_reset)

        # __len__ Test: inherits length from source DataPipe
        input_dp_nl = IDP_NoLen(range(5))
        concat_dp = input_dp1.concat(input_dp_nl)
        with self.assertRaisesRegex(TypeError, r"instance doesn't have valid length$"):
            len(concat_dp)
        reset_dps()
        self.assertEqual(list(concat_dp), list(range(10)) + list(range(5)))

    def test_fork_iterdatapipe(self):
        input_dp = dp.iter.IterableWrapper(range(10))

        with self.assertRaises(ValueError):
            input_dp.fork(num_instances=0)

        dp0 = input_dp.fork(num_instances=1)
        self.assertEqual(list(range(10)), list(dp0))

        # Functional Test: making sure all child DataPipe shares the same reference
        dp1, dp2, dp3 = input_dp.fork(num_instances=3)
        self.assertTrue(all(n1 is n2 and n1 is n3 for n1, n2, n3 in zip(dp1, dp2, dp3)))

        # Functional Test: one child DataPipe yields all value at a time
        input_dp.reset()
        output1, output2, output3 = list(dp1), list(dp2), list(dp3)
        self.assertEqual(list(range(10)), output1)
        self.assertEqual(list(range(10)), output2)
        self.assertEqual(list(range(10)), output3)

        # Functional Test: two child DataPipes yield value together
        input_dp.reset()
        dp1, dp2 = input_dp.fork(num_instances=2)
        output = []
        for n1, n2 in zip(dp1, dp2):
            output.append((n1, n2))
        self.assertEqual([(i, i) for i in range(10)], output)

        # Functional Test: one child DataPipe yields all value first, but buffer_size = 5 being too small
        input_dp.reset()
        dp1, dp2 = input_dp.fork(num_instances=2, buffer_size=5)
        it1 = iter(dp1)
        for _ in range(5):
            next(it1)
        with self.assertRaises(BufferError):
            next(it1)
        with self.assertRaises(BufferError):
            list(dp2)

        # Functional Test: one child DataPipe yields all value first with unlimited buffer
        with warnings.catch_warnings(record=True) as wa:
            dp1, dp2 = input_dp.fork(num_instances=2, buffer_size=-1)
            self.assertEqual(len(wa), 1)
            self.assertRegex(str(wa[0].message), r"Unlimited buffer size is set")
        input_dp.reset()
        l1, l2 = list(dp1), list(dp2)
        for d1, d2 in zip(l1, l2):
            self.assertEqual(d1, d2)

        # Functional Test: two child DataPipes yield value together with buffer size 1
        input_dp.reset()
        dp1, dp2 = input_dp.fork(num_instances=2, buffer_size=1)
        output = []
        for n1, n2 in zip(dp1, dp2):
            output.append((n1, n2))
        self.assertEqual([(i, i) for i in range(10)], output)

        # Functional Test: make sure logic related to slowest_ptr is working properly
        input_dp.reset()
        dp1, dp2, dp3 = input_dp.fork(num_instances=3)
        output1, output2 , output3 = [], [], []
        for i, (n1, n2) in enumerate(zip(dp1, dp2)):
            output1.append(n1)
            output2.append(n2)
            if i == 4:  # yield all of dp3 when halfway through dp1, dp2
                output3 = list(dp3)
                break
        self.assertEqual(list(range(5)), output1)
        self.assertEqual(list(range(5)), output2)
        self.assertEqual(list(range(10)), output3)

        # Reset Test: DataPipe doesn't reset if this pipe hasn't been read
        input_dp.reset()
        dp1, dp2 = input_dp.fork(num_instances=2)
        i1, i2 = iter(dp1), iter(dp2)
        input_dp.reset()
        output2 = []
        for i, n2 in enumerate(i2):
            output2.append(n2)
            if i == 4:
                i1 = iter(dp1)  # Doesn't reset because i1 hasn't been read
        self.assertEqual(list(range(10)), output2)

        # Reset Test: DataPipe reset when some of it have been read
        input_dp.reset()
        dp1, dp2 = input_dp.fork(num_instances=2)
        i1, i2 = iter(dp1), iter(dp2)
        output1, output2 = [], []
        input_dp.reset()
        for i, (n1, n2) in enumerate(zip(i1, i2)):
            output1.append(n1)
            output2.append(n2)
            if i == 4:
                with warnings.catch_warnings(record=True) as wa:
                    input_dp.reset()
                    i1 = iter(dp1)  # Reset both all child DataPipe
                    self.assertEqual(len(wa), 1)
                    self.assertRegex(str(wa[0].message), r"Some child DataPipes are not exhausted")
        self.assertEqual(list(range(5)) + list(range(10)), output1)
        self.assertEqual(list(range(5)) + list(range(10)), output2)

        # Reset Test: DataPipe reset, even when some other child DataPipes are not read
        input_dp.reset()
        dp1, dp2, dp3 = input_dp.fork(num_instances=3)
        output1, output2 = list(dp1), list(dp2)
        self.assertEqual(list(range(10)), output1)
        self.assertEqual(list(range(10)), output2)
        with warnings.catch_warnings(record=True) as wa:
            input_dp.reset()
            self.assertEqual(list(range(10)), list(dp1))  # Resets even though dp3 has not been read
            self.assertEqual(len(wa), 1)
            self.assertRegex(str(wa[0].message), r"Some child DataPipes are not exhausted")
        output3 = []
        for i, n3 in enumerate(dp3):
            output3.append(n3)
            if i == 4:
                with warnings.catch_warnings(record=True) as wa:
                    input_dp.reset()
                    output1 = list(dp1)  # Resets even though dp3 is only partially read
                    self.assertEqual(len(wa), 1)
                    self.assertRegex(str(wa[0].message), r"Some child DataPipes are not exhausted")
                self.assertEqual(list(range(5)), output3)
                self.assertEqual(list(range(10)), output1)
                break
        self.assertEqual(list(range(10)), list(dp3))  # dp3 has to read from the start again

        # __len__ Test: Each DataPipe inherits the source datapipe's length
        input_dp.reset()
        dp1, dp2, dp3 = input_dp.fork(num_instances=3)
        self.assertEqual(len(input_dp), len(dp1))
        self.assertEqual(len(input_dp), len(dp2))
        self.assertEqual(len(input_dp), len(dp3))

        # Pickle Test:
        input_dp.reset()
        dp1, dp2, dp3 = input_dp.fork(num_instances=3)
        traverse(dp1)  # This should not raise any error
        for _ in zip(dp1, dp2, dp3):
            pass
        traverse(dp2)  # This should not raise any error either

    def test_mux_iterdatapipe(self):

        # Functional Test: Elements are yielded one at a time from each DataPipe, until they are all exhausted
        input_dp1 = dp.iter.IterableWrapper(range(4))
        input_dp2 = dp.iter.IterableWrapper(range(4, 8))
        input_dp3 = dp.iter.IterableWrapper(range(8, 12))
        output_dp = input_dp1.mux(input_dp2, input_dp3)
        expected_output = [0, 4, 8, 1, 5, 9, 2, 6, 10, 3, 7, 11]
        self.assertEqual(len(expected_output), len(output_dp))
        self.assertEqual(expected_output, list(output_dp))

        # Functional Test: Uneven input Data Pipes
        input_dp1 = dp.iter.IterableWrapper([1, 2, 3, 4])
        input_dp2 = dp.iter.IterableWrapper([10])
        input_dp3 = dp.iter.IterableWrapper([100, 200, 300])
        output_dp = input_dp1.mux(input_dp2, input_dp3)
        expected_output = [1, 10, 100, 2, 200, 3, 300, 4]
        self.assertEqual(len(expected_output), len(output_dp))
        self.assertEqual(expected_output, list(output_dp))

        # Functional Test: Empty Data Pipe
        input_dp1 = dp.iter.IterableWrapper([0, 1, 2, 3])
        input_dp2 = dp.iter.IterableWrapper([])
        output_dp = input_dp1.mux(input_dp2)
        self.assertEqual(len(input_dp1), len(output_dp))
        self.assertEqual([0, 1, 2, 3], list(output_dp))

        # __len__ Test: raises TypeError when __len__ is called and an input doesn't have __len__
        input_dp1 = dp.iter.IterableWrapper(range(10))
        input_dp_no_len = IDP_NoLen(range(10))
        output_dp = input_dp1.mux(input_dp_no_len)
        with self.assertRaises(TypeError):
            len(output_dp)

    def test_demux_iterdatapipe(self):
        input_dp = dp.iter.IterableWrapper(range(10))

        with self.assertRaises(ValueError):
            input_dp.demux(num_instances=0, classifier_fn=lambda x: 0)

        # Functional Test: split into 2 DataPipes and output them one at a time
        dp1, dp2 = input_dp.demux(num_instances=2, classifier_fn=lambda x: x % 2)
        output1, output2 = list(dp1), list(dp2)
        self.assertEqual(list(range(0, 10, 2)), output1)
        self.assertEqual(list(range(1, 10, 2)), output2)

        # Functional Test: split into 2 DataPipes and output them together
        input_dp.reset()
        dp1, dp2 = input_dp.demux(num_instances=2, classifier_fn=lambda x: x % 2)
        output = []
        for n1, n2 in zip(dp1, dp2):
            output.append((n1, n2))
        self.assertEqual([(i, i + 1) for i in range(0, 10, 2)], output)

        # Functional Test: values of the same classification are lumped together, and buffer_size = 3 being too small
        input_dp.reset()
        dp1, dp2 = input_dp.demux(num_instances=2, classifier_fn=lambda x: 0 if x >= 5 else 1, buffer_size=4)
        it1 = iter(dp1)
        with self.assertRaises(BufferError):
            next(it1)  # Buffer raises because first 5 elements all belong to the a different child
        with self.assertRaises(BufferError):
            list(dp2)

        # Functional Test: values of the same classification are lumped together, and buffer_size = 5 is just enough
        input_dp.reset()
        dp1, dp2 = input_dp.demux(num_instances=2, classifier_fn=lambda x: 0 if x >= 5 else 1, buffer_size=5)
        output1, output2 = list(dp1), list(dp2)
        self.assertEqual(list(range(5, 10)), output1)
        self.assertEqual(list(range(0, 5)), output2)

        # Functional Test: values of the same classification are lumped together, and unlimited buffer
        input_dp.reset()
        with warnings.catch_warnings(record=True) as wa:
            dp1, dp2 = input_dp.demux(
                num_instances=2,
                classifier_fn=lambda x: 0 if x >= 5 else 1,
                buffer_size=-1
            )
            exp_l = 1 if HAS_DILL else 2
            self.assertEqual(len(wa), exp_l)
            self.assertRegex(str(wa[-1].message), r"Unlimited buffer size is set")
        output1, output2 = list(dp1), list(dp2)
        self.assertEqual(list(range(5, 10)), output1)
        self.assertEqual(list(range(0, 5)), output2)

        # Functional Test: classifier returns a value outside of [0, num_instance - 1]
        input_dp.reset()
        dp0 = input_dp.demux(num_instances=1, classifier_fn=lambda x: x % 2)
        it = iter(dp0[0])
        with self.assertRaises(ValueError):
            next(it)
            next(it)

        # Reset Test: DataPipe doesn't reset when it has not been read
        input_dp.reset()
        dp1, dp2 = input_dp.demux(num_instances=2, classifier_fn=lambda x: x % 2)
        i1 = iter(dp1)
        output2 = []
        i = 0
        for i, n2 in enumerate(dp2):
            output2.append(n2)
            if i == 4:
                i1 = iter(dp1)
        self.assertEqual(list(range(1, 10, 2)), output2)

        # Reset Test: DataPipe reset when some of it has been read
        input_dp.reset()
        dp1, dp2 = input_dp.demux(num_instances=2, classifier_fn=lambda x: x % 2)
        output1, output2 = [], []
        for n1, n2 in zip(dp1, dp2):
            output1.append(n1)
            output2.append(n2)
            if n1 == 4:
                break
        input_dp.reset()
        with warnings.catch_warnings(record=True) as wa:
            i1 = iter(dp1)  # Reset all child DataPipes
            self.assertEqual(len(wa), 1)
            self.assertRegex(str(wa[0].message), r"Some child DataPipes are not exhausted")
        for n1, n2 in zip(dp1, dp2):
            output1.append(n1)
            output2.append(n2)
        self.assertEqual([0, 2, 4] + list(range(0, 10, 2)), output1)
        self.assertEqual([1, 3, 5] + list(range(1, 10, 2)), output2)

        # Reset Test: DataPipe reset, even when not all child DataPipes are exhausted
        input_dp.reset()
        dp1, dp2 = input_dp.demux(num_instances=2, classifier_fn=lambda x: x % 2)
        output1 = list(dp1)
        self.assertEqual(list(range(0, 10, 2)), output1)
        input_dp.reset()
        with warnings.catch_warnings(record=True) as wa:
            self.assertEqual(list(range(0, 10, 2)), list(dp1))  # Reset even when dp2 is not read
            self.assertEqual(len(wa), 1)
            self.assertRegex(str(wa[0].message), r"Some child DataPipes are not exhausted")
        output2 = []
        for i, n2 in enumerate(dp2):
            output2.append(n2)
            if i == 1:
                self.assertEqual(list(range(1, 5, 2)), output2)
                with warnings.catch_warnings(record=True) as wa:
                    input_dp.reset()
                    self.assertEqual(list(range(0, 10, 2)), list(dp1))  # Can reset even when dp2 is partially read
                    self.assertEqual(len(wa), 1)
                    self.assertRegex(str(wa[0].message), r"Some child DataPipes are not exhausted")
                break
        output2 = list(dp2)  # output2 has to read from beginning again
        self.assertEqual(list(range(1, 10, 2)), output2)

        # Functional Test: drop_none = True
        input_dp.reset()
        dp1, dp2 = input_dp.demux(num_instances=2, classifier_fn=lambda x: x % 2 if x % 5 != 0 else None,
                                  drop_none=True)
        self.assertEqual([2, 4, 6, 8], list(dp1))
        self.assertEqual([1, 3, 7, 9], list(dp2))

        # Functional Test: drop_none = False
        input_dp.reset()
        dp1, dp2 = input_dp.demux(num_instances=2, classifier_fn=lambda x: x % 2 if x % 5 != 0 else None,
                                  drop_none=False)
        it1 = iter(dp1)
        with self.assertRaises(ValueError):
            next(it1)

        # __len__ Test: __len__ not implemented
        input_dp.reset()
        dp1, dp2 = input_dp.demux(num_instances=2, classifier_fn=lambda x: x % 2)
        with self.assertRaises(TypeError):
            len(dp1)  # It is not implemented as we do not know length for each child in advance
        with self.assertRaises(TypeError):
            len(dp2)

        # Pickle Test:
        input_dp.reset()
        dp1, dp2 = input_dp.demux(num_instances=2, classifier_fn=odd_or_even)
        traverse(dp1)  # This should not raise any error
        for _ in zip(dp1, dp2):
            pass
        traverse(dp2)  # This should not raise any error either

    def test_map_iterdatapipe(self):
        input_dp = dp.iter.IterableWrapper(range(10))

        def fn(item, dtype=torch.float, *, sum=False):
            data = torch.tensor(item, dtype=dtype)
            return data if not sum else data.sum()

        # Functional Test: apply to each element correctly
        map_dp = input_dp.map(fn)
        self.assertEqual(len(input_dp), len(map_dp))
        for x, y in zip(map_dp, range(10)):
            self.assertEqual(x, torch.tensor(y, dtype=torch.float))

        # Functional Test: works with partial function
        input_dp.reset()
        map_dp = input_dp.map(partial(fn, dtype=torch.int, sum=True))
        for x, y in zip(map_dp, range(10)):
            self.assertEqual(x, torch.tensor(y, dtype=torch.int).sum())

        # __len__ Test: inherits length from source DataPipe
        input_dp.reset()
        self.assertEqual(10, len(map_dp))

        input_dp_nl = IDP_NoLen(range(10))
        map_dp_nl = input_dp_nl.map(lambda x: x)
        for x, y in zip(map_dp_nl, input_dp_nl):
            self.assertEqual(x, torch.tensor(y, dtype=torch.float))

        # __len__ Test: inherits length from source DataPipe - raises error when invalid
        with self.assertRaisesRegex(TypeError, r"instance doesn't have valid length$"):
            len(map_dp_nl)

        # Reset Test: DataPipe resets properly
        input_dp.reset()
        n_elements_before_reset = 5
        res_before_reset, res_after_reset = reset_after_n_next_calls(map_dp, n_elements_before_reset, input_dp.reset)
        self.assertEqual(list(range(n_elements_before_reset)), res_before_reset)
        self.assertEqual(list(range(10)), res_after_reset)

    @suppress_warnings  # Suppress warning for lambda fn
    def test_map_tuple_list_with_col_iterdatapipe(self):
        def fn_11(d):
            return -d

        def fn_1n(d):
            return -d, d

        def fn_n1(d0, d1):
            return d0 + d1

        def fn_nn(d0, d1):
            return -d0, -d1, d0 + d1

        def _helper(ref_fn, fn, input_col=None, output_col=None):
            for constr in (list, tuple):
                datapipe = dp.iter.IterableWrapper([constr((0, 1, 2)), constr((3, 4, 5)), constr((6, 7, 8))])
                res_dp = datapipe.map(fn, input_col, output_col)
                ref_dp = datapipe.map(ref_fn)
                expected_ls = list(res_dp)
                datapipe.reset()
                self.assertEqual(expected_ls, list(ref_dp))
                # Reset
                datapipe.reset()
                expected_ls = list(res_dp)
                datapipe.reset()
                self.assertEqual(expected_ls, list(ref_dp))

        # Replacing with one input column and default output column
        _helper(lambda data: (data[0], -data[1], data[2]), fn_11, 1)
        _helper(lambda data: (data[0], (-data[1], data[1]), data[2]), fn_1n, 1)
        # The index of input column is out of range
        with self.assertRaises(IndexError):
            _helper(None, fn_1n, 3)
        # Unmatched input columns with fn arguments
        with self.assertRaises(TypeError):
            _helper(None, fn_n1, 1)
        # Replacing with multiple input columns and default output column (the left-most input column)
        _helper(lambda data: (data[1], data[2] + data[0]), fn_n1, [2, 0])
        _helper(lambda data: (data[0], (-data[2], -data[1], data[2] + data[1])), fn_nn, [2, 1])

        # output_col can only be specified when input_col is not None
        with self.assertRaises(ValueError):
            _helper(None, fn_n1, None, 1)
        # output_col can only be single-element list or tuple
        with self.assertRaises(ValueError):
            _helper(None, fn_n1, None, [0, 1])
        # Single-element list as output_col
        _helper(lambda data: (-data[1], data[1], data[2]), fn_11, 1, [0])
        # Replacing with one input column and single specified output column
        _helper(lambda data: (-data[1], data[1], data[2]), fn_11, 1, 0)
        _helper(lambda data: (data[0], data[1], (-data[1], data[1])), fn_1n, 1, 2)
        # The index of output column is out of range
        with self.assertRaises(IndexError):
            _helper(None, fn_1n, 1, 3)
        _helper(lambda data: (data[0], data[0] + data[2], data[2]), fn_n1, [0, 2], 1)
        _helper(lambda data: ((-data[1], -data[2], data[1] + data[2]), data[1], data[2]), fn_nn, [1, 2], 0)

        # Appending the output at the end
        _helper(lambda data: (*data, -data[1]), fn_11, 1, -1)
        _helper(lambda data: (*data, (-data[1], data[1])), fn_1n, 1, -1)
        _helper(lambda data: (*data, data[0] + data[2]), fn_n1, [0, 2], -1)
        _helper(lambda data: (*data, (-data[1], -data[2], data[1] + data[2])), fn_nn, [1, 2], -1)

    @suppress_warnings  # Suppress warning for lambda fn
    def test_map_dict_with_col_iterdatapipe(self):
        def fn_11(d):
            return -d

        def fn_1n(d):
            return -d, d

        def fn_n1(d0, d1):
            return d0 + d1

        def fn_nn(d0, d1):
            return -d0, -d1, d0 + d1

        # Prevent modification in-place to support resetting
        def _dict_update(data, newdata, remove_idx=None):
            _data = dict(data)
            _data.update(newdata)
            if remove_idx:
                for idx in remove_idx:
                    del _data[idx]
            return _data

        def _helper(ref_fn, fn, input_col=None, output_col=None):
            datapipe = dp.iter.IterableWrapper(
                [{"x": 0, "y": 1, "z": 2},
                 {"x": 3, "y": 4, "z": 5},
                 {"x": 6, "y": 7, "z": 8}]
            )
            res_dp = datapipe.map(fn, input_col, output_col)
            ref_dp = datapipe.map(ref_fn)
            expected_ls = list(res_dp)
            datapipe.reset()
            self.assertEqual(expected_ls, list(ref_dp))
            # Reset
            datapipe.reset()
            expected_ls = list(res_dp)
            datapipe.reset()
            self.assertEqual(expected_ls, list(ref_dp))

        # Replacing with one input column and default output column
        _helper(lambda data: _dict_update(data, {"y": -data["y"]}), fn_11, "y")
        _helper(lambda data: _dict_update(data, {"y": (-data["y"], data["y"])}), fn_1n, "y")
        # The key of input column is not in dict
        with self.assertRaises(KeyError):
            _helper(None, fn_1n, "a")
        # Unmatched input columns with fn arguments
        with self.assertRaises(TypeError):
            _helper(None, fn_n1, "y")
        # Replacing with multiple input columns and default output column (the left-most input column)
        _helper(lambda data: _dict_update(data, {"z": data["x"] + data["z"]}, ["x"]), fn_n1, ["z", "x"])
        _helper(lambda data: _dict_update(data, {"z": (-data["z"], -data["y"], data["y"] + data["z"])}, ["y"]), fn_nn, ["z", "y"])

        # output_col can only be specified when input_col is not None
        with self.assertRaises(ValueError):
            _helper(None, fn_n1, None, "x")
        # output_col can only be single-element list or tuple
        with self.assertRaises(ValueError):
            _helper(None, fn_n1, None, ["x", "y"])
        # Single-element list as output_col
        _helper(lambda data: _dict_update(data, {"x": -data["y"]}), fn_11, "y", ["x"])
        # Replacing with one input column and single specified output column
        _helper(lambda data: _dict_update(data, {"x": -data["y"]}), fn_11, "y", "x")
        _helper(lambda data: _dict_update(data, {"z": (-data["y"], data["y"])}), fn_1n, "y", "z")
        _helper(lambda data: _dict_update(data, {"y": data["x"] + data["z"]}), fn_n1, ["x", "z"], "y")
        _helper(lambda data: _dict_update(data, {"x": (-data["y"], -data["z"], data["y"] + data["z"])}), fn_nn, ["y", "z"], "x")

        # Adding new key to dict for the output
        _helper(lambda data: _dict_update(data, {"a": -data["y"]}), fn_11, "y", "a")
        _helper(lambda data: _dict_update(data, {"a": (-data["y"], data["y"])}), fn_1n, "y", "a")
        _helper(lambda data: _dict_update(data, {"a": data["x"] + data["z"]}), fn_n1, ["x", "z"], "a")
        _helper(lambda data: _dict_update(data, {"a": (-data["y"], -data["z"], data["y"] + data["z"])}), fn_nn, ["y", "z"], "a")

    def test_collate_iterdatapipe(self):
        arrs = [[1, 2, 3], [4, 5, 6], [7, 8, 9]]
        input_dp = dp.iter.IterableWrapper(arrs)

        def _collate_fn(batch, default_type=torch.float):
            return torch.tensor(sum(batch), dtype=default_type)

        # Functional Test: defaults to the default collate function when a custom one is not specified
        collate_dp = input_dp.collate()
        for x, y in zip(arrs, collate_dp):
            self.assertEqual(torch.tensor(x), y)

        # Functional Test: custom collate function
        input_dp.reset()
        collate_dp = input_dp.collate(collate_fn=_collate_fn)
        for x, y in zip(arrs, collate_dp):
            self.assertEqual(torch.tensor(sum(x), dtype=torch.float), y)

        # Functional Test: custom, partial collate function
        input_dp.reset()
        collate_dp = input_dp.collate(partial(_collate_fn, default_type=torch.int))
        for x, y in zip(arrs, collate_dp):
            self.assertEqual(torch.tensor(sum(x), dtype=torch.int), y)

        # Reset Test: reset the DataPipe and results are still correct
        input_dp.reset()
        n_elements_before_reset = 1
        res_before_reset, res_after_reset = \
            reset_after_n_next_calls(collate_dp, n_elements_before_reset, input_dp.reset)
        self.assertEqual([torch.tensor(6, dtype=torch.int)], res_before_reset)
        for x, y in zip(arrs, res_after_reset):
            self.assertEqual(torch.tensor(sum(x), dtype=torch.int), y)

        # __len__ Test: __len__ is inherited
        self.assertEqual(len(input_dp), len(collate_dp))

        # __len__ Test: verify that it has no valid __len__ when the source doesn't have it
        input_dp_nl = IDP_NoLen(arrs)
        collate_dp_nl = input_dp_nl.collate()
        with self.assertRaisesRegex(TypeError, r"instance doesn't have valid length$"):
            len(collate_dp_nl)
        for x, y in zip(input_dp_nl, collate_dp_nl):
            self.assertEqual(torch.tensor(x), y)

    def test_batch_iterdatapipe(self):
        arrs = list(range(10))
        input_dp = dp.iter.IterableWrapper(arrs)

        # Functional Test: raise error when input argument `batch_size = 0`
        with self.assertRaises(AssertionError):
            input_dp.batch(batch_size=0)

        # Functional Test: by default, do not drop the last batch
        bs = 3
        batch_dp = input_dp.batch(batch_size=bs)
        self.assertEqual(len(batch_dp), 4)
        for i, batch in enumerate(batch_dp):
            self.assertEqual(len(batch), 1 if i == 3 else bs)
            self.assertEqual(batch, arrs[i * bs: i * bs + len(batch)])

        # Functional Test: Drop the last batch when specified
        input_dp.reset()
        bs = 4
        batch_dp = input_dp.batch(batch_size=bs, drop_last=True)
        for i, batch in enumerate(batch_dp):
            self.assertEqual(batch, arrs[i * bs: i * bs + len(batch)])

        # __len__ test: verifying that the overall length and of each batch is correct
        input_dp.reset()
        for i, batch in enumerate(batch_dp):
            self.assertEqual(len(batch), bs)

        # __len__ Test: the length is missing if the source DataPipe doesn't have length
        input_dp.reset()
        self.assertEqual(len(batch_dp), 2)
        input_dp_nl = IDP_NoLen(range(10))
        batch_dp_nl = input_dp_nl.batch(batch_size=2)
        with self.assertRaisesRegex(TypeError, r"instance doesn't have valid length$"):
            len(batch_dp_nl)

        # Reset Test: Ensures that the DataPipe can properly reset
        input_dp.reset()
        n_elements_before_reset = 1
        res_before_reset, res_after_reset = reset_after_n_next_calls(batch_dp, n_elements_before_reset, input_dp.reset)
        self.assertEqual([[0, 1, 2, 3]], res_before_reset)
        self.assertEqual([[0, 1, 2, 3], [4, 5, 6, 7]], res_after_reset)

    def test_unbatch_iterdatapipe(self):
        target_length = 6
        prebatch_dp = dp.iter.IterableWrapper(range(target_length))

        # Functional Test: Unbatch DataPipe should be the same as pre-batch DataPipe
        input_dp = prebatch_dp.batch(3)
        unbatch_dp = input_dp.unbatch()
<<<<<<< HEAD
        self.assertEqual(target_length, len(list(unbatch_dp)))
        prebatch_dp.reset()
        for i, res in zip(range(target_length), unbatch_dp):
=======
        self.assertEqual(len(list(unbatch_dp)), target_length)  # __len__ is as expected
        for i, res in zip(prebatch_dp, unbatch_dp):
>>>>>>> b3cb34eb
            self.assertEqual(i, res)

        # Functional Test: unbatch works for an input with nested levels
        input_dp = dp.iter.IterableWrapper([[0, 1, 2], [3, 4, 5]])
        unbatch_dp = input_dp.unbatch()
        self.assertEqual(len(list(unbatch_dp)), target_length)
        input_dp.reset()
        for i, res in zip(range(target_length), unbatch_dp):
            self.assertEqual(i, res)

        input_dp = dp.iter.IterableWrapper([[[0, 1], [2, 3]], [[4, 5], [6, 7]]])
<<<<<<< HEAD
=======

        # Functional Test: unbatch works for an input with nested levels
>>>>>>> b3cb34eb
        unbatch_dp = input_dp.unbatch()
        expected_dp = [[0, 1], [2, 3], [4, 5], [6, 7]]
        self.assertEqual(len(list(unbatch_dp)), 4)
        input_dp.reset()
        for i2, res2 in zip(expected_dp, unbatch_dp):
            self.assertEqual(i2, res2)

<<<<<<< HEAD
        input_dp.reset()
=======
        # Functional Test: unbatching multiple levels at the same time
>>>>>>> b3cb34eb
        unbatch_dp = input_dp.unbatch(unbatch_level=2)
        expected_dp2 = [0, 1, 2, 3, 4, 5, 6, 7]
        self.assertEqual(len(list(unbatch_dp)), 8)
        input_dp.reset()
        for i, res in zip(expected_dp2, unbatch_dp):
            self.assertEqual(i, res)

<<<<<<< HEAD
        input_dp.reset()
=======
        # Functional Test: unbatching all levels at the same time
>>>>>>> b3cb34eb
        unbatch_dp = input_dp.unbatch(unbatch_level=-1)
        self.assertEqual(len(list(unbatch_dp)), 8)
        input_dp.reset()
        for i, res in zip(expected_dp2, unbatch_dp):
            self.assertEqual(i, res)

        # Functional Test: raises error when input unbatch_level is less than -1
        input_dp = dp.iter.IterableWrapper([[0, 1, 2], [3, 4, 5]])
        with self.assertRaises(ValueError):
            unbatch_dp = input_dp.unbatch(unbatch_level=-2)
            for i in unbatch_dp:
                print(i)

        # Functional Test: raises error when input unbatch_level is too high
        with self.assertRaises(IndexError):
            unbatch_dp = input_dp.unbatch(unbatch_level=5)
            input_dp.reset()
            for i in unbatch_dp:
                print(i)

        # Reset Test: unbatch_dp resets properly
        input_dp = dp.iter.IterableWrapper([[0, 1, 2], [3, 4, 5]])
        unbatch_dp = input_dp.unbatch(unbatch_level=-1)
        n_elements_before_reset = 3
        res_before_reset, res_after_reset = reset_after_n_next_calls(unbatch_dp, n_elements_before_reset)
        self.assertEqual([0, 1, 2], res_before_reset)
        self.assertEqual([0, 1, 2, 3, 4, 5], res_after_reset)

    def test_filter_datapipe(self):
        input_ds = dp.iter.IterableWrapper(range(10))

        def _filter_fn(data, val, clip=False):
            if clip:
                return data >= val
            return True

        # Functional Test: filter works with partial function
        filter_dp = input_ds.filter(partial(_filter_fn, val=5))
        for data, exp in zip(filter_dp, range(10)):
            self.assertEqual(data, exp)

        # Functional Test: filter works with partial function with keyword args
        input_ds.reset()
        filter_dp = input_ds.filter(partial(_filter_fn, val=5, clip=True))
        for data, exp in zip(filter_dp, range(5, 10)):
            self.assertEqual(data, exp)

        def _non_bool_fn(data):
            return 1

        # Functional Test: filter function must return bool
        input_ds.reset()
        filter_dp = input_ds.filter(filter_fn=_non_bool_fn)
        with self.assertRaises(ValueError):
            temp = list(filter_dp)

        # __len__ Test: DataPipe has no valid len
        with self.assertRaisesRegex(TypeError, r"has no len"):
            len(filter_dp)

        # Reset Test: DataPipe resets correctly
        input_ds.reset()
        filter_dp = input_ds.filter(partial(_filter_fn, val=5, clip=True))
        n_elements_before_reset = 3
        res_before_reset, res_after_reset = reset_after_n_next_calls(filter_dp, n_elements_before_reset, input_ds.reset)
        self.assertEqual(list(range(5, 10))[:n_elements_before_reset], res_before_reset)
        self.assertEqual(list(range(5, 10)), res_after_reset)

    def test_sampler_iterdatapipe(self):
        input_dp = dp.iter.IterableWrapper(range(10))
        # Default SequentialSampler
        sampled_dp = dp.iter.Sampler(input_dp)  # type: ignore[var-annotated]
        self.assertEqual(len(sampled_dp), 10)
        for i, x in enumerate(sampled_dp):
            self.assertEqual(x, i)

        # RandomSampler
        random_sampled_dp = dp.iter.Sampler(input_dp, sampler=RandomSampler, sampler_kwargs={'replacement': True})  # type: ignore[var-annotated] # noqa: B950

        # Requires `__len__` to build SamplerDataPipe
        input_dp_nolen = IDP_NoLen(range(10))
        with self.assertRaises(AssertionError):
            sampled_dp = dp.iter.Sampler(input_dp_nolen)

    def test_shuffle_iterdatapipe(self):
        exp = list(range(20))
        input_ds = dp.iter.IterableWrapper(exp)

        with self.assertRaises(AssertionError):
            shuffle_dp = input_ds.shuffle(buffer_size=0)

        input_ds.reset()
        for bs in (5, 20, 25):
            shuffle_dp = input_ds.shuffle(buffer_size=bs)
            self.assertEqual(len(shuffle_dp), len(input_ds))

            input_ds.reset()
            random.seed(123)
            res = list(shuffle_dp)
            self.assertEqual(sorted(res), exp)

            # Test Deterministic
            for num_workers in (0, 1):
                random.seed(123)
                input_ds.reset()
                dl = DataLoader(shuffle_dp, num_workers=num_workers, worker_init_fn=_worker_init_fn, shuffle=True)
                dl_res = list(dl)
                self.assertEqual(res, dl_res)

        shuffle_dp_nl = IDP_NoLen(range(20)).shuffle(buffer_size=5)
        with self.assertRaisesRegex(TypeError, r"instance doesn't have valid length$"):
            len(shuffle_dp_nl)

    def test_zip_iterdatapipe(self):

        # Functional Test: raises TypeError when an input is not of type `IterDataPipe`
        with self.assertRaises(TypeError):
            dp.iter.Zipper(dp.iter.IterableWrapper(range(10)), list(range(10)))  # type: ignore[arg-type]

        # Functional Test: raises TypeError when an input does not have valid length
        zipped_dp = dp.iter.Zipper(dp.iter.IterableWrapper(range(10)), IDP_NoLen(range(5)))  # type: ignore[var-annotated]
        with self.assertRaisesRegex(TypeError, r"instance doesn't have valid length$"):
            len(zipped_dp)

        # Functional Test: zips the results properly
        exp = list((i, i) for i in range(5))
        self.assertEqual(list(zipped_dp), exp)

<<<<<<< HEAD
        dp1 = dp.iter.IterableWrapper(range(10))
        dp2 = dp.iter.IterableWrapper(range(5))
        zipped_dp = dp.iter.Zipper(dp1, dp2)
        self.assertEqual(len(zipped_dp), 5)
        self.assertEqual(list(zipped_dp), exp)
        # Reset
        dp1.reset()
        dp2.reset()
        self.assertEqual(list(zipped_dp), exp)
=======
        # Functional Test: zips the inputs properly even when lengths are different (zips to the shortest)
        zipped_dp = dp.iter.Zipper(dp.iter.IterableWrapper(range(10)), dp.iter.IterableWrapper(range(5)))

        # __len__ Test: length matches the length of the shortest input
        self.assertEqual(len(zipped_dp), 5)

        # Reset Test:
        n_elements_before_reset = 3
        res_before_reset, res_after_reset = reset_after_n_next_calls(zipped_dp, n_elements_before_reset)
        self.assertEqual(list((i, i) for i in range(5))[:n_elements_before_reset], res_before_reset)
        self.assertEqual(list((i, i) for i in range(5)), res_after_reset)
>>>>>>> b3cb34eb


class TestFunctionalMapDataPipe(TestCase):
    def test_serializable(self):
        input_dp = dp.map.SequenceWrapper(range(10))
        picklable_datapipes: List[
            Tuple[Type[MapDataPipe], Tuple, Dict[str, Any]]
        ] = [
            (dp.map.Mapper, (), {}),
            (dp.map.Mapper, (_fake_fn, ), {}),
            (dp.map.Mapper, (partial(_fake_add, 1), ), {}),
        ]
        for dpipe, dp_args, dp_kwargs in picklable_datapipes:
            _ = pickle.dumps(dpipe(input_dp, *dp_args, **dp_kwargs))  # type: ignore[call-arg]

    def test_serializable_with_dill(self):
        input_dp = dp.map.SequenceWrapper(range(10))
        unpicklable_datapipes: List[
            Tuple[Type[MapDataPipe], Tuple, Dict[str, Any]]
        ] = [
            (dp.map.Mapper, (lambda x: x,), {}),
        ]
        if HAS_DILL:
            for dpipe, dp_args, dp_kwargs in unpicklable_datapipes:
                _ = pickle.dumps(dpipe(input_dp, *dp_args, **dp_kwargs))  # type: ignore[call-arg]
        else:
            for dpipe, dp_args, dp_kwargs in unpicklable_datapipes:
                with warnings.catch_warnings(record=True) as wa:
                    datapipe = dpipe(input_dp, *dp_args, **dp_kwargs)  # type: ignore[call-arg]
                    self.assertEqual(len(wa), 1)
                    self.assertRegex(
                        str(wa[0].message), r"^Lambda function is not supported for pickle"
                    )
                    with self.assertRaises(AttributeError):
                        p = pickle.dumps(datapipe)

    def test_sequence_wrapper_datapipe(self):
        seq = list(range(10))
        input_dp = dp.map.SequenceWrapper(seq)

        # Functional Test: all elements are equal in the same order
        self.assertEqual(seq, list(input_dp))

        # Functional Test: confirm deepcopy works by default
        seq.append(11)
        self.assertEqual(list(range(10)), list(input_dp))  # input_dp shouldn't have 11

        # Functional Test: non-deepcopy version is working
        seq2 = [1, 2, 3]
        input_dp_non_deep = dp.map.SequenceWrapper(seq2, deepcopy=False)
        seq2.append(4)
        self.assertEqual(list(seq2), list(input_dp_non_deep))  # should have 4

        # Reset Test: reset the DataPipe
        seq = list(range(10))
        n_elements_before_reset = 5
        res_before_reset, res_after_reset = reset_after_n_next_calls(input_dp, n_elements_before_reset)
        self.assertEqual(list(range(5)), res_before_reset)
        self.assertEqual(seq, res_after_reset)

        # __len__ Test: inherits length from sequence
        self.assertEqual(len(seq), len(input_dp))

    def test_concat_mapdatapipe(self):
        input_dp1 = dp.map.SequenceWrapper(range(10))
        input_dp2 = dp.map.SequenceWrapper(range(5))

        with self.assertRaisesRegex(ValueError, r"Expected at least one DataPipe"):
            dp.map.Concater()

        with self.assertRaisesRegex(TypeError, r"Expected all inputs to be `MapDataPipe`"):
            dp.map.Concater(input_dp1, ())  # type: ignore[arg-type]

        concat_dp = input_dp1.concat(input_dp2)
        self.assertEqual(len(concat_dp), 15)
        for index in range(15):
            self.assertEqual(concat_dp[index], (list(range(10)) + list(range(5)))[index])
        self.assertEqual(list(concat_dp), list(range(10)) + list(range(5)))

    def test_zip_mapdatapipe(self):
        input_dp1 = dp.map.SequenceWrapper(range(10))
        input_dp2 = dp.map.SequenceWrapper(range(5))
        input_dp3 = dp.map.SequenceWrapper(range(15))

        # Functional Test: requires at least one input DataPipe
        with self.assertRaisesRegex(ValueError, r"Expected at least one DataPipe"):
            dp.map.Zipper()

        # Functional Test: all inputs must be MapDataPipes
        with self.assertRaisesRegex(TypeError, r"Expected all inputs to be `MapDataPipe`"):
            dp.map.Zipper(input_dp1, ())  # type: ignore[arg-type]

        # Functional Test: Zip the elements up as a tuples
        zip_dp = input_dp1.zip(input_dp2, input_dp3)
        self.assertEqual([(i, i, i) for i in range(5)], [zip_dp[i] for i in range(5)])

        # Functional Test: Raise IndexError when index equal or exceed the length of the shortest DataPipe
        with self.assertRaisesRegex(IndexError, r"out of range"):
            input_dp1.zip(input_dp2, input_dp3)[5]

        # __len__ Test: returns the length of the shortest DataPipe
        zip_dp = input_dp1.zip(input_dp2, input_dp3)
        self.assertEqual(5, len(zip_dp))

    def test_shuffler_mapdatapipe(self):
        input_dp1 = dp.map.SequenceWrapper(range(10))
        input_dp2 = dp.map.SequenceWrapper({'a': 1, 'b': 2, 'c': 3, 'd': 4, 'e': 5})

        # Functional Test: Assumes 0-index when indices is not given
        shuffler_dp = input_dp1.shuffle()
        self.assertEqual(set(range(10)), set(shuffler_dp))

        # Functional Test: Custom indices are working
        shuffler_dp = dp.map.Shuffler(input_dp2, indices=['a', 'b', 'c', 'd', 'e'])
        self.assertEqual(set(range(1, 6)), set(shuffler_dp))

        # # Reset Test:
        shuffler_dp = input_dp1.shuffle()
        n_elements_before_reset = 5
        res_before_reset, res_after_reset = reset_after_n_next_calls(shuffler_dp, n_elements_before_reset)
        self.assertEqual(5, len(res_before_reset))
        for x in res_before_reset:
            self.assertTrue(x in set(range(10)))
        self.assertEqual(set(range(10)), set(res_after_reset))

        # __len__ Test: returns the length of the input DataPipe
        shuffler_dp = input_dp1.shuffle()
        self.assertEqual(10, len(shuffler_dp))

    def test_map_mapdatapipe(self):
        arr = range(10)
        input_dp = dp.map.SequenceWrapper(arr)

        def fn(item, dtype=torch.float, *, sum=False):
            data = torch.tensor(item, dtype=dtype)
            return data if not sum else data.sum()

        map_dp = input_dp.map(fn)
        self.assertEqual(len(input_dp), len(map_dp))
        for index in arr:
            self.assertEqual(
                map_dp[index], torch.tensor(input_dp[index], dtype=torch.float)
            )

        map_dp = input_dp.map(partial(fn, dtype=torch.int, sum=True))
        self.assertEqual(len(input_dp), len(map_dp))
        for index in arr:
            self.assertEqual(
                map_dp[index], torch.tensor(input_dp[index], dtype=torch.int).sum()
            )

    def test_batch_mapdatapipe(self):
        arr = list(range(13))
        input_dp = dp.map.SequenceWrapper(arr)

        # Functional Test: batches top level by default
        batch_dp = dp.map.Batcher(input_dp, batch_size=2)
        self.assertEqual([[0, 1], [2, 3], [4, 5], [6, 7], [8, 9], [10, 11], [12]], list(batch_dp))

        # Functional Test: drop_last on command
        batch_dp = dp.map.Batcher(input_dp, batch_size=2, drop_last=True)
        self.assertEqual([[0, 1], [2, 3], [4, 5], [6, 7], [8, 9], [10, 11]], list(batch_dp))

        # Functional Test: nested batching
        batch_dp_2 = batch_dp.batch(batch_size=3)
        self.assertEqual([[[0, 1], [2, 3], [4, 5]], [[6, 7], [8, 9], [10, 11]]], list(batch_dp_2))

        # Reset Test:
        n_elements_before_reset = 3
        res_before_reset, res_after_reset = reset_after_n_next_calls(batch_dp, n_elements_before_reset)
        self.assertEqual([[0, 1], [2, 3], [4, 5]], res_before_reset)
        self.assertEqual([[0, 1], [2, 3], [4, 5], [6, 7], [8, 9], [10, 11]], res_after_reset)

        # __len__ Test:
        self.assertEqual(6, len(batch_dp))
        self.assertEqual(2, len(batch_dp_2))

# Metaclass conflict for Python 3.6
# Multiple inheritance with NamedTuple is not supported for Python 3.9
_generic_namedtuple_allowed = sys.version_info >= (3, 7) and sys.version_info < (3, 9)
if _generic_namedtuple_allowed:
    class InvalidData(Generic[T_co], NamedTuple):
        name: str
        data: T_co


class TestTyping(TestCase):
    def test_subtype(self):
        from torch.utils.data._typing import issubtype

        basic_type = (int, str, bool, float, complex,
                      list, tuple, dict, set, T_co)
        for t in basic_type:
            self.assertTrue(issubtype(t, t))
            self.assertTrue(issubtype(t, Any))
            if t == T_co:
                self.assertTrue(issubtype(Any, t))
            else:
                self.assertFalse(issubtype(Any, t))
        for t1, t2 in itertools.product(basic_type, basic_type):
            if t1 == t2 or t2 == T_co:
                self.assertTrue(issubtype(t1, t2))
            else:
                self.assertFalse(issubtype(t1, t2))

        T = TypeVar('T', int, str)
        S = TypeVar('S', bool, Union[str, int], Tuple[int, T])  # type: ignore[valid-type]
        types = ((int, Optional[int]),
                 (List, Union[int, list]),
                 (Tuple[int, str], S),
                 (Tuple[int, str], tuple),
                 (T, S),
                 (S, T_co),
                 (T, Union[S, Set]))
        for sub, par in types:
            self.assertTrue(issubtype(sub, par))
            self.assertFalse(issubtype(par, sub))

        subscriptable_types = {
            List: 1,
            Tuple: 2,  # use 2 parameters
            Set: 1,
            Dict: 2,
        }
        for subscript_type, n in subscriptable_types.items():
            for ts in itertools.combinations(types, n):
                subs, pars = zip(*ts)
                sub = subscript_type[subs]  # type: ignore[index]
                par = subscript_type[pars]  # type: ignore[index]
                self.assertTrue(issubtype(sub, par))
                self.assertFalse(issubtype(par, sub))
                # Non-recursive check
                self.assertTrue(issubtype(par, sub, recursive=False))

    def test_issubinstance(self):
        from torch.utils.data._typing import issubinstance

        basic_data = (1, '1', True, 1., complex(1., 0.))
        basic_type = (int, str, bool, float, complex)
        S = TypeVar('S', bool, Union[str, int])
        for d in basic_data:
            self.assertTrue(issubinstance(d, Any))
            self.assertTrue(issubinstance(d, T_co))
            if type(d) in (bool, int, str):
                self.assertTrue(issubinstance(d, S))
            else:
                self.assertFalse(issubinstance(d, S))
            for t in basic_type:
                if type(d) == t:
                    self.assertTrue(issubinstance(d, t))
                else:
                    self.assertFalse(issubinstance(d, t))
        # list/set
        dt = (([1, '1', 2], List), (set({1, '1', 2}), Set))
        for d, t in dt:
            self.assertTrue(issubinstance(d, t))
            self.assertTrue(issubinstance(d, t[T_co]))  # type: ignore[index]
            self.assertFalse(issubinstance(d, t[int]))  # type: ignore[index]

        # dict
        d = dict({'1': 1, '2': 2.})
        self.assertTrue(issubinstance(d, Dict))
        self.assertTrue(issubinstance(d, Dict[str, T_co]))
        self.assertFalse(issubinstance(d, Dict[str, int]))

        # tuple
        d = (1, '1', 2)
        self.assertTrue(issubinstance(d, Tuple))
        self.assertTrue(issubinstance(d, Tuple[int, str, T_co]))
        self.assertFalse(issubinstance(d, Tuple[int, Any]))
        self.assertFalse(issubinstance(d, Tuple[int, int, int]))

    # Static checking annotation
    def test_compile_time(self):
        with self.assertRaisesRegex(TypeError, r"Expected 'Iterator' as the return"):
            class InvalidDP1(IterDataPipe[int]):
                def __iter__(self) -> str:  # type: ignore[misc, override]
                    yield 0

        with self.assertRaisesRegex(TypeError, r"Expected return type of '__iter__'"):
            class InvalidDP2(IterDataPipe[Tuple]):
                def __iter__(self) -> Iterator[int]:  # type: ignore[override]
                    yield 0

        with self.assertRaisesRegex(TypeError, r"Expected return type of '__iter__'"):
            class InvalidDP3(IterDataPipe[Tuple[int, str]]):
                def __iter__(self) -> Iterator[tuple]:  # type: ignore[override]
                    yield (0, )

        if _generic_namedtuple_allowed:
            with self.assertRaisesRegex(TypeError, r"is not supported by Python typing"):
                class InvalidDP4(IterDataPipe["InvalidData[int]"]):  # type: ignore[type-arg, misc]
                    pass

        class DP1(IterDataPipe[Tuple[int, str]]):
            def __init__(self, length):
                self.length = length

            def __iter__(self) -> Iterator[Tuple[int, str]]:
                for d in range(self.length):
                    yield d, str(d)

        self.assertTrue(issubclass(DP1, IterDataPipe))
        dp1 = DP1(10)
        self.assertTrue(DP1.type.issubtype(dp1.type) and dp1.type.issubtype(DP1.type))
        dp1_ = DP1(5)
        self.assertEqual(dp1.type, dp1_.type)

        with self.assertRaisesRegex(TypeError, r"is not a generic class"):
            class InvalidDP5(DP1[tuple]):  # type: ignore[type-arg]
                def __iter__(self) -> Iterator[tuple]:  # type: ignore[override]
                    yield (0, )

        class DP2(IterDataPipe[T_co]):
            def __iter__(self) -> Iterator[T_co]:
                for d in range(10):
                    yield d  # type: ignore[misc]

        self.assertTrue(issubclass(DP2, IterDataPipe))
        dp2 = DP2()  # type: ignore[var-annotated]
        self.assertTrue(DP2.type.issubtype(dp2.type) and dp2.type.issubtype(DP2.type))
        dp2_ = DP2()  # type: ignore[var-annotated]
        self.assertEqual(dp2.type, dp2_.type)

        class DP3(IterDataPipe[Tuple[T_co, str]]):
            r""" DataPipe without fixed type with __init__ function"""

            def __init__(self, datasource):
                self.datasource = datasource

            def __iter__(self) -> Iterator[Tuple[T_co, str]]:
                for d in self.datasource:
                    yield d, str(d)

        self.assertTrue(issubclass(DP3, IterDataPipe))
        dp3 = DP3(range(10))  # type: ignore[var-annotated]
        self.assertTrue(DP3.type.issubtype(dp3.type) and dp3.type.issubtype(DP3.type))
        dp3_ = DP3(5)  # type: ignore[var-annotated]
        self.assertEqual(dp3.type, dp3_.type)

        class DP4(IterDataPipe[tuple]):
            r""" DataPipe without __iter__ annotation"""

            def __iter__(self):
                raise NotImplementedError

        self.assertTrue(issubclass(DP4, IterDataPipe))
        dp4 = DP4()
        self.assertTrue(dp4.type.param == tuple)

        class DP5(IterDataPipe):
            r""" DataPipe without type annotation"""

            def __iter__(self) -> Iterator[str]:
                raise NotImplementedError

        self.assertTrue(issubclass(DP5, IterDataPipe))
        dp5 = DP5()
        from torch.utils.data._typing import issubtype
        self.assertTrue(issubtype(dp5.type.param, Any) and issubtype(Any, dp5.type.param))

        class DP6(IterDataPipe[int]):
            r""" DataPipe with plain Iterator"""

            def __iter__(self) -> Iterator:
                raise NotImplementedError

        self.assertTrue(issubclass(DP6, IterDataPipe))
        dp6 = DP6()
        self.assertTrue(dp6.type.param == int)

        class DP7(IterDataPipe[Awaitable[T_co]]):
            r""" DataPipe with abstract base class"""

        self.assertTrue(issubclass(DP7, IterDataPipe))
        self.assertTrue(DP7.type.param == Awaitable[T_co])

        class DP8(DP7[str]):
            r""" DataPipe subclass from a DataPipe with abc type"""

        self.assertTrue(issubclass(DP8, IterDataPipe))
        self.assertTrue(DP8.type.param == Awaitable[str])

    def test_construct_time(self):
        class DP0(IterDataPipe[Tuple]):
            @argument_validation
            def __init__(self, dp: IterDataPipe):
                self.dp = dp

            def __iter__(self) -> Iterator[Tuple]:
                for d in self.dp:
                    yield d, str(d)

        class DP1(IterDataPipe[int]):
            @argument_validation
            def __init__(self, dp: IterDataPipe[Tuple[int, str]]):
                self.dp = dp

            def __iter__(self) -> Iterator[int]:
                for a, b in self.dp:
                    yield a

        # Non-DataPipe input with DataPipe hint
        datasource = [(1, '1'), (2, '2'), (3, '3')]
        with self.assertRaisesRegex(TypeError, r"Expected argument 'dp' as a IterDataPipe"):
            dp0 = DP0(datasource)

        dp0 = DP0(dp.iter.IterableWrapper(range(10)))
        with self.assertRaisesRegex(TypeError, r"Expected type of argument 'dp' as a subtype"):
            dp1 = DP1(dp0)

    def test_runtime(self):
        class DP(IterDataPipe[Tuple[int, T_co]]):
            def __init__(self, datasource):
                self.ds = datasource

            @runtime_validation
            def __iter__(self) -> Iterator[Tuple[int, T_co]]:
                for d in self.ds:
                    yield d

        dss = ([(1, '1'), (2, '2')],
               [(1, 1), (2, '2')])
        for ds in dss:
            dp0 = DP(ds)  # type: ignore[var-annotated]
            self.assertEqual(list(dp0), ds)
            # Reset __iter__
            self.assertEqual(list(dp0), ds)

        dss = ([(1, 1), ('2', 2)],  # type: ignore[assignment, list-item]
               [[1, '1'], [2, '2']],  # type: ignore[list-item]
               [1, '1', 2, '2'])
        for ds in dss:
            dp0 = DP(ds)
            with self.assertRaisesRegex(RuntimeError, r"Expected an instance as subtype"):
                list(dp0)

            with runtime_validation_disabled():
                self.assertEqual(list(dp0), ds)
                with runtime_validation_disabled():
                    self.assertEqual(list(dp0), ds)

            with self.assertRaisesRegex(RuntimeError, r"Expected an instance as subtype"):
                list(dp0)

    def test_reinforce(self):
        T = TypeVar('T', int, str)

        class DP(IterDataPipe[T]):
            def __init__(self, ds):
                self.ds = ds

            @runtime_validation
            def __iter__(self) -> Iterator[T]:
                for d in self.ds:
                    yield d

        ds = list(range(10))
        # Valid type reinforcement
        dp0 = DP(ds).reinforce_type(int)
        self.assertTrue(dp0.type, int)
        self.assertEqual(list(dp0), ds)

        # Invalid type
        with self.assertRaisesRegex(TypeError, r"'expected_type' must be a type"):
            dp1 = DP(ds).reinforce_type(1)

        # Type is not subtype
        with self.assertRaisesRegex(TypeError, r"Expected 'expected_type' as subtype of"):
            dp2 = DP(ds).reinforce_type(float)

        # Invalid data at runtime
        dp3 = DP(ds).reinforce_type(str)
        with self.assertRaisesRegex(RuntimeError, r"Expected an instance as subtype"):
            list(dp3)

        # Context Manager to disable the runtime validation
        with runtime_validation_disabled():
            self.assertEqual(list(d for d in dp3), ds)


class NumbersDataset(IterDataPipe):
    def __init__(self, size=10):
        self.size = size

    def __iter__(self):
        for i in range(self.size):
            yield i


class TestGraph(TestCase):
    @skipIfNoDill
    def test_simple_traverse(self):
        numbers_dp = NumbersDataset(size=50)
        mapped_dp = numbers_dp.map(lambda x: x * 10)
        graph = torch.utils.data.graph.traverse(mapped_dp)
        expected: Dict[Any, Any] = {mapped_dp: {numbers_dp: {}}}
        self.assertEqual(expected, graph)

    @skipIfNoDill
    def test_traverse_forked(self):
        numbers_dp = NumbersDataset(size=50)
        dp0, dp1, dp2 = numbers_dp.fork(num_instances=3)
        dp0_upd = dp0.map(lambda x: x * 10)
        dp1_upd = dp1.filter(lambda x: x % 3 == 1)
        combined_dp = dp0_upd.mux(dp1_upd, dp2)
        graph = torch.utils.data.graph.traverse(combined_dp)
        expected = {combined_dp: {dp0_upd: {dp0: {dp0.main_datapipe: {dp0.main_datapipe.main_datapipe: {}}}},
                                  dp1_upd: {dp1: {dp1.main_datapipe: {dp1.main_datapipe.main_datapipe: {}}}},
                                  dp2: {dp2.main_datapipe: {dp2.main_datapipe.main_datapipe: {}}}}}
        self.assertEqual(expected, graph)


class TestSharding(TestCase):

    def _get_pipeline(self):
        numbers_dp = NumbersDataset(size=10)
        dp0, dp1 = numbers_dp.fork(num_instances=2)
        dp0_upd = dp0.map(lambda x: x * 10)
        dp1_upd = dp1.filter(lambda x: x % 3 == 1)
        combined_dp = dp0_upd.mux(dp1_upd)
        return combined_dp

    @skipIfNoDill
    def test_simple_sharding(self):
        sharded_dp = self._get_pipeline().sharding_filter()
        torch.utils.data.graph_settings.apply_sharding(sharded_dp, 3, 1)
        items = list(sharded_dp)
        self.assertEqual([1, 20, 40, 70], items)

        all_items = list(self._get_pipeline())
        items = []
        for i in range(3):
            sharded_dp = self._get_pipeline().sharding_filter()
            torch.utils.data.graph_settings.apply_sharding(sharded_dp, 3, i)
            items += list(sharded_dp)

        self.assertEqual(sorted(all_items), sorted(items))

    def test_sharding_length(self):
        numbers_dp = dp.iter.IterableWrapper(range(13))
        sharded_dp0 = numbers_dp.sharding_filter()
        torch.utils.data.graph_settings.apply_sharding(sharded_dp0, 3, 0)
        sharded_dp1 = numbers_dp.sharding_filter()
        torch.utils.data.graph_settings.apply_sharding(sharded_dp1, 3, 1)
        sharded_dp2 = numbers_dp.sharding_filter()
        torch.utils.data.graph_settings.apply_sharding(sharded_dp2, 3, 2)
        self.assertEqual(13, len(numbers_dp))
        self.assertEqual(5, len(sharded_dp0))
        self.assertEqual(4, len(sharded_dp1))
        self.assertEqual(4, len(sharded_dp2))

        numbers_dp = dp.iter.IterableWrapper(range(1))
        sharded_dp0 = numbers_dp.sharding_filter()
        torch.utils.data.graph_settings.apply_sharding(sharded_dp0, 2, 0)
        sharded_dp1 = numbers_dp.sharding_filter()
        torch.utils.data.graph_settings.apply_sharding(sharded_dp1, 2, 1)
        self.assertEqual(1, len(sharded_dp0))
        self.assertEqual(0, len(sharded_dp1))

    @skipIfNoDill
    def test_old_dataloader(self):
        dp0 = self._get_pipeline()
        expected = list(dp0)

        dp0 = self._get_pipeline().sharding_filter()
        dl = DataLoader(dp0, batch_size=1, shuffle=False, num_workers=2,
                        worker_init_fn=torch.utils.data.backward_compatibility.worker_init_fn)
        items = []
        for i in dl:
            items.append(i)

        self.assertEqual(sorted(expected), sorted(items))


if __name__ == '__main__':
    run_tests()<|MERGE_RESOLUTION|>--- conflicted
+++ resolved
@@ -1176,14 +1176,8 @@
         # Functional Test: Unbatch DataPipe should be the same as pre-batch DataPipe
         input_dp = prebatch_dp.batch(3)
         unbatch_dp = input_dp.unbatch()
-<<<<<<< HEAD
-        self.assertEqual(target_length, len(list(unbatch_dp)))
-        prebatch_dp.reset()
-        for i, res in zip(range(target_length), unbatch_dp):
-=======
         self.assertEqual(len(list(unbatch_dp)), target_length)  # __len__ is as expected
         for i, res in zip(prebatch_dp, unbatch_dp):
->>>>>>> b3cb34eb
             self.assertEqual(i, res)
 
         # Functional Test: unbatch works for an input with nested levels
@@ -1195,11 +1189,8 @@
             self.assertEqual(i, res)
 
         input_dp = dp.iter.IterableWrapper([[[0, 1], [2, 3]], [[4, 5], [6, 7]]])
-<<<<<<< HEAD
-=======
 
         # Functional Test: unbatch works for an input with nested levels
->>>>>>> b3cb34eb
         unbatch_dp = input_dp.unbatch()
         expected_dp = [[0, 1], [2, 3], [4, 5], [6, 7]]
         self.assertEqual(len(list(unbatch_dp)), 4)
@@ -1207,11 +1198,7 @@
         for i2, res2 in zip(expected_dp, unbatch_dp):
             self.assertEqual(i2, res2)
 
-<<<<<<< HEAD
-        input_dp.reset()
-=======
         # Functional Test: unbatching multiple levels at the same time
->>>>>>> b3cb34eb
         unbatch_dp = input_dp.unbatch(unbatch_level=2)
         expected_dp2 = [0, 1, 2, 3, 4, 5, 6, 7]
         self.assertEqual(len(list(unbatch_dp)), 8)
@@ -1219,11 +1206,7 @@
         for i, res in zip(expected_dp2, unbatch_dp):
             self.assertEqual(i, res)
 
-<<<<<<< HEAD
-        input_dp.reset()
-=======
         # Functional Test: unbatching all levels at the same time
->>>>>>> b3cb34eb
         unbatch_dp = input_dp.unbatch(unbatch_level=-1)
         self.assertEqual(len(list(unbatch_dp)), 8)
         input_dp.reset()
@@ -1352,17 +1335,6 @@
         exp = list((i, i) for i in range(5))
         self.assertEqual(list(zipped_dp), exp)
 
-<<<<<<< HEAD
-        dp1 = dp.iter.IterableWrapper(range(10))
-        dp2 = dp.iter.IterableWrapper(range(5))
-        zipped_dp = dp.iter.Zipper(dp1, dp2)
-        self.assertEqual(len(zipped_dp), 5)
-        self.assertEqual(list(zipped_dp), exp)
-        # Reset
-        dp1.reset()
-        dp2.reset()
-        self.assertEqual(list(zipped_dp), exp)
-=======
         # Functional Test: zips the inputs properly even when lengths are different (zips to the shortest)
         zipped_dp = dp.iter.Zipper(dp.iter.IterableWrapper(range(10)), dp.iter.IterableWrapper(range(5)))
 
@@ -1374,7 +1346,6 @@
         res_before_reset, res_after_reset = reset_after_n_next_calls(zipped_dp, n_elements_before_reset)
         self.assertEqual(list((i, i) for i in range(5))[:n_elements_before_reset], res_before_reset)
         self.assertEqual(list((i, i) for i in range(5)), res_after_reset)
->>>>>>> b3cb34eb
 
 
 class TestFunctionalMapDataPipe(TestCase):
