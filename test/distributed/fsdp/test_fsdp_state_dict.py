--- conflicted
+++ resolved
@@ -62,17 +62,18 @@
 }
 
 _BUFFER_DIM = 42
+_BUFFER_NAME = "buffer"
 
 
 class Model(Module):
     def __init__(self, wrap_fsdp):
         super().__init__()
         self.inner = Linear(*INNER_SHAPE)
-        self.inner.register_buffer("buffer", torch.ones(_BUFFER_DIM, device="cuda"))
+        self.inner.register_buffer(_BUFFER_NAME, torch.ones(_BUFFER_DIM, device="cuda"))
         if wrap_fsdp:
             self.inner = FSDP(self.inner)
         self.outer = Linear(*OUTER_SHAPE)
-        self.register_buffer("buffer", torch.ones(_BUFFER_DIM, device="cuda"))
+        self.register_buffer(_BUFFER_NAME, torch.ones(_BUFFER_DIM, device="cuda"))
 
     def forward(self, x):
         # Forward twice.
@@ -96,7 +97,7 @@
             FSDP(nn.Linear(10, 10, bias=False).cuda(), *fsdp_args, **fsdp_kwargs),
             nn.Linear(10, 10, bias=False).cuda(),
         )
-        model.register_buffer("buffer", torch.ones(_BUFFER_DIM, device="cuda"))
+        model.register_buffer(_BUFFER_NAME, torch.ones(_BUFFER_DIM, device="cuda"))
 
         model = FSDP(
             model,
@@ -107,7 +108,7 @@
 
     def _get_simple_model(self, *fsdp_args, **fsdp_kwargs):
         model = nn.Linear(10, 10, bias=False).cuda()
-        model.register_buffer("buffer", torch.ones(_BUFFER_DIM, device="cuda"))
+        model.register_buffer(_BUFFER_NAME, torch.ones(_BUFFER_DIM, device="cuda"))
         model = FSDP(model, *fsdp_args, **fsdp_kwargs)
         return model
 
@@ -121,32 +122,27 @@
             )
         )
 
-<<<<<<< HEAD
-    def _validate_buffers(self, buffer_names, state_dict):
+    def _validate_buffers(self, state_dict):
+        "buffer"
+        "inner.buffer"
         buffer_tensors = [
-            t for n, t in state_dict.items() if n in buffer_names
+            t for n, t in state_dict.items() if _BUFFER_NAME in n
         ]
-        self.assertNotEqual([], buffer_tensors)
         for b in buffer_tensors:
             self.assertNotEqual(b.device, torch.device("cpu"))
             self.assertEqual(_BUFFER_DIM, b.numel())
 
     def _validate_state_dict_contents(
-        self, fsdp_state_dict, state_dict_rank0_and_offload, buffer_names, ignore_keys=None
-=======
-    def _validate_state_dict_contents(
         self, fsdp_state_dict, state_dict_rank0_and_offload, ignore_keys=None
->>>>>>> 78ea86a4
     ):
         if state_dict_rank0_and_offload:
             if self.rank == 0:
                 self.assertNotEqual(fsdp_state_dict, {})
                 for key, tensor in fsdp_state_dict.items():
-<<<<<<< HEAD
-                    if key in buffer_names or ignore_keys is not None and key in ignore_keys:
-=======
-                    if ignore_keys and key in ignore_keys:
->>>>>>> 78ea86a4
+                    if (
+                        _BUFFER_NAME in key or ignore_keys is not None
+                        and key in ignore_keys
+                    ):
                         continue
                     self.assertEqual(
                         tensor.device, torch.device("cpu"),
@@ -162,85 +158,73 @@
     )
     @parametrize("fp16", [True, False])
     @parametrize("state_dict_rank0_and_offload", [True, False])
-    def test_basic_save_and_load_state_dict(self, cpu_offload, fp16, state_dict_rank0_and_offload):
+    @parametrize("model", ["simple", "nested"])
+    def test_basic_save_and_load_state_dict(
+        self, cpu_offload, fp16, state_dict_rank0_and_offload, model
+    ):
         """
         Tests that we can save a state_dict and load it into a blank model
         with various configs such as fp16 and cpu offload and parameters
         match as expected.
         """
-        for model_call in [
-            partial(self._get_simple_nested_model, cpu_offload=cpu_offload),
-            partial(self._get_simple_model, cpu_offload=cpu_offload),
-        ]:
-            model = model_call()
-            full_state_dict_mgr = self._get_full_state_dict_mgr(
-                model, state_dict_rank0_and_offload
+        model_fn = (
+            self._get_simple_nested_model
+            if model == "nested" else self._get_simple_model
+        )
+        model = model_fn(cpu_offload=cpu_offload)
+        full_state_dict_mgr = self._get_full_state_dict_mgr(
+            model, state_dict_rank0_and_offload
+        )
+        with full_state_dict_mgr:
+            fsdp_state_dict = _get_state_dict(
+                model, cpu_offload.offload_params, fp16
             )
-            with full_state_dict_mgr:
-                fsdp_state_dict = _get_state_dict(model, cpu_offload.offload_params, fp16)
-
-<<<<<<< HEAD
-            with model.summon_full_params(model):
-                buffer_names = dict(model.named_buffers()).keys()
-
-            self._validate_state_dict_contents(
-                fsdp_state_dict, state_dict_rank0_and_offload, buffer_names
-            )
-
-            if not state_dict_rank0_and_offload or self.rank == 0:
-                self._validate_buffers(buffer_names, fsdp_state_dict)
-
-            # buffers are always on GPU and unsharded.
-=======
-            self._validate_state_dict_contents(
-                fsdp_state_dict, state_dict_rank0_and_offload
-            )
->>>>>>> 78ea86a4
-            if fp16:
-                # Verify fp16 is the type
-                for tensor in fsdp_state_dict.values():
-                    self.assertEqual(tensor.dtype, torch.float16)
-
-            model_new = model_call()
-            if not cpu_offload.offload_params:
-                model_new = model_new.cuda()
-            if fp16:
-                model_new.half()
-
-            # zero the model to ensure parameters are different.
-            _zero_model(model_new)
-
+
+        self._validate_state_dict_contents(
+            fsdp_state_dict, state_dict_rank0_and_offload
+        )
+
+        if not state_dict_rank0_and_offload or self.rank == 0:
+            self._validate_buffers(fsdp_state_dict)
+
+        # buffers are always on GPU and unsharded.
+        if fp16:
+            # Verify fp16 is the type
+            for tensor in fsdp_state_dict.values():
+                self.assertEqual(tensor.dtype, torch.float16)
+
+        model_new = model_fn(cpu_offload=cpu_offload)
+        if not cpu_offload.offload_params:
+            model_new = model_new.cuda()
+        if fp16:
+            model_new.half()
+
+        # zero the model to ensure parameters are different.
+        _zero_model(model_new)
+
+        with FullyShardedDataParallel.summon_full_params(model):
+            with FullyShardedDataParallel.summon_full_params(model_new):
+                params = list(model.parameters())
+                params_new = list(model_new.parameters())
+                self.assertNotEqual(params, params_new)
+
+        # Verify parameters are the same in the new model.
+        if state_dict_rank0_and_offload:
+            # Broadcast the state dict and move it back to GPU in
+            # preparation for loading.
+            fsdp_state_dict = self._broadcast_state_dict(fsdp_state_dict)
+            for key in fsdp_state_dict.keys():
+                fsdp_state_dict[key] = fsdp_state_dict[key].cuda()
+
+        model_new.load_state_dict(fsdp_state_dict)
+        with FullyShardedDataParallel.summon_full_params(model_new):
             with FullyShardedDataParallel.summon_full_params(model):
-                with FullyShardedDataParallel.summon_full_params(model_new):
-                    params = list(model.parameters())
-                    params_new = list(model_new.parameters())
-                    self.assertNotEqual(params, params_new)
-
-            # Verify parameters are the same in the new model.
-            if state_dict_rank0_and_offload:
-<<<<<<< HEAD
-                # State dict is on CPU and rank 0 only, move it to CUDA
-                # + broadcast on all ranks.
-                for key in fsdp_state_dict.keys():
-                    fsdp_state_dict[key] = fsdp_state_dict[key].cuda()
-                fsdp_state_dict = self._broadcast_state_dict(fsdp_state_dict)
-=======
-                # Broadcast the state dict and move it back to GPU in
-                # preparation for loading.
-                fsdp_state_dict = self._broadcast_state_dict(fsdp_state_dict)
-                for key in fsdp_state_dict.keys():
-                    fsdp_state_dict[key] = fsdp_state_dict[key].cuda()
->>>>>>> 78ea86a4
-
-            model_new.load_state_dict(fsdp_state_dict)
-            with FullyShardedDataParallel.summon_full_params(model_new):
-                with FullyShardedDataParallel.summon_full_params(model):
-                    params = list(model.parameters())
-                    params_new = list(model_new.parameters())
-                    self.assertEqual(params, params_new)
-                    if fp16:
-                        for tensor in model_new.parameters():
-                            self.assertEqual(tensor.dtype, torch.float16)
+                params = list(model.parameters())
+                params_new = list(model_new.parameters())
+                self.assertEqual(params, params_new)
+                if fp16:
+                    for tensor in model_new.parameters():
+                        self.assertEqual(tensor.dtype, torch.float16)
 
     @skip_if_lt_x_gpu(2)
     @parametrize("mixed_precision", [True, False])
@@ -275,20 +259,13 @@
         )
         with fsd_mgr:
             state_dict = {k: v.clone() for k, v in model.state_dict().items()}
-<<<<<<< HEAD
-
-        with model.summon_full_params(model):
-            buffer_names = dict(model.named_buffers()).keys()
 
         self._validate_state_dict_contents(
-            state_dict, state_dict_rank0_and_offload, buffer_names=buffer_names
+            state_dict, state_dict_rank0_and_offload,
         )
         if not state_dict_rank0_and_offload or self.rank == 0:
-            self._validate_buffers(buffer_names, state_dict)
-
-=======
-        self._validate_state_dict_contents(state_dict, state_dict_rank0_and_offload)
->>>>>>> 78ea86a4
+            self._validate_buffers(state_dict)
+
         _zero_model(model)
 
         # Ensure checkpointed params have the full param dtype
@@ -297,19 +274,11 @@
 
         # Load state_dict into zeroed model
         if state_dict_rank0_and_offload:
-<<<<<<< HEAD
-            # State dict is on CPU and rank 0 only, move it to CUDA
-            # + broadcast on all ranks.
-            for key in state_dict.keys():
-                state_dict[key] = state_dict[key].cuda()
-            state_dict = self._broadcast_state_dict(state_dict)
-=======
             # Broadcast the state dict and move it back to GPU in
             # preparation for loading.
             state_dict = self._broadcast_state_dict(state_dict)
             for key in state_dict.keys():
                 state_dict[key] = state_dict[key].cuda()
->>>>>>> 78ea86a4
 
         model.load_state_dict(state_dict)
         loaded_params = _get_full_detached_param(model)
@@ -381,7 +350,10 @@
     def test_fsdp_state_dict_keys(self, state_dict_type):
         state_dict = self._state_dict(self._initialize_model(True), state_dict_type)
         if state_dict_type == "local_state_dict":
-            self.assertEqual(set(["flat_param", "inner.flat_param"]), state_dict.keys())
+            self.assertEqual(
+                set(["flat_param", "inner.flat_param", "buffer", "inner.buffer"]),
+                state_dict.keys()
+            )
         elif state_dict_type == "state_dict":
             # Keys should match local model.
             local_model = self._initialize_model(wrap_fsdp=False, wrap_ddp=False)
@@ -413,22 +385,13 @@
         with sd_mgr:
             fsdp_state_dict = model.state_dict()
 
-<<<<<<< HEAD
-        with model.summon_full_params(model):
-            buffer_names = dict(model.named_buffers()).keys()
-
         self._validate_state_dict_contents(
-            fsdp_state_dict, state_dict_rank0_and_offload, buffer_names=buffer_names
+            fsdp_state_dict, state_dict_rank0_and_offload,
         )
 
         if not state_dict_rank0_and_offload or self.rank == 0:
-            self._validate_buffers(buffer_names, fsdp_state_dict)
-
-=======
-        self._validate_state_dict_contents(
-            fsdp_state_dict, state_dict_rank0_and_offload
-        )
->>>>>>> 78ea86a4
+            self._validate_buffers(fsdp_state_dict)
+
         # Create zeroed local model
         blank_local_model = self._initialize_model(wrap_fsdp=False, wrap_ddp=False)
         for param in blank_local_model.parameters():
@@ -438,18 +401,10 @@
         # Load fsdp's full state dict into the local and verify params are as
         # expected.
         if state_dict_rank0_and_offload:
-<<<<<<< HEAD
-            # State dict is on CPU and rank 0 only, move it to CUDA
-            # + broadcast on all ranks.
-            for key in fsdp_state_dict.keys():
-                fsdp_state_dict[key] = fsdp_state_dict[key].cuda()
-            fsdp_state_dict = self._broadcast_state_dict(fsdp_state_dict)
-=======
             # Broadcast + CUDA state_dict
             fsdp_state_dict = self._broadcast_state_dict(fsdp_state_dict)
             for key in fsdp_state_dict.keys():
                 fsdp_state_dict[key] = fsdp_state_dict[key].cuda()
->>>>>>> 78ea86a4
 
         blank_local_model.load_state_dict(fsdp_state_dict)
         local_params = list(blank_local_model.parameters())
@@ -530,7 +485,6 @@
                 pass
 
     @skip_if_lt_x_gpu(2)
-<<<<<<< HEAD
     def test_transformer_full_state_dict_checkpoint(self):
         default = torch.distributed.distributed_c10d._get_default_group()
         model = self._get_wrapped_model(group=default)
@@ -560,11 +514,7 @@
                     self.assertEqual(p1, p2)
 
     @skip_if_lt_x_gpu(2)
-    @parametrize("state_dict_rank0_and_offload", [True, False])
-    def test_state_dict_with_ignored_modules(self, state_dict_rank0_and_offload):
-=======
     def test_state_dict_with_ignored_modules(self):
->>>>>>> 78ea86a4
         # Initialize an FSDP-wrapped model with an ignored module
         model = Model(wrap_fsdp=True).cuda()
         ignored_modules = [model.outer]
@@ -572,49 +522,20 @@
             model.outer.bias: "outer.bias", model.outer.weight: "outer.weight",
         }
         fsdp_model = FSDP(model, ignored_modules=ignored_modules)
-        sd_mgr = self._get_full_state_dict_mgr(
-            fsdp_model, state_dict_rank0_and_offload
-        )
-        with sd_mgr:
+        with FSDP.state_dict_type(fsdp_model, StateDictType.FULL_STATE_DICT):
             sd = fsdp_model.state_dict()
 
-<<<<<<< HEAD
-        with fsdp_model.summon_full_params(fsdp_model):
-            buffer_names = dict(fsdp_model.named_buffers()).keys()
-
-        self._validate_state_dict_contents(
-            sd, state_dict_rank0_and_offload, ignored_param_to_param_name.values(),
-            buffer_names=buffer_names
-        )
-
-        if not state_dict_rank0_and_offload or self.rank == 0:
-            self._validate_buffers(buffer_names, sd)
-
-=======
->>>>>>> 78ea86a4
+        self._validate_buffers(sd)
+
         with FSDP.summon_full_params(fsdp_model):
             fsdp_params = deepcopy(list(fsdp_model.parameters()))
         # Check that the ignored parameters are not cloned
 
-<<<<<<< HEAD
-        if self.rank == 0 or not state_dict_rank0_and_offload:
-            for param, param_name in ignored_param_to_param_name.items():
-                self.assertTrue(param_name in sd)
-                self.assertEqual(param.data_ptr(), sd[param_name].data_ptr())
-=======
         for param, param_name in ignored_param_to_param_name.items():
             self.assertTrue(param_name in sd)
             self.assertEqual(param.data_ptr(), sd[param_name].data_ptr())
->>>>>>> 78ea86a4
         # Check that the state dict can be loaded into a non-wrapped version of
         # the model
-        if state_dict_rank0_and_offload:
-            # State dict is on CPU and rank 0 only, move it to CUDA
-            # + broadcast on all ranks.
-            for key in sd.keys():
-                sd[key] = sd[key].cuda()
-            sd = self._broadcast_state_dict(sd)
-
         nonwrapped_model = Model(wrap_fsdp=False).cuda()
         for param in nonwrapped_model.parameters():
             with torch.no_grad():
