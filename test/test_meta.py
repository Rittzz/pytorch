--- conflicted
+++ resolved
@@ -482,7 +482,7 @@
     torch.Tensor.to_sparse: {b8, bf16, f16, f32, f64, i16, i32, i64, i8, u8},  # aten::to_sparse, aten::to_sparse.sparse_dim
     torch.addbmm: {bf16, f32, f64, i16, i32, i64, i8, u8},  # aten::addbmm, aten::addbmm.out
     torch.allclose: {bf16, f16, f32, f64},  # aten::_local_scalar_dense
-    torch.angle: {b8, bf16, f16, f32, f64, i16, i32, i64, i8, u8},  # aten::angle, aten::angle.out
+    torch.angle: {b8, bf16, c32, f16, f32, f64, i16, i32, i64, i8, u8},  # aten::angle, aten::angle.out
     torch.argwhere: {b8, bf16, f16, f32, f64, i16, i32, i64, i8, u8},  # aten::nonzero
     torch.bincount: {i16, i32, i64, i8, u8},  # aten::bincount
     torch.bucketize: {bf16, f16, f32, f64, i16, i32, i64, i8, u8},  # aten::bucketize.Tensor, aten::bucketize.Tensor_out
@@ -494,10 +494,6 @@
     torch.cov: {bf16, f32, f64, i16, i32, i64, i8, u8},  # aten::_local_scalar_dense
     torch.diag: {bf16, b8, f32, f64, i16, i32, i64, i8, u8},  # aten::diag.out
     torch.diagflat: {bf16, b8, f32, f64, i16, i32, i64, i8, u8},  # aten::diag.out
-<<<<<<< HEAD
-=======
-    torch.dot: {bf16, f32, f64, i16, i32, i64, i8, u8},  # aten::dot
->>>>>>> c35bd8d4
     torch.fft.fft2: {b8, f32, f64, i16, i32, i64, i8, u8},  # aten::_fft_c2c
     torch.fft.fft: {b8, f32, f64, i16, i32, i64, i8, u8},  # aten::_fft_r2c
     torch.fft.fftn: {b8, f32, f64, i16, i32, i64, i8, u8},  # aten::_fft_c2c
@@ -542,10 +538,6 @@
     torch.nanmedian: {bf16, f32, f64, i16, i32, i64, i8, u8},  # aten::nanmedian, aten::nanmedian.dim_values
     torch.nanquantile: {f32, f64},
     torch.nansum: {b8, bf16, f16, f32, f64, i16, i32, i64, i8, u8},  # aten::nansum, aten::nansum.out
-<<<<<<< HEAD
-=======
-    torch.nn.functional.adaptive_avg_pool2d: {bf16, f32, f64},  # aten::_adaptive_avg_pool2d
->>>>>>> c35bd8d4
     torch.nn.functional.conv1d: {bf16, f32, f64, i64},
     torch.nn.functional.conv2d: {bf16, f32, f64, i64},
     torch.nn.functional.conv_transpose1d: {f32, f64, i64},
@@ -555,11 +547,6 @@
     torch.nn.functional.embedding_bag: {f16, f32, f64},  # aten::_embedding_bag_forward_only
     torch.nn.functional.gaussian_nll_loss: {bf16, f32, f64},  # aten::_local_scalar_dense
     torch.nn.functional.grid_sample: {f32, f64},  # aten::grid_sampler_2d, aten::grid_sampler_3d
-<<<<<<< HEAD
-=======
-    torch.nn.functional.group_norm: {bf16, f32, f64},  # aten::var_mean.correction
-    torch.nn.functional.instance_norm: {f32, f64},  # aten::var_mean.correction
->>>>>>> c35bd8d4
     torch.nn.functional.layer_norm: {bf16, f32, f64},
     torch.nn.functional.max_pool3d: {f32, f64},  # aten::max_pool3d_with_indices
     torch.nn.functional.max_pool3d_with_indices: {f32, f64},  # aten::max_pool3d_with_indices
@@ -583,10 +570,6 @@
     torch.std_mean: {bf16, f16, f32, f64},  # aten::std_mean.correction
     torch.take: {b8, bf16, f16, f32, f64, i16, i32, i64, i8, u8},  # aten::take, aten::take.out
     torch.trace: {f32, f64, i16, i32, i64, i8, u8},  # aten::trace
-<<<<<<< HEAD
-=======
-    torch.var_mean: {bf16, f16, f32, f64},  # aten::var_mean.correction
->>>>>>> c35bd8d4
     torch.vdot: {bf16, f32, f64, i16, i32, i64, i8, u8},  # aten::vdot
     torch.qr: {f32, f64},
     torch.ormqr: {f32, f64},
@@ -630,16 +613,8 @@
 
 meta_function_skips = {
     torch.Tensor.__getitem__: {b8, bf16, f16, f32, f64, i16, i32, i64, i8, u8, c32},
-<<<<<<< HEAD
     torch.addr: {b8},
     torch.aminmax: {b8, f32, f64, i16, i32, i64, i8, u8},
-=======
-    torch.Tensor.__rmatmul__: {bf16, f32, f64, i16, i32, i64, i8, u8},
-    torch.index_reduce: {bf16, f16, f32, f64},
-    torch.addr: {b8},
-    torch.aminmax: {b8, f32, f64, i16, i32, i64, i8, u8},
-    torch.bernoulli: {bf16, f32, f64},
->>>>>>> c35bd8d4
     torch.conj_physical: {b8, bf16, f16, f32, f64, i16, i32, i64, i8, u8},
     torch.cummax: {b8, bf16, f32, f64, i16, i32, i64, i8, u8},
     torch.cummin: {b8, bf16, f32, f64, i16, i32, i64, i8, u8},
@@ -650,31 +625,17 @@
     torch.inner: {bf16, f32, f64, i16, i32, i64, i8, u8},
     torch.logical_not: {b8, bf16, f16, f32, f64, i16, i32, i64, i8, u8},
     torch.logical_xor: {b8, bf16, f16, f32, f64, i16, i32, i64, i8, u8},
-<<<<<<< HEAD
     torch.nn.functional.cross_entropy: {bf16, f32, f64},
     torch.nn.functional.interpolate: {bf16, f32, f64, u8},
     # BEGIN TODO
     torch.nn.functional.nll_loss: {bf16, f32, f64},
-=======
-    torch.logit: {b8, bf16, f32, f64, i16, i32, i64, i8, u8},
-    torch.matmul: {bf16, f32, f64, i16, i32, i64, i8, u8},
-    torch.nn.functional.adaptive_avg_pool1d: {bf16, f32, f64},
-    torch.nn.functional.adaptive_avg_pool3d: {f16, f32, f64},
-    torch.nn.functional.batch_norm: {f32, f64},
-    torch.nn.functional.cross_entropy: {bf16, f32, f64},
-    torch.nn.functional.interpolate: {bf16, f32, f64, u8},
-    torch.nn.functional.nll_loss: {bf16, f32, f64},
     torch.nn.functional.pad: {f32, f64},
->>>>>>> c35bd8d4
     torch.normal: {bf16, f16, f32, f64},
     torch.prod: {b8, f32, f64, i16, i32, i64, i8, u8},
     torch.square: {b8, bf16, f16, f32, f64, i16, i32, i64, i8, u8},
     torch.tensor_split: {b8, bf16, f16, f32, f64, i16, i32, i64, i8, u8},
     torch.nn.functional.logsigmoid: {bf16, f16, f32, f64},  # logsigmoid.output
-<<<<<<< HEAD
     # END TODO
-=======
->>>>>>> c35bd8d4
     torch.inverse: {f32, f64},
     torch.linalg.matrix_power: {f32, f64},
     torch.linalg.matrix_rank: {f32, f64},
@@ -693,10 +654,6 @@
     torch.cov: {f16},  # aten::_local_scalar_dense
     torch.diag: {bf16, f16},  # aten::diag.out
     torch.diagflat: {bf16, f16},  # aten::diag.out
-<<<<<<< HEAD
-=======
-    torch.dot: {f16},  # aten::dot
->>>>>>> c35bd8d4
     torch.fft.fft2: {c32, f16},  # aten::_fft_c2c, aten::_fft_c2c.out
     torch.fft.fft: {c32, f16},  # aten::_fft_c2c, aten::_fft_c2c.out
     torch.fft.fftn: {c32, f16},  # aten::_fft_c2c, aten::_fft_c2c.out
@@ -735,10 +692,6 @@
     torch.multinomial: {f16},  # aten::multinomial, aten::multinomial.out
     torch.mvlgamma: {f16},  # aten::_local_scalar_dense, aten::mvlgamma.out
     torch.nanmedian: {f16},  # aten::nanmedian, aten::nanmedian.dim_values
-<<<<<<< HEAD
-=======
-    torch.nn.functional.adaptive_avg_pool2d: {f16},  # aten::_adaptive_avg_pool2d
->>>>>>> c35bd8d4
     torch.nn.functional.conv1d: {f16},
     torch.nn.functional.conv2d: {f16},
     torch.nn.functional.conv_transpose1d: {bf16, f16},
@@ -747,11 +700,6 @@
     torch.nn.functional.embedding_bag: {bf16},  # aten::_embedding_bag_forward_only
     torch.nn.functional.gaussian_nll_loss: {f16},  # aten::_local_scalar_dense
     torch.nn.functional.grid_sample: {f16},  # aten::grid_sampler_2d, aten::grid_sampler_3d
-<<<<<<< HEAD
-=======
-    torch.nn.functional.group_norm: {bf16, f16},  # aten::var_mean.correction
-    torch.nn.functional.instance_norm: {bf16, f16},  # aten::var_mean.correction
->>>>>>> c35bd8d4
     torch.nn.functional.layer_norm: {f16},
     torch.nn.functional.max_pool3d: {bf16, f16},  # aten::max_pool3d_with_indices
     torch.nn.functional.max_pool3d_with_indices: {bf16, f16},  # aten::max_pool3d_with_indices
@@ -771,11 +719,6 @@
 
 meta_function_device_skips['cuda'] = {
     torch.Tensor.__getitem__: {c32},
-<<<<<<< HEAD
-=======
-    torch.Tensor.__rmatmul__: {f16},
-    torch.bernoulli: {f16},
->>>>>>> c35bd8d4
     torch.cummax: {f16},
     torch.cummin: {f16},
     torch.functional.tensordot: {f16},
@@ -784,14 +727,6 @@
     torch.linalg.matrix_power: {f32, f64},
     torch.linalg.matrix_rank: {f32, f64},
     torch.linalg.svd: {f32, f64},
-<<<<<<< HEAD
-=======
-    torch.logit: {f16},
-    torch.matmul: {f16},
-    torch.nn.functional.adaptive_avg_pool1d: {f16},
-    torch.nn.functional.adaptive_avg_pool3d: {bf16},
-    torch.nn.functional.batch_norm: {bf16, f16},
->>>>>>> c35bd8d4
     torch.nn.functional.cross_entropy: {f16},
     torch.nn.functional.interpolate: {f16},
     torch.nn.functional.nll_loss: {f16},
@@ -849,11 +784,6 @@
 
 # these always fail
 meta_dispatch_expected_failures = {
-<<<<<<< HEAD
-=======
-    aten._adaptive_avg_pool2d.default: {bf16, f64, f32},
-    aten._adaptive_avg_pool3d.default: {f16, f64, f32},
->>>>>>> c35bd8d4
     aten._cdist_forward.default: {f64, f32},
     aten._conj_physical.default: {c32},
     aten._convolution.default: {c64, i64, f64, c128, bf16, f32},
@@ -868,12 +798,8 @@
     aten._unique2.default: {i64, bf16, u8, b8, f32, i8, f64, i16, i32},
     aten.addbmm.default: {i64, bf16, u8, f32, i8, f64, i16, i32},
     aten.addbmm.out: {i64, bf16, u8, f32, i8, f64, i16, i32},
-    aten.angle.default: {i64, bf16, f16, u8, b8, f32, i8, f64, i16, i32},
+    aten.angle.default: {c32, i64, bf16, f16, u8, b8, f32, i8, f64, i16, i32},
     aten.angle.out: {i64, bf16, f16, u8, b8, f32, i8, f64, i16, i32},
-<<<<<<< HEAD
-=======
-    aten.bernoulli.out: {bf16, f64, f32},
->>>>>>> c35bd8d4
     aten.bincount.default: {i8, i64, i16, u8, i32},
     aten.bucketize.Tensor: {i64, bf16, f16, u8, f32, i8, f64, i16, i32},
     aten.bucketize.Tensor_out: {i64, bf16, f16, u8, f32, i8, f64, i16, i32},
@@ -886,11 +812,6 @@
     aten.count_nonzero.dim_IntList: {i64, bf16, f16, u8, b8, f32, i8, f64, i16, i32},
     aten.diag.default: {i64, u8, b8, f32, i8, f64, i16, i32, bf16},
     aten.diag.out: {bf16, i64, u8, b8, f32, i8, f64, i16, i32},
-<<<<<<< HEAD
-=======
-    aten.dot.default: {i64, bf16, u8, f32, i8, f64, i16, i32},
-    aten.dot.out: {i64, bf16, u8, f32, i8, f64, i16, i32},
->>>>>>> c35bd8d4
     aten.floor_divide.default: {i64, bf16, f16, u8, f32, i8, f64, i16, i32},
     aten.floor_divide.out: {i64, bf16, f16, u8, f32, i8, f64, i16, i32},
     aten.frexp.Tensor: {bf16, f16, f64, f32},
@@ -911,10 +832,6 @@
     aten.logical_not.out: {i64, bf16, f16, u8, b8, f32, i8, f64, i16, i32},
     aten.logical_not_.default: {bf16, f16, f64, f32},
     aten.logical_xor.out: {i64, bf16, f16, u8, b8, f32, i8, f64, i16, i32},
-<<<<<<< HEAD
-=======
-    aten.logit.out: {i64, bf16, u8, b8, f32, i8, f64, i16, i32},
->>>>>>> c35bd8d4
     aten.masked_select.default: {i64, bf16, f16, u8, b8, f32, i8, f64, i16, i32},
     aten.masked_select.out: {i64, bf16, f16, u8, b8, f32, i8, f64, i16, i32},
     aten.max_pool3d_with_indices.default: {f64, f32},
@@ -935,10 +852,6 @@
     aten.nanmedian.dim: {i64, bf16, u8, f32, i8, f64, i16, i32},
     aten.nansum.default: {i64, bf16, f16, u8, b8, f32, i8, f64, i16, i32},
     aten.nansum.out: {i64, bf16, f16, u8, b8, f32, i8, f64, i16, i32},
-<<<<<<< HEAD
-=======
-    aten.native_group_norm.default: {bf16, f64, f32},
->>>>>>> c35bd8d4
     aten.nll_loss2d_forward.default: {bf16, f64, f32},
     aten.nonzero.default: {i64, bf16, f16, u8, b8, f32, i8, f64, i16, i32},
     aten.nonzero.out: {i64, bf16, f16, u8, b8, f32, i8, f64, i16, i32},
@@ -949,10 +862,7 @@
     aten.polar.default: {f64, f32},
     aten.prelu.default: {bf16, f64, f32},
     aten.prod.default: {i64, u8, b8, f32, i8, f64, i16, i32},
-<<<<<<< HEAD
-=======
     aten.reflection_pad2d.default: {f64, f32},
->>>>>>> c35bd8d4
     aten.relu.default: {i64, bf16, u8, f32, i8, f64, i16, i32},
     aten.repeat_interleave.Tensor: {c64, i64, c128, bf16, f16, u8, b8, f32, i8, f64, i16, i32},
     aten.roll.default: {i64, bf16, f16, u8, b8, f32, i8, f64, i16, i32},
@@ -970,10 +880,6 @@
     aten.unique_consecutive.default: {i64, bf16, u8, b8, f32, i8, f64, i16, i32},
     aten.unique_dim.default: {i64, bf16, u8, b8, f32, i8, f64, i16, i32},
     aten.upsample_nearest3d.vec: {bf16, u8, f64, f32},
-<<<<<<< HEAD
-=======
-    aten.var_mean.correction: {bf16, f16, f64, f32},
->>>>>>> c35bd8d4
     aten.vdot.default: {i64, bf16, u8, f32, i8, f64, i16, i32},
     aten.vdot.out: {i64, bf16, u8, f32, i8, f64, i16, i32},
     aten._det_lu_based_helper.default: {f32, f64},  # aten::_det_lu_based_helper
@@ -1012,11 +918,6 @@
 
 # these sometimes pass and sometimes fail
 meta_dispatch_skips = {
-<<<<<<< HEAD
-=======
-    aten.index_reduce.default: {bf16, f16, f64, f32},
-    aten.index_reduce.out: {bf16, f16, f64, f32},
->>>>>>> c35bd8d4
     aten._to_copy.default: {i64, bf16, f16, u8, b8, f32, i8, f64, i16, i32},
     aten.addr.default: {b8},
     aten.addr.out: {b8},
@@ -1024,7 +925,6 @@
     aten.copy_.default: {c32},
     aten.cummax.default: {i64, bf16, u8, b8, f32, i8, f64, i16, i32},
     aten.cummin.default: {i64, bf16, u8, b8, f32, i8, f64, i16, i32},
-<<<<<<< HEAD
     aten.index_add.default: {i64, bf16, f16, u8, b8, f32, i8, f64, i16, i32},  # TODO
     aten.index_add.out: {i64, bf16, f16, u8, b8, f32, i8, f64, i16, i32},  # TODO
     aten.isnan.default: {f64, f32},
@@ -1032,16 +932,6 @@
     aten.native_layer_norm.default: {bf16, f64, f32},
     aten.mul.Scalar: {i64, bf16, f16, f32, i8, f64, i16, i32},  # test_dispatch_meta_gradient_cpu_bfloat16
     aten.slice.Tensor: {c32},  # TODO
-=======
-    aten.index_add.default: {i64, bf16, f16, u8, b8, f32, i8, f64, i16, i32},
-    aten.index_add.out: {i64, bf16, f16, u8, b8, f32, i8, f64, i16, i32},
-    aten.isnan.default: {f64, f32},
-    aten.mul.Scalar: {i64, bf16, f16, f32, i8, f64, i16, i32},
-    aten.native_batch_norm.default: {f64, f32},
-    aten.native_layer_norm.default: {bf16, f64, f32},
-    aten.slice.Tensor: {c32},
-    aten.inverse.default: {f32, f64},
->>>>>>> c35bd8d4
     aten.linalg_pinv.atol_rtol_tensor: {f32, f64},
     aten.linalg_pinv.atol_rtol_tensor_out: {f32, f64},
 }
@@ -1050,11 +940,6 @@
 meta_dispatch_device_skips = defaultdict(dict)
 
 meta_dispatch_device_expected_failures['cuda'] = {
-<<<<<<< HEAD
-=======
-    aten._adaptive_avg_pool2d.default: {f16},  # aten::_adaptive_avg_pool2d
-    aten._adaptive_avg_pool3d.default: {bf16},  # aten::_adaptive_avg_pool3d
->>>>>>> c35bd8d4
     aten._conj_physical.default: {f16},  # aten::conj_physical.out
     aten._convolution.default: {f16},
     aten._embedding_bag_forward_only.default: {bf16},  # aten::_embedding_bag_forward_only
@@ -1069,19 +954,10 @@
     aten._use_cudnn_ctc_loss.default: {f32, f64},  # aten::_use_cudnn_ctc_loss
     aten.addbmm.default: {f16},  # aten::addbmm
     aten.addbmm.out: {f16},  # aten::addbmm.out
-<<<<<<< HEAD
-=======
-    aten.bernoulli.out: {f16},  # aten::bernoulli.out
->>>>>>> c35bd8d4
     aten.convolution.default: {f16},
     aten.cudnn_grid_sampler.default: {f16, f32, f64},  # aten::cudnn_grid_sampler
     aten.diag.default: {f16},  # aten::diag.out
     aten.diag.out: {bf16, f16},  # aten::diag.out
-<<<<<<< HEAD
-=======
-    aten.dot.default: {f16},  # aten::dot
-    aten.dot.out: {f16},  # aten::dot
->>>>>>> c35bd8d4
     aten.geqrf.default: {f32, f64},  # aten::geqrf
     aten.grid_sampler_2d.default: {f16},  # aten::grid_sampler_2d
     aten.grid_sampler_3d.default: {f16},  # aten::grid_sampler_3d
@@ -1103,10 +979,6 @@
     aten.log_sigmoid_forward.output: {f16},  # aten::log_sigmoid_forward.output
     aten.logcumsumexp.default: {bf16, f16},  # aten::_logcumsumexp
     aten.logcumsumexp.out: {bf16, f16},  # aten::_logcumsumexp.out
-<<<<<<< HEAD
-=======
-    aten.logit.out: {f16},
->>>>>>> c35bd8d4
     aten.max_pool3d_with_indices.default: {bf16, f16},  # aten::max_pool3d_with_indices
     aten.max_unpool2d.default: {f16},  # aten::max_unpool2d
     aten.max_unpool3d.default: {f16},  # aten::max_unpool3d
@@ -1120,24 +992,15 @@
     aten.mvlgamma.out: {f16},  # aten::mvlgamma.out
     aten.nanmedian.default: {f16},  # aten::nanmedian
     aten.nanmedian.dim: {f16},  # aten::nanmedian.dim_values
-<<<<<<< HEAD
     aten.native_batch_norm.default: {bf16, f16},  # waiting on https://github.com/pytorch/pytorch/pull/77407
     aten.native_dropout.default: {bf16, f16, f32, f64},
-=======
-    aten.native_batch_norm.default: {bf16, f16},  # aten::var_mean.correction
-    aten.native_dropout.default: {bf16, f16, f32, f64},
-    aten.native_group_norm.default: {bf16, f16},  # aten::var_mean.correction
->>>>>>> c35bd8d4
     aten.native_layer_norm.default: {f16},  # aten::var_mean.correction
     aten.nll_loss2d_forward.default: {f16},  # aten::nll_loss2d_forward
     aten.ormqr.default: {f32, f64},  # aten::ormqr
     aten.ormqr.out: {f32, f64},  # aten::ormqr.out
     aten.prelu.default: {f16},  # aten::prelu
     aten.prod.default: {bf16, c32, f16},  # aten::prod
-<<<<<<< HEAD
-=======
     aten.reflection_pad2d.default: {f16},  # aten::reflection_pad2d
->>>>>>> c35bd8d4
     aten.relu.default: {f16},  # aten::relu
     aten.rrelu_with_noise.default: {f16},  # aten::rrelu_with_noise
     aten.tensordot.out: {f16},  # aten::tensordot.out
