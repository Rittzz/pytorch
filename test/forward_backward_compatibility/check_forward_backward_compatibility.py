import argparse
import datetime
import re
import sys
import warnings
from collections import defaultdict

import torch
from torch._C import parse_schema


# The date specifies how long the allowlist exclusion should apply to.
#
#   - If we NEVER give BC guarantee for an operator, you can put the
#     date arbitrarily far in the future.
#   - Otherwise, pick a date that is far enough in the future that you
#     believe you can land your diff before then.
#
# Allowlist entries can be removed after the date listed on them passes.
#
# Allowlist item format:
# [
#   0: function name regex
#   1: date until which the allowlist entry is valid
#   2: (optional) function argument regex
# ]
#
# NB: function name DOES NOT include overload name!
ALLOW_LIST = [
    ("c10_experimental", datetime.date(2222, 1, 1)),
    # Internal
    ("static", datetime.date(9999, 1, 1)),
    ("prim::ModuleDictIndex", datetime.date(9999, 1, 1)),
    ("prim::MKLDNNRelu6", datetime.date(9999, 1, 1)),
    ("prim::MKLDNNRelu6_", datetime.date(9999, 1, 1)),
    ("prim::Concat", datetime.date(9999, 1, 1)),
    ("prim::is_mlc", datetime.date(2022, 5, 20)),
    # Internal, profiler-specific ops
    ("profiler::_call_end_callbacks_on_jit_fut*", datetime.date(9999, 1, 1)),
    ("profiler::_record_function_enter", datetime.date(9999, 1, 1)),
    ("aten::_sparse_addmm", datetime.date(2022, 6, 30)),
    ("aten::linalg_matrix_rank", datetime.date(2021, 10, 30)),
    ("aten::linalg_pinv", datetime.date(2021, 10, 30)),
    ("aten::_cholesky_helper", datetime.date(9999, 1, 1)),
    ("aten::_lstsq_helper", datetime.date(9999, 1, 1)),
    ("aten::_syevd_helper", datetime.date(9999, 1, 1)),
    ("aten::_linalg_solve_out_helper_", datetime.date(9999, 1, 1)),
    ("aten::select_backward", datetime.date(9999, 1, 1)),
    ("aten::slice_backward", datetime.date(9999, 1, 1)),
    ("aten::diagonal_backward", datetime.date(9999, 1, 1)),
    ("aten::rowwise_prune", datetime.date(9999, 1, 1)),
    ("aten::adaptive_avg_pool3d_backward", datetime.date(9999, 1, 1)),
    ("aten::_embedding_bag_dense_backward", datetime.date(9999, 1, 1)),
    ("aten::randperm", datetime.date(9999, 1, 1)),
    ("aten::gelu", datetime.date(2022, 3, 1)),
    ("aten::gelu_backward", datetime.date(2022, 3, 1)),
    ("aten::cudnn_convolution_backward", datetime.date(2022, 1, 31)),
    ("aten::cudnn_convolution_backward_input", datetime.date(2022, 1, 31)),
    ("aten::cudnn_convolution_backward_weight", datetime.date(2022, 1, 31)),
    ("aten::cudnn_convolution_transpose_backward", datetime.date(2022, 1, 31)),
    ("aten::cudnn_convolution_transpose_backward_input", datetime.date(2022, 1, 31)),
    ("aten::cudnn_convolution_transpose_backward_weight", datetime.date(2022, 1, 31)),
    ("aten::mkldnn_convolution_backward", datetime.date(2022, 1, 31)),
    ("aten::mkldnn_convolution_backward_input", datetime.date(2022, 1, 31)),
    ("aten::mkldnn_convolution_backward_weights", datetime.date(2022, 1, 31)),
    ("aten::_nnpack_spatial_convolution_backward", datetime.date(2022, 1, 31)),
    ("aten::_nnpack_spatial_convolution_backward_input", datetime.date(2022, 1, 31)),
    ("aten::_nnpack_spatial_convolution_backward_weight", datetime.date(2022, 1, 31)),
    ("aten::_slow_conv2d_forward", datetime.date(2022, 1, 31)),
    ("aten::_slow_conv2d_backward", datetime.date(2022, 1, 31)),
    ("aten::slow_conv3d_forward", datetime.date(2022, 1, 31)),
    ("aten::slow_conv3d_backward", datetime.date(2022, 1, 31)),
    ("aten::slow_conv_dilated2d_backward", datetime.date(2022, 1, 31)),
    ("aten::slow_conv_dilated3d_backward", datetime.date(2022, 1, 31)),
    ("aten::slow_conv_transpose2d", datetime.date(2022, 1, 31)),
    ("aten::slow_conv_transpose2d_backward", datetime.date(2022, 1, 31)),
    ("aten::slow_conv_transpose3d", datetime.date(2022, 1, 31)),
    ("aten::slow_conv_transpose3d_backward", datetime.date(2022, 1, 31)),
    ("aten::solve", datetime.date(9999, 1, 1)),
    ("aten::solve.solution", datetime.date(9999, 1, 1)),
    ("aten::_solve_helper", datetime.date(9999, 1, 1)),
    ("aten::_index_copy_", datetime.date(2022, 5, 31)),
    ("aten::_svd_helper", datetime.date(2022, 3, 31)),
    ("aten::linalg_svdvals", datetime.date(2022, 3, 31)),
    ("aten::linalg_svdvals_out", datetime.date(2022, 3, 31)),
    ("aten::linalg_svd", datetime.date(2022, 3, 31)),
    ("aten::linalg_svd_out", datetime.date(2022, 3, 31)),
    ("aten::linalg_qr_out", datetime.date(2022, 5, 31)),
    ("aten::linalg_qr", datetime.date(2022, 5, 31)),
    ("aten::_max_pool1d_cpu_forward", datetime.date(2022, 2, 8)),
    ("aten::max_unpool2d_backward", datetime.date(2022, 5, 15)),
    ("aten::max_unpool2d_backward.grad_input", datetime.date(2022, 5, 15)),
    ("aten::max_unpool3d_backward", datetime.date(2022, 5, 15)),
    ("aten::max_unpool3d_backward.grad_input", datetime.date(2022, 5, 15)),
    ("aten::_convolution_nogroup", datetime.date(9999, 1, 1)),
    ("aten::miopen_convolution_backward", datetime.date(9999, 1, 1)),
    ("aten::miopen_convolution_backward_bias", datetime.date(9999, 1, 1)),
    ("aten::miopen_convolution_backward_input", datetime.date(9999, 1, 1)),
    ("aten::miopen_convolution_backward_weight", datetime.date(9999, 1, 1)),
    ("aten::miopen_convolution_transpose_backward", datetime.date(9999, 1, 1)),
    ("aten::miopen_convolution_transpose_backward_input", datetime.date(9999, 1, 1)),
    ("aten::miopen_convolution_transpose_backward_weight", datetime.date(9999, 1, 1)),
    ("aten::miopen_depthwise_convolution_backward", datetime.date(9999, 1, 1)),
    ("aten::miopen_depthwise_convolution_backward_input", datetime.date(9999, 1, 1)),
    ("aten::miopen_depthwise_convolution_backward_weight", datetime.date(9999, 1, 1)),
    ("aten::is_mlc", datetime.date(2022, 5, 20)),
    ("aten::_nested_tensor", datetime.date(9999, 1, 1)),
    ("caffe2::", datetime.date(2021, 10, 23)),
    ("prepacked::unpack_prepacked_sizes_conv2d", datetime.date(9999, 1, 1)),
    ("prepacked::unpack_prepacked_sizes_linear", datetime.date(9999, 1, 1)),
    ("q::_FloatToBfloat16Quantized", datetime.date(2021, 12, 21)),
    ("q::_Bfloat16QuantizedToFloat", datetime.date(2021, 12, 21)),
    ("aten::_inverse_helper", datetime.date(2021, 12, 31)),
    ("aten::softplus_backward", datetime.date(2022, 1, 31)),
    ("aten::softplus_backward.grad_input", datetime.date(2022, 1, 31)),
    ("aten::quantile", datetime.date(2022, 9, 30)),
    ("aten::nanquantile", datetime.date(2022, 9, 30)),
    ("aten::_convolution_double_backward", datetime.date(2022, 3, 31)),
    ("aten::_scatter_reduce", datetime.date(2022, 1, 31)),
    ("aten::native_multi_head_self_attention", datetime.date(9999, 1, 1)),
    ("aten::_native_multi_head_self_attention", datetime.date(9999, 1, 1)),
    ("aten::grid_sampler_3d_backward", datetime.date(9999, 1, 1)),
    ("aten::_transform_bias_rescale_qkv", datetime.date(9999, 1, 1)),
    ("aten::scatter_reduce.two", datetime.date(2022, 4, 15)),
    ("aten::_s_where", datetime.date(2022, 9, 30)),
    ("quantized::conv2d_cudnn", datetime.date(2022, 3, 22)),
    ("quantized::conv2d_relu_cudnn", datetime.date(2022, 3, 22)),
    ("prim::infer_squeeze_size.dim", datetime.date(9999, 1, 1)),
    ("prim::infer_squeeze_size", datetime.date(9999, 1, 1)),
    ("aten::_cat", datetime.date(2022, 5, 15)),
    ("aten::nansum", datetime.date(2022, 5, 15)),
    ("aten::zero", datetime.date(2022, 5, 15)),
    ("aten::_validate_sparse_compressed_tensor_args", datetime.date(2022, 5, 15)),
    ("aten::stft", datetime.date(2022, 5, 23)),
    ("aten::linalg_lu_solve", datetime.date(2022, 5, 23)),
    ("aten::linalg_lu_solve.out", datetime.date(2022, 5, 23)),
<<<<<<< HEAD
    ("aten::_weight_norm_cuda_interface", datetime.date(9999, 1, 1)),
    ("aten::_weight_norm_cuda_interface_backward", datetime.date(9999, 1, 1)),
=======
    ("aten::_index_reduce", datetime.date(2022, 5, 15)),
>>>>>>> 5b34f0f6
]

ALLOW_LIST_COMPILED = [
    (
        re.compile(item[0]),
        item[1],
        re.compile(item[2]) if len(item) > 2 else None,
    ) for item in ALLOW_LIST if item[1] >= datetime.date.today()
]

def allow_listed(schema):
    for item in ALLOW_LIST_COMPILED:
        if item[0].search(str(schema)):
            if len(item) > 2 and item[2] is not None:
                # if arguments regex is present, use it
                return bool(item[2].search(str(schema)))
            return True
    return False


# The nightly will fail to parse newly added syntax to schema declarations
# Add new schemas that will fail the nightly here
dont_parse_list = [
    ("_TorchScriptTesting.*", datetime.date(2099, 9, 17)),
    ("test_backend", datetime.date(2099, 9, 17)),
    ("dist_c10d", datetime.date(2099, 9, 17)),
]

def has_valid_upgraders(schema, version_map):
    # we want to parse through the map to find if
    # the schema has valid upgraders. Since the
    # version map has entry for each overload
    # we need to do some ugly parsing.

    # the name of the operator
    schema_name = schema.name

    if schema_name not in version_map:
        return False

    entries = version_map[schema_name]

    possible_overloads = []
    possible_schemas = []
    for key, upgrader_schema_entries in entries.items():
        possible_overloads.append(key)
        possible_schemas.extend(upgrader_schema_entries)

    # let's make sure this existing schema is part of possible
    # schemas
    for old_schema in possible_schemas:
        if old_schema == schema:
            return True

    return False

def dont_parse(schema_line):
    for item in dont_parse_list:
        if item[1] < datetime.date.today():
            continue
        regexp = re.compile(item[0])
        if regexp.search(schema_line):
            return True
    return False

def load_schemas_to_dict():
    new_schemas = torch._C._jit_get_all_schemas()
    new_schemas += torch._C._jit_get_custom_class_schemas()
    new_schema_dict = defaultdict(list)
    for s in new_schemas:
        new_schema_dict[s.name].append(s)
    return new_schema_dict

def process_version_map(version_map):
    # version map maps full schema name to
    # list of upgraders. Since we only have
    # the name of the schema (aka no overload)
    # we want to first process the map to make
    # the key lookup easier. After this it will be:
    # Dict[schema_name, Dict[overload, List[schema]]]

    output = defaultdict(dict)
    for (key, entries) in version_map.items():
        operator_name = key.split(".")[0]
        schema_entries = [parse_schema(entry.old_schema) for entry in entries]
        output[operator_name][key] = schema_entries
    return output

def check_bc(existing_schemas):
    new_schema_dict = load_schemas_to_dict()
    version_map = process_version_map(torch._C._get_operator_version_map())
    is_bc = True
    broken_ops = []
    for existing_schema in existing_schemas:
        if allow_listed(existing_schema):
            print("schema: ", str(existing_schema), " found on allowlist, skipping")
            continue
        if has_valid_upgraders(existing_schema, version_map):
            print("schema: ", str(existing_schema), " has valid upgrader, skipping")
            continue
        print("processing existing schema: ", str(existing_schema))
        matching_new_schemas = new_schema_dict.get(existing_schema.name, [])
        found = False
        for matching_new_schema in matching_new_schemas:
            if matching_new_schema.is_backward_compatible_with(existing_schema):
                found = True
                break
        if not found:
            print(
                "Can NOT find backward compatible schemas after changes "
                "for schema {} from the following candidates:\n[\n{}\n]".format(
                    str(existing_schema),
                    "\n\t".join(str(s) for s in matching_new_schemas),
                )
            )
            # TODO Print out more details about why candidates don't match.
            broken_ops.append(str(existing_schema))
            is_bc = False
    if is_bc:
        print("Found backward compatible schemas for all existing schemas")
    else:
        print(
            "The PR is introducing backward incompatible changes to the "
            "operator library. Please contact PyTorch team to confirm "
            "whether this change is wanted or not. \n\nBroken ops: "
            "[\n\t{}\n]".format("\n\t".join(broken_ops))
        )
    return is_bc

def check_fc(existing_schemas):
    new_schema_dict = load_schemas_to_dict()
    is_fc = True
    broken_ops = []
    for existing_schema in existing_schemas:
        if allow_listed(existing_schema):
            print("schema: ", str(existing_schema), " found on allowlist, skipping")
            continue
        print("processing existing schema: ", str(existing_schema))
        matching_new_schemas = new_schema_dict.get(existing_schema.name, [])
        found = False
        possible_failure_reasons = []
        for matching_new_schema in matching_new_schemas:
            is_compatible, reason = matching_new_schema.check_forward_compatible_with(existing_schema)
            if is_compatible:
                found = True
                break
            if reason != "":
                possible_failure_reasons.append(reason)
        if not found:
            print(
                "Can NOT find forward compatible schemas after changes "
                "for schema {} from the following candidates:\n[\n{}\n]".format(
                    str(existing_schema),
                    "\n\t".join(str(s) for s in matching_new_schemas),
                )
            )
            print(
                "Refer to following reasons for failure "
                "to find FC schema:\n[\n{}\n]".format(
                    "\n\t".join(str(r) for r in possible_failure_reasons)
                )
            )
            broken_ops.append(str(existing_schema))
            is_fc = False
    if is_fc:
        print("Found forward compatible schemas for all existing schemas")
    else:
        warnings.warn(
            "The PR is introducing a potentially forward incompatible changes to the "
            "operator library. Please contact PyTorch team to confirm "
            "whether this change is wanted or not. \n\nBroken ops: "
            "[\n\t{}\n]".format("\n\t".join(broken_ops))
        )


if __name__ == "__main__":
    parser = argparse.ArgumentParser(description="Process some integers.")
    parser.add_argument(
        "--existing-schemas",
        help="filename to load existing schemas",
        type=str,
        default="schemas.txt",
    )
    args = parser.parse_args()
    existing_schema_dict = dict()
    slist = []
    with open(args.existing_schemas, "r") as f:
        while True:
            line = f.readline()
            if not line:
                break

            if dont_parse(line.strip()):
                print("Not parsing schema line: ", line.strip())
                continue
            s = parse_schema(line.strip())
            slist.append(s)

    # TODO in case there is FC breaking changes,
    # we just warn for now until there is a policy.
    check_fc(slist)

    if not check_bc(slist):
        sys.exit(1)<|MERGE_RESOLUTION|>--- conflicted
+++ resolved
@@ -134,12 +134,9 @@
     ("aten::stft", datetime.date(2022, 5, 23)),
     ("aten::linalg_lu_solve", datetime.date(2022, 5, 23)),
     ("aten::linalg_lu_solve.out", datetime.date(2022, 5, 23)),
-<<<<<<< HEAD
+    ("aten::_index_reduce", datetime.date(2022, 5, 15)),
     ("aten::_weight_norm_cuda_interface", datetime.date(9999, 1, 1)),
     ("aten::_weight_norm_cuda_interface_backward", datetime.date(9999, 1, 1)),
-=======
-    ("aten::_index_reduce", datetime.date(2022, 5, 15)),
->>>>>>> 5b34f0f6
 ]
 
 ALLOW_LIST_COMPILED = [
