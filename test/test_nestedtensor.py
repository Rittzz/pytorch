# Owner(s): ["module: nestedtensor"]

import torch
import unittest
from torch.testing._internal.common_device_type import (
    dtypes,
    dtypesIfCUDA,
    instantiate_device_type_tests,
    skipMeta,
)
from torch.testing._internal.common_utils import TestCase, IS_FBCODE
from torch import nested_tensor

# Tests are ported from pytorch/nestedtensor.
# This makes porting as_nested_tensor easier in the future.
def _iter_constructors():
    # yield as_nested_tensor
    yield nested_tensor


class TestNestedTensor(TestCase):
    @torch.inference_mode()
    def _test_unbind_case(self, a, b):
        nt = nested_tensor([a, b])
        a1, b1 = nt.unbind()
        self.assertTrue(a is not a1)
        self.assertTrue(b is not b1)

        nt = nested_tensor([a, b], dtype=a.dtype)
        a1, b1 = nt.unbind(0)
        self.assertEqual(a, a1)
        self.assertEqual(b, b1)

        a = torch.randn((2, 3)).add_(1)
        nt = nested_tensor([a])
        self.assertEqual(a, nt.unbind(0)[0])

    @torch.inference_mode()
    def test_unbind_0(self):
        self._test_unbind_case(
            torch.tensor([1, 2]), torch.tensor([7, 8]),
        )

    @torch.inference_mode()
    def test_unbind_1(self):
        self._test_unbind_case(
            torch.tensor([1]), torch.tensor([7]),
        )

    # @torch.inference_mode()
    # def test_unbind_2(self):
    #     self._test_unbind_case(
    #         torch.tensor(1), torch.tensor(7),
    #     )

    @torch.inference_mode()
    def test_unbind_3(self):
        self._test_unbind_case(
            torch.tensor([1.0]), torch.tensor([]),
        )

    @torch.inference_mode()
    def test_unbind_4(self):
        self._test_unbind_case(
            torch.tensor([]), torch.tensor([]),
        )

    @torch.inference_mode()
    def test_unbind_dim(self):
        def _test_fn(unbind_fn):
            a = torch.rand(3, 2)
            b = torch.rand(2, 3)
            nt = nested_tensor([a, b])
            self.assertRaises(RuntimeError, lambda: unbind_fn(nt, 1))

        # Both of these tests are necessary, because we're using
        # torch_function.
        _test_fn(lambda x, dim: x.unbind(dim))
        # TODO: Re-enable this once using torch_dispatch
        # _test_fn(lambda x, dim: torch.unbind(x, dim))

    @torch.inference_mode()
    def test_nested_tensor(self):
        self.assertRaises(TypeError, lambda: nested_tensor([3.0]))
        self.assertRaises(TypeError, lambda: nested_tensor(torch.tensor([3.0])))
        self.assertRaises(TypeError, lambda: nested_tensor(4.0))

    @torch.inference_mode()
    def test_nested_tensor_matching_dim(self):
        self.assertRaisesRegex(
            RuntimeError,
            "Found dimension 1 for Tensor at index 1 and dimension 0 for Tensor at index 0.",
            lambda: nested_tensor([torch.tensor(1.0), torch.tensor([])]),
        )
        self.assertRaisesRegex(
            RuntimeError,
            "Found dimension 1 for Tensor at index 2 and dimension 0 for Tensor at index 1.",
            lambda: nested_tensor(
                [torch.tensor(1.0), torch.tensor(2.0), torch.tensor([])]
            ),
        )

    @torch.inference_mode()
    def test_default_nested_tensor(self):
        self.assertRaises(TypeError, lambda: nested_tensor())
        default_nested_tensor = nested_tensor([])
        default_tensor = torch.tensor([])
        # self.assertEqual(default_nested_tensor.nested_dim(), 1)
        # self.assertEqual(default_nested_tensor.nested_size(), ())
        self.assertEqual(default_nested_tensor.dim(), default_tensor.dim())
        self.assertEqual(default_nested_tensor.layout, default_tensor.layout)
        self.assertEqual(default_nested_tensor.device, default_tensor.device)
        self.assertEqual(default_nested_tensor.dtype, default_tensor.dtype)
        self.assertEqual(
            default_nested_tensor.requires_grad, default_tensor.requires_grad
        )
        self.assertIsNone(default_tensor.grad)
        # TODO: Re-enable once we have a performance driven
        # use case and implementation.
        # self.assertEqual(default_nested_tensor.is_pinned(),
        #                  default_tensor.is_pinned())

    @torch.inference_mode()
    def test_dim(self):
        for constructor in _iter_constructors():
            a1 = constructor([])
            self.assertEqual(a1.dim(), 1)
            a1 = constructor([torch.tensor(3.0)])
            self.assertEqual(a1.dim(), 1)
            a1 = constructor([torch.tensor([1, 2, 3, 4])])
            self.assertEqual(a1.dim(), 2)

    @unittest.skipIf(IS_FBCODE, "numel is not virtual in fbcode.")
    @torch.inference_mode()
    def test_numel(self):
        for constructor in _iter_constructors():
            a1 = constructor([])
            self.assertRaisesRegex(
                RuntimeError, "numel is disabled", lambda: a1.numel(),
            )

    @torch.inference_mode()
    def test_size(self):
        for constructor in _iter_constructors():
            a1 = constructor([])
            self.assertRaisesRegex(
                RuntimeError,
                "Tensors of type NestedTensorImpl do not have sizes"
                if IS_FBCODE
                else "NestedTensorImpl doesn't support sizes",
                lambda: a1.size(),
            )

    @unittest.skipIf(IS_FBCODE, "stride is not virtual in fbcode.")
    @torch.inference_mode()
    def test_stride(self):
        for constructor in _iter_constructors():
            a1 = constructor([])
            self.assertRaisesRegex(
                RuntimeError,
                "NestedTensorImpl doesn't support strides",
                lambda: a1.stride(),
            )

    @unittest.skipIf(IS_FBCODE, "is_contiguous is not virtual in fbcode.")
    @torch.inference_mode()
    def test_is_contiguous(self):
        for constructor in _iter_constructors():
            a1 = constructor([])
            self.assertRaisesRegex(
                RuntimeError, "is_contiguous is disabled", lambda: a1.is_contiguous()
            )

    @torch.inference_mode()
    def test_repr_string(self):
        a = nested_tensor([])
        expected = "nested_tensor([" "\n\n])"
        self.assertEqual(str(a), expected)
        self.assertEqual(repr(a), expected)

        a = nested_tensor([torch.tensor(1.0)])
        expected = "nested_tensor([" "\n  tensor(1.)" "\n])"
        self.assertEqual(str(a), expected)
        self.assertEqual(repr(a), expected)

        a = nested_tensor([torch.tensor([[1, 2]]), torch.tensor([[4, 5]])])
        expected = (
            "nested_tensor([" "\n  tensor([[1, 2]])" "," "\n  tensor([[4, 5]])" "\n])"
        )
        self.assertEqual(str(a), expected)
        self.assertEqual(repr(a), expected)

    @torch.inference_mode()
    def test_activations(self):
        for func in (torch.nn.functional.relu, torch.nn.functional.relu_, torch.nn.functional.gelu, torch._C._nn.gelu_):
            t = torch.tensor([-1, 0, 1], dtype=torch.float)
            nt = nested_tensor([t])
            nested_result = func(nt)
            self.assertTrue(nested_result.is_nested)
<<<<<<< HEAD
            self.assertEqual(func(t), nested_result.unbind()[0])

class TestNestedTensorDeviceType(TestCase):
    @dtypes(torch.float)
    @dtypesIfCUDA(torch.float, torch.half)
    @skipMeta
    @torch.inference_mode()
    def test_layer_norm(self, device, dtype):
        def _test(size):
            t0 = torch.randn(2, size, device=device, dtype=dtype, requires_grad=False)
            t1 = torch.randn(2, size, device=device, dtype=dtype, requires_grad=False)
            ts = [t0, t1, t0, t1]
            nt = torch.nested_tensor(ts, device=device, dtype=dtype)
            layer_norm = torch.nn.LayerNorm(size, device=device, dtype=dtype)
            nt_result = nt._nested_tensor_layer_norm(
                layer_norm.weight, layer_norm.bias, 1e-5
            )
            for (nt_subresult, t) in zip(nt_result.unbind(), ts):
                t_result = layer_norm(t.reshape(1, -1, size).squeeze(0))
                self.assertEqual(nt_subresult, t_result)

        for size in (1024, 1023, 513, 512, 256, 128, 2, 4, 32):
            _test(size)

    @skipMeta
    @torch.inference_mode()
    def test_embedding(self, device):
        inputs = [
            torch.randint(100, (L,), device=device, dtype=torch.int64)
            for L in torch.randint(5, 50, (8,))
        ]
        x = torch.nested_tensor(inputs, device=device, dtype=torch.int64)
        emb = torch.nn.Embedding(100, 8, device=device)
        y = emb(x)
        ys = y.unbind()
        for i, inp in enumerate(inputs):
            self.assertEqual(emb(inp), ys[i])

    def test_to_padded_tensor_simple(self, device):
        t = torch.randn(4, 4, 4, device=device)
        ts = list(torch.unbind(t))
        ts[0] = ts[0][:-1]
        nt = torch.nested_tensor(ts, device=device)
        padded = nt.to_padded_tensor(0)

        correct_output = t.clone()
        correct_output[0][-1] = torch.zeros_like(correct_output[0][-1])

        self.assertEqual(padded, correct_output)
        self.assertEqual(padded.device, torch.device(device))


instantiate_device_type_tests(TestNestedTensorDeviceType, globals())
=======
            self.assertEqual(func(t), nested_result.unbind()[0])
>>>>>>> 6cdc6dd8
<|MERGE_RESOLUTION|>--- conflicted
+++ resolved
@@ -1,6 +1,7 @@
 # Owner(s): ["module: nestedtensor"]
 
 import torch
+import torch.nn
 import unittest
 from torch.testing._internal.common_device_type import (
     dtypes,
@@ -197,10 +198,29 @@
             nt = nested_tensor([t])
             nested_result = func(nt)
             self.assertTrue(nested_result.is_nested)
-<<<<<<< HEAD
             self.assertEqual(func(t), nested_result.unbind()[0])
 
+    def test_to_padded_tensor_on_empty_tensor(self):
+        nt = torch.nested_tensor([])
+        empty = nt.to_padded_tensor(4)
+        self.assertEqual(empty, torch.tensor([]))
+
 class TestNestedTensorDeviceType(TestCase):
+    @dtypes(torch.float)
+    @skipMeta
+    def test_to_then_from_padded_tensor_no_transform0213(self, device, dtype):
+        t = torch.randn(4, 4, 4, device=device, dtype=dtype)
+        ts = list(torch.unbind(t))
+        ts[0] = ts[0][:-1]
+        nt = torch.nested_tensor(ts, device=device, dtype=dtype)
+        padded = nt.to_padded_tensor(0)
+
+        nt_to = torch._nested_from_padded_and_nested_example(padded, nt)
+
+        for (t1, t2) in zip(nt.unbind(), nt_to.unbind()):
+            self.assertEqual(t1, t2)
+        self.assertEqual(nt.device, nt_to.device)
+
     @dtypes(torch.float)
     @dtypesIfCUDA(torch.float, torch.half)
     @skipMeta
@@ -241,16 +261,29 @@
         ts = list(torch.unbind(t))
         ts[0] = ts[0][:-1]
         nt = torch.nested_tensor(ts, device=device)
+        for padding_value in (0, 1):
+            padded = nt.to_padded_tensor(padding_value)
+
+            correct_output = t.clone()
+            if padding_value == 0:
+                correct_output[0][-1] = torch.zeros_like(correct_output[0][-1])
+            else:
+                correct_output[0][-1] = torch.ones_like(correct_output[0][-1])
+
+            self.assertEqual(padded, correct_output)
+            self.assertEqual(padded.device, torch.device(device))
+
+    def test_to_padded_tensor_unrelated_shapes(self, device):
+        ts = [
+            torch.randn(1, 2, 3, device=device),
+            torch.randn(2, 3, 4, device=device),
+            torch.randn(4, 5, 6, device=device),
+        ]
+        nt = torch.nested_tensor(ts, device=device)
+        correct_output = torch.cat(
+            [torch.nn.ConstantPad3d((0, 6 - x.shape[2], 0, 5 - x.shape[1], 0, 4 - x.shape[0]), 0)(x.unsqueeze(0)) for x in ts])
         padded = nt.to_padded_tensor(0)
-
-        correct_output = t.clone()
-        correct_output[0][-1] = torch.zeros_like(correct_output[0][-1])
-
         self.assertEqual(padded, correct_output)
-        self.assertEqual(padded.device, torch.device(device))
-
-
-instantiate_device_type_tests(TestNestedTensorDeviceType, globals())
-=======
-            self.assertEqual(func(t), nested_result.unbind()[0])
->>>>>>> 6cdc6dd8
+
+
+instantiate_device_type_tests(TestNestedTensorDeviceType, globals())