name: Lint

on:
  pull_request:
  push:
    branches:
      - master
      - main
      - release/*
  workflow_dispatch:

jobs:
  lintrunner:
    runs-on: linux.20_04.16x
    steps:
      - name: Setup Python
        uses: actions/setup-python@v2
        with:
          python-version: 3.8
          architecture: x64

      - name: Checkout PyTorch
        uses: csarofeen/pytorch/.github/actions/checkout-pytorch@master
        with:
          submodules: false

      - name: Install lintrunner
        run: pip install lintrunner==0.9.*

      - name: Initialize lint dependencies
        run: lintrunner init

      - name: Do build steps necessary for linters
        run: |
          python3 -m tools.linter.clang_tidy.generate_build_files
          python3 -m tools.generate_torch_version --is_debug=false
          python3 -m tools.pyi.gen_pyi \
            --native-functions-path aten/src/ATen/native/native_functions.yaml \
            --tags-path aten/src/ATen/native/tags.yaml \
            --deprecated-functions-path "tools/autograd/deprecated.yaml"

      - name: Run lintrunner on all files
        run: |
<<<<<<< HEAD
          lintrunner -vv --force-color --merge-base-with "${PR_BASE_SHA}"
          echo ""
          echo -e "\e[1m\e[36mYou can reproduce these results locally by using \`lintrunner\`.\e[0m"
          echo -e "\e[1m\e[36mSee https://github.com/csarofeen/pytorch/wiki/lintrunner for setup instructions.\e[0m"
=======
          set +e
          if ! lintrunner --verbose --force-color --all-files --tee-json=lint.json; then
              echo ""
              echo -e "\e[1m\e[36mYou can reproduce these results locally by using \`lintrunner\`.\e[0m"
              echo -e "\e[1m\e[36mSee https://github.com/pytorch/pytorch/wiki/lintrunner for setup instructions.\e[0m"
              exit 1
          fi
>>>>>>> ab1b4aa2

      - name: Store annotations
        if: always() && github.event_name == 'pull_request'
        # Don't show this as an error; the above step will have already failed.
        continue-on-error: true
        run: |
          # Use jq to massage the JSON lint output into GitHub Actions workflow commands.
          jq --raw-output \
            '"::\(if .severity == "advice" or .severity == "disabled" then "warning" else .severity end) file=\(.path),line=\(.line),col=\(.char),title=\(.code) \(.name)::" + (.description | gsub("\\n"; "%0A"))' \
            lint.json

  quick-checks:
    name: quick-checks
    runs-on: linux.20_04.4x
    steps:
      - name: Setup Python
        uses: actions/setup-python@v2
        with:
          python-version: 3.x
          architecture: x64
      # [see note: pytorch repo ref]
      - name: Checkout PyTorch
        uses: csarofeen/pytorch/.github/actions/checkout-pytorch@master
        with:
          submodules: false
          fetch-depth: 1
      - name: Clean PyTorch checkout
        run: |
          # Remove any artifacts from the previous checkouts
          git clean -fxd
      - name: Install requirements
        id: requirements
        run: pip3 install -r requirements.txt --user
      - name: Ensure no non-breaking spaces
        if: always()
        run: |
          # NB: We use 'printf' below rather than '\u000a' since bash pre-4.2
          # does not support the '\u000a' syntax (which is relevant for local linters)
          (! git --no-pager grep -In "$(printf '\xC2\xA0')" -- . || (echo "The above lines have non-breaking spaces (U+00A0); please convert them to spaces (U+0020)"; false))
      - name: Ensure no versionless Python shebangs
        if: always()
        run: |
          (! git --no-pager grep -In '#!.*python$' -- . || (echo "The above lines have versionless Python shebangs; please specify either python2 or python3"; false))
      - name: C++ docs check
        if: ${{ always() && steps.requirements.outcome == 'success' }}
        run: |
          sudo apt-get install -y doxygen
          cd docs/cpp/source && ./check-doxygen.sh
      - name: CUDA kernel launch check
        if: ${{ always() && steps.requirements.outcome == 'success' }}
        run: |
          set -eux
          python torch/testing/_check_kernel_launches.py |& tee "${GITHUB_WORKSPACE}"/cuda_kernel_launch_checks.txt

  workflow-checks:
    name: workflow-checks
    runs-on: linux.20_04.4x
    steps:
      - name: Setup Python
        uses: actions/setup-python@v2
        with:
          python-version: 3.x
          architecture: x64
      # [see note: pytorch repo ref]
      - name: Checkout PyTorch
        uses: csarofeen/pytorch/.github/actions/checkout-pytorch@master
        with:
          submodules: false
          fetch-depth: 1
      - name: Install requirements
        id: requirements
        run: |
          pip3 install -r requirements.txt --user
      - name: Install Jinja2
        run: |
          pip3 install Jinja2==3.0.1 --user
      - name: Regenerate workflows
        id: generate_workflows
        run: .github/scripts/generate_ci_workflows.py
      - name: Assert that regenerating the workflows didn't change them
        run: |
          if ! .github/scripts/report_git_status.sh .github/workflows; then
            echo
            echo 'As shown by the above diff, the committed .github/workflows'
            echo 'are not up to date according to .github/templates.'
            echo 'Please run this command, commit, and push again to your PR:'
            echo
            echo '    .github/scripts/generate_ci_workflows.py'
            echo
            echo 'If running that command does nothing, you may need to rebase'
            echo 'onto a more recent commit from the PyTorch master branch.'
            false
          fi
      - name: Check that jobs will be cancelled
        if: ${{ always() && steps.generate_workflows.outcome == 'success' }}
        run: |
          .github/scripts/ensure_actions_will_cancel.py

  toc:
    name: toc
    runs-on: linux.20_04.4x
    # https://github.com/actions/virtual-environments/issues/599#issuecomment-602754687
    env:
      NPM_CONFIG_PREFIX: ~/.npm-global
    steps:
      - name: Setup Node
        uses: actions/setup-node@v2
      # [see note: pytorch repo ref]
      - name: Checkout PyTorch
        uses: csarofeen/pytorch/.github/actions/checkout-pytorch@master
        with:
          submodules: false
          fetch-depth: 1
      - name: Install markdown-toc
        run: npm install -g markdown-toc
      - name: Regenerate ToCs and check that they didn't change
        run: |
          set -eu
          export PATH=~/.npm-global/bin:"$PATH"
          for FILE in $(git grep -Il '<!-- toc -->' -- '**.md'); do
            markdown-toc --bullets='-' -i "$FILE"
          done

          if ! .github/scripts/report_git_status.sh .; then
            echo
            echo 'As shown by the above diff, the table of contents in one or'
            echo 'more Markdown files is not up to date with the file contents.'
            echo 'You can either apply that Git diff directly to correct the'
            echo 'table of contents, or if you have npm installed, you can'
            echo 'install the npm package markdown-toc and run the following'
            # shellcheck disable=SC2016
            echo 'command (replacing $FILE with the filename for which you want'
            echo 'to regenerate the table of contents):'
            echo
            # shellcheck disable=SC2016
            echo "    markdown-toc --bullets='-' -i \"\$FILE\""
            false
          fi

  test-tools:
    name: Test tools
<<<<<<< HEAD
    if: ${{ github.repository == 'csarofeen/pytorch' }}
    runs-on: ubuntu-18.04
=======
    if: ${{ github.repository == 'pytorch/pytorch' }}
    runs-on: linux.20_04.4x
>>>>>>> ab1b4aa2
    steps:
      - name: Setup Python
        uses: actions/setup-python@v2
        with:
          python-version: 3.8
          architecture: x64
      # [see note: pytorch repo ref]
      # deep clone (fetch-depth 0) required, to allow us to use git log
      - name: Checkout PyTorch
        uses: csarofeen/pytorch/.github/actions/checkout-pytorch@master
        with:
          submodules: false
      - name: Install dependencies
        # mypy and boto3 versions copied from
        # .circleci/docker/common/install_conda.sh
        run: |
          set -eux
          python3 -mpip install -r requirements.txt
          python3 -mpip install boto3==1.16.34
          pip3 install typing-extensions==3.10 --user
          pip3 install -r requirements-flake8.txt --user
          python3 -mpip install -r requirements.txt --user
          python3 -mpip install mypy==0.812 --user
          make setup_lint
      - name: Test tools
        run: |
          python3 -m unittest discover -vs tools/test -p 'test_*.py'
          python3 -m unittest discover -vs .github/scripts -p 'test_*.py'

  test_collect_env:
    if: ${{ github.repository == 'csarofeen/pytorch' }}
    name: Test collect_env
    runs-on: linux.20_04.4x
    strategy:
      matrix:
        with_torch: [with_torch, without_torch]
    steps:
      - name: Setup Python
        uses: actions/setup-python@v2
        with:
          python-version: 3.8
          architecture: x64
      # [see note: pytorch repo ref]
      # deep clone (fetch-depth 0) required, to allow us to use git log
      - name: Checkout PyTorch
        uses: csarofeen/pytorch/.github/actions/checkout-pytorch@master
        with:
          submodules: false
          fetch-depth: 1
      - name: Install torch
        if: matrix.with_torch == 'with_torch'
        run: |
          # Doesn't really matter what torch version, we just need ANY torch installed
          pip install 'torch==1.*'
      - name: Run collect_env.py
        run: |
          # All we need to see is that it passes
          python3 torch/utils/collect_env.py

concurrency:
  group: ${{ github.workflow }}-${{ github.event.pull_request.number || github.sha }}-${{ github.event_name == 'workflow_dispatch' }}
  cancel-in-progress: true<|MERGE_RESOLUTION|>--- conflicted
+++ resolved
@@ -20,7 +20,7 @@
           architecture: x64
 
       - name: Checkout PyTorch
-        uses: csarofeen/pytorch/.github/actions/checkout-pytorch@master
+        uses: pytorch/pytorch/.github/actions/checkout-pytorch@master
         with:
           submodules: false
 
@@ -41,12 +41,6 @@
 
       - name: Run lintrunner on all files
         run: |
-<<<<<<< HEAD
-          lintrunner -vv --force-color --merge-base-with "${PR_BASE_SHA}"
-          echo ""
-          echo -e "\e[1m\e[36mYou can reproduce these results locally by using \`lintrunner\`.\e[0m"
-          echo -e "\e[1m\e[36mSee https://github.com/csarofeen/pytorch/wiki/lintrunner for setup instructions.\e[0m"
-=======
           set +e
           if ! lintrunner --verbose --force-color --all-files --tee-json=lint.json; then
               echo ""
@@ -54,7 +48,6 @@
               echo -e "\e[1m\e[36mSee https://github.com/pytorch/pytorch/wiki/lintrunner for setup instructions.\e[0m"
               exit 1
           fi
->>>>>>> ab1b4aa2
 
       - name: Store annotations
         if: always() && github.event_name == 'pull_request'
@@ -77,7 +70,7 @@
           architecture: x64
       # [see note: pytorch repo ref]
       - name: Checkout PyTorch
-        uses: csarofeen/pytorch/.github/actions/checkout-pytorch@master
+        uses: pytorch/pytorch/.github/actions/checkout-pytorch@master
         with:
           submodules: false
           fetch-depth: 1
@@ -120,7 +113,7 @@
           architecture: x64
       # [see note: pytorch repo ref]
       - name: Checkout PyTorch
-        uses: csarofeen/pytorch/.github/actions/checkout-pytorch@master
+        uses: pytorch/pytorch/.github/actions/checkout-pytorch@master
         with:
           submodules: false
           fetch-depth: 1
@@ -164,7 +157,7 @@
         uses: actions/setup-node@v2
       # [see note: pytorch repo ref]
       - name: Checkout PyTorch
-        uses: csarofeen/pytorch/.github/actions/checkout-pytorch@master
+        uses: pytorch/pytorch/.github/actions/checkout-pytorch@master
         with:
           submodules: false
           fetch-depth: 1
@@ -196,13 +189,8 @@
 
   test-tools:
     name: Test tools
-<<<<<<< HEAD
-    if: ${{ github.repository == 'csarofeen/pytorch' }}
-    runs-on: ubuntu-18.04
-=======
     if: ${{ github.repository == 'pytorch/pytorch' }}
     runs-on: linux.20_04.4x
->>>>>>> ab1b4aa2
     steps:
       - name: Setup Python
         uses: actions/setup-python@v2
@@ -212,7 +200,7 @@
       # [see note: pytorch repo ref]
       # deep clone (fetch-depth 0) required, to allow us to use git log
       - name: Checkout PyTorch
-        uses: csarofeen/pytorch/.github/actions/checkout-pytorch@master
+        uses: pytorch/pytorch/.github/actions/checkout-pytorch@master
         with:
           submodules: false
       - name: Install dependencies
@@ -233,7 +221,7 @@
           python3 -m unittest discover -vs .github/scripts -p 'test_*.py'
 
   test_collect_env:
-    if: ${{ github.repository == 'csarofeen/pytorch' }}
+    if: ${{ github.repository == 'pytorch/pytorch' }}
     name: Test collect_env
     runs-on: linux.20_04.4x
     strategy:
@@ -248,7 +236,7 @@
       # [see note: pytorch repo ref]
       # deep clone (fetch-depth 0) required, to allow us to use git log
       - name: Checkout PyTorch
-        uses: csarofeen/pytorch/.github/actions/checkout-pytorch@master
+        uses: pytorch/pytorch/.github/actions/checkout-pytorch@master
         with:
           submodules: false
           fetch-depth: 1
