--- conflicted
+++ resolved
@@ -90,17 +90,6 @@
 template <int kSpatialDim>
 template <bool kReluFused>
 void PackedConvWeightCudnn<kSpatialDim>::apply_impl_helper(const at::Tensor& quantized_output, const at::Tensor& input, double output_scale) {
-<<<<<<< HEAD
-  // We will employ broadcasting scalar multiplication in cudnn in the requant_op below. For this to work, cudNN requires
-  // the scalar to be a scalar tensor (i.e., all dimensions of size 1) with the same number of dimensions as the tensor we're multiplying to
-  std::array<int64_t, kSpatialDim + 2> requantize_multiplier_tensor_size = kSpatialDim == 2 ?
-                                                                           std::array<int64_t, kSpatialDim + 2>{1, 1, 1, 1}
-                                                                           : std::array<int64_t, kSpatialDim + 2>{1, 1, 1};
-  at::Tensor requantize_multiplier_tensor = at::empty(requantize_multiplier_tensor_size, at::device(at::kCUDA).dtype(at::kFloat), at::MemoryFormat::ChannelsLast);
-=======
-  at::Tensor conv_output = at::empty(quantized_output.sizes(), at::device(at::kCUDA).dtype(at::kFloat), at::MemoryFormat::ChannelsLast);
-
->>>>>>> 746e8aab
   auto act_scale = input.q_scale();
   auto weight_scale = maybe_padded_weight_.q_scale();
   auto requantize_multiplier = act_scale * weight_scale / output_scale;
@@ -242,7 +231,7 @@
   auto requant_op = cudnn_frontend::OperationBuilder(CUDNN_BACKEND_OPERATION_POINTWISE_DESCRIPTOR)
     .setxDesc(kReluFused ? relu_op.value().getOutputTensor() : tensor2requant_ptr)
     .setbDesc(cudnn_utils::getTensorDescriptor(requantize_multiplier_tensor, 's', cudnn_utils::getAlignment(requantize_multiplier_tensor)))
-    .setyDesc(cudnn_utils::getTensorDescriptor(quantized_output.sizes(), quantized_output.strides(), CUDNN_DATA_INT8, 'r', cudnn_utils::getAlignment(quantized_output)))
+    .setyDesc(cudnn_utils::getTensorDescriptor(quantized_output.sizes(), quantized_output.strides(), CUDNN_DATA_INT8, 'r', key.output_alignment))
     .setpwDesc(cudnn_utils::getPointWiseMulDescriptor(at::native::getCudnnDataType(requantize_multiplier_tensor)))
     .build();
   // std::cout << "operator:" << requant_op.describe() << std::endl;
