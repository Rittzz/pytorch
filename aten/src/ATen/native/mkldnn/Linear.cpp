--- conflicted
+++ resolved
@@ -43,12 +43,8 @@
     const Tensor& self,
     const Tensor& weight_t, const c10::optional<Tensor>& bias_opt) {
   // See [Note: hacky wrapper removal for optional tensor]
-<<<<<<< HEAD
-  const Tensor& bias = c10::value_or_else(bias_opt, [] {return Tensor();});
-=======
   c10::MaybeOwned<Tensor> bias_maybe_owned = at::borrow_from_optional_tensor(bias_opt);
   const Tensor& bias = *bias_maybe_owned;
->>>>>>> 98fcdb80
 
   const int64_t dim = self.dim();
   TORCH_CHECK(
