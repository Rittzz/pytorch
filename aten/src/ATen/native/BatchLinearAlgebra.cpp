--- conflicted
+++ resolved
@@ -331,13 +331,8 @@
   auto ndim = self.dim();
 
   // prefer column major strides
-<<<<<<< HEAD
   auto ld_strides = at::native::batched_matrix_contiguous_strides(self.sizes(), /*f-contig=*/true);
   set_output_raw_strided(0, self.sizes(), ld_strides, self.options(), {}); // LD
-=======
-  auto ld_strides = at::native::batched_matrix_contiguous_strides(self.sizes(), /*column_major=*/true);
-  set_output(0, self.sizes(), ld_strides, self.options(), {}); // LD
->>>>>>> 09255977
 
   auto pivots_shape =
       IntArrayRef(self.sizes().data(), ndim - 1); // self.shape[:-1]
@@ -389,11 +384,7 @@
 
   // prefer column major strides
   auto result_strides = at::native::batched_matrix_contiguous_strides(B_broadcast_size, /*column_major=*/true);
-<<<<<<< HEAD
   set_output_raw_strided(0, B_broadcast_size, result_strides, B.options(), {});
-=======
-  set_output(0, B_broadcast_size, result_strides, B.options(), {});
->>>>>>> 09255977
 }
 
 TORCH_META_FUNC(triangular_solve)(const Tensor& self, const Tensor& A, bool upper, bool transpose, bool unitriangular) {
@@ -410,21 +401,12 @@
 
     // make column major strides for BLAS
     const auto solution_strides = at::native::batched_matrix_contiguous_strides(self_broadcast_size, /*f-contig=*/true);
-<<<<<<< HEAD
     set_output_raw_strided(0, self_broadcast_size, solution_strides, self.options(), {});
 
     // make column major strides for BLAS
     auto clone_A_strides = at::native::batched_matrix_contiguous_strides(A_broadcast_size, /*f_contig=*/true);
     set_output_raw_strided(1, A_broadcast_size, clone_A_strides, A.options(), {});
-  } else if (A.layout() == Layout::SparseCsr) {
-=======
-    set_output(0, self_broadcast_size, solution_strides, self.options(), {});
-
-    // make column major strides for BLAS
-    auto clone_A_strides = at::native::batched_matrix_contiguous_strides(A_broadcast_size, /*f_contig=*/true);
-    set_output(1, A_broadcast_size, clone_A_strides, A.options(), {});
   } else if (A.layout() == Layout::SparseCsr || A.layout() == Layout::SparseBsr) {
->>>>>>> 09255977
     // no broadcasting for non-strided layout
     set_output_raw_strided(0, self.sizes(), {}, self.options(), {}); // make row major strides for Sparse BLAS
     set_output_raw_strided(1, {0}, {}, self.options(), {}); // return 0-sized tensor
@@ -442,11 +424,7 @@
 
   // make column major strides for BLAS
   auto LU_strides = at::native::batched_matrix_contiguous_strides(sizes, /*f-contig*=*/true);
-<<<<<<< HEAD
   set_output_raw_strided(0, sizes, LU_strides, A.options(), {});
-=======
-  set_output(0, sizes, LU_strides, A.options(), {});
->>>>>>> 09255977
 
   // Set sizes to the size of pivots
   sizes.pop_back();
@@ -472,11 +450,7 @@
   if (compute_uv) {
     sizes.back() = full_matrices ? m : k;
     auto U_strides = at::native::batched_matrix_contiguous_strides(sizes, /*f-contig*=*/true);
-<<<<<<< HEAD
     set_output_raw_strided(0, sizes, U_strides, A.options(), {});
-=======
-    set_output(0, sizes, U_strides, A.options(), {});
->>>>>>> 09255977
 
     // Prepare sizes for Vh
     sizes.end()[-2] = full_matrices ? n : k;
@@ -486,11 +460,7 @@
     // expect F-contig matrices, but they compute V rather than Vh
     const bool use_cusolver = at::native::svd_uses_cusolver(A);
     auto Vh_strides = at::native::batched_matrix_contiguous_strides(sizes, /*f-contig*=*/!use_cusolver);
-<<<<<<< HEAD
     set_output_raw_strided(2, sizes, Vh_strides, A.options(), {});
-=======
-    set_output(2, sizes, Vh_strides, A.options(), {});
->>>>>>> 09255977
   } else {
     set_output_raw_strided(0, {0}, {}, A.options(), {});
     set_output_raw_strided(2, {0}, {}, A.options(), {});
