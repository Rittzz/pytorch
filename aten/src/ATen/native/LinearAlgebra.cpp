#include <ATen/ATen.h>
#include <ATen/core/grad_mode.h>
#include <ATen/Dispatch.h>
#include <ATen/ExpandUtils.h>
#include <ATen/NamedTensorUtils.h>
#include <ATen/OpMathType.h>
#include <ATen/native/mkldnn/Matmul.h>
#include <ATen/native/CPUBlas.h>
#include <ATen/native/IndexingUtils.h>
#include <ATen/native/LinearAlgebra.h>
#include <ATen/native/LinearAlgebraUtils.h>
#include <ATen/native/ReduceOps.h>
#include <ATen/native/ReduceOpsUtils.h>
#include <ATen/native/Resize.h>
#include <ATen/native/TensorIterator.h>
#include <ATen/NativeFunctions.h>
#include <ATen/Parallel.h>
#include <ATen/TensorUtils.h>
#include <ATen/Utils.h>
#include <c10/util/accumulate.h>
#include <c10/util/irange.h>
#include <c10/util/variant.h>

#include <functional>
#include <limits>
#include <numeric>
#include <string>
#include <tuple>

namespace at {
namespace meta {

#define ADDMM_META() \
  TORCH_CHECK(mat1.dim() == 2, "mat1 must be a matrix, got ", mat1.dim(), "-D tensor"); \
  TORCH_CHECK(mat2.dim() == 2, "mat2 must be a matrix, got ", mat2.dim(), "-D tensor"); \
  TORCH_CHECK( \
      mat1.sizes()[1] == mat2.sizes()[0], "mat1 and mat2 shapes cannot be multiplied (", \
      mat1.sizes()[0], "x", mat1.sizes()[1], " and ", mat2.sizes()[0], "x", mat2.sizes()[1], ")"); \
 \
  auto names = at::namedinference::propagate_names_for_addmm(mat1, mat2, self); \
  set_output(0, {mat1.sizes()[0], mat2.sizes()[1]}, {}, self.options(), names);

TORCH_META_FUNC(addmm)(const Tensor& self, const Tensor& mat1, const Tensor& mat2, const Scalar& beta, const Scalar& alpha) {
  ADDMM_META();
}

TORCH_META_FUNC(_addmm_activation)(const Tensor& self, const Tensor& mat1, const Tensor& mat2, const Scalar& beta, const Scalar& alpha, bool use_gelu) {
  ADDMM_META();
}

TORCH_META_FUNC(mm)(const Tensor & self, const Tensor & mat2) {
  TORCH_CHECK(self.dim() == 2, "self must be a matrix");
  TORCH_CHECK(mat2.dim() == 2, "mat2 must be a matrix");
  TORCH_CHECK(
      self.sizes()[1] == mat2.sizes()[0], "mat1 and mat2 shapes cannot be multiplied (",
      self.sizes()[0], "x", self.sizes()[1], " and ", mat2.sizes()[0], "x", mat2.sizes()[1], ")");

  auto names = at::namedinference::compute_matmul_outnames(self, mat2);
  set_output(0, {self.sizes()[0], mat2.sizes()[1]}, {}, self.options(), names);
}

TORCH_META_FUNC(linalg_vector_norm)(const Tensor& self, const Scalar& scalar_ord, OptionalIntArrayRef opt_dim, bool keepdim, optional<ScalarType> opt_dtype) {
  at::native::checkFloatingOrComplex(self, "linalg.vector_norm");

  auto dim = opt_dim.value_or(IntArrayRef{});
  // Casting a large integer to a double will just introduce an error for
  // values larger than 10^53 (same for negative numbers), so that's fine.
  auto ord = scalar_ord.toDouble();

  // If norm < 0 || norm == infty, we cannot reduce over an empty dimension (see issue 52783)
  if (opt_dim.has_value() && self.numel() == 0 && (ord < 0. || ord == INFINITY)) {
    for (auto dim_num : dim) {
      TORCH_CHECK(self.size(dim_num) != 0,
        "linalg.vector_norm cannot compute the ", scalar_ord, " norm on an empty ",
        "dimension because the operation does not have an identity");
    }
  }

  if (opt_dtype.has_value()) {
    auto dtype = opt_dtype.value();
    TORCH_CHECK(isFloatingType(dtype) || isComplexType(dtype), "linalg.vector_norm(): dtype should"
        " be floating point or complex, but got ", dtype);
    TORCH_CHECK(self.is_complex() == isComplexType(dtype),
        "linalg.vector_norm(): dtype should be ", self.is_complex() ? "complex" : "real",
        " for ", self.is_complex() ? "complex" : "real", " inputs, but got ", dtype);
    TORCH_CHECK(promoteTypes(self.scalar_type(), dtype) == dtype,
        "linalg.vector_norm(): the dtype of x ", "(", self.scalar_type(), ") should be convertible ",
        "without narrowing to the specified dtype (", dtype, ").");
  }

  auto mask = at::native::make_dim_mask(dim, self.dim());
  auto shape = at::native::shape_from_dim_mask(self, std::move(mask), keepdim);
  auto options = self.options()
                     .dtype(toRealValueType(opt_dtype.value_or(self.scalar_type())));

  set_output(shape, options);
}

template <typename Meta>
void common_checks_baddbmm_bmm(Meta& meta, const Tensor& batch1, const Tensor& batch2, const Scalar& beta, const Scalar& alpha, bool is_bmm, const c10::optional<Tensor>& self_baddbmm = nullopt) {
  TORCH_CHECK(batch1.dim() == 3, "batch1 must be a 3D tensor");
  TORCH_CHECK(batch2.dim() == 3, "batch2 must be a 3D tensor");

  const auto batch1_sizes = batch1.sizes();
  const auto batch2_sizes = batch2.sizes();

  int64_t bs = batch1_sizes[0];
  int64_t contraction_size = batch1_sizes[2];
  int64_t res_rows = batch1_sizes[1];
  int64_t res_cols = batch2_sizes[2];
  std::vector<int64_t> output_size {bs, res_rows, res_cols};

  TORCH_CHECK(batch2_sizes[0] == bs && batch2_sizes[1] == contraction_size,
              "Expected size for first two dimensions of batch2 tensor to be: [",
              bs, ", ", contraction_size, "] but got: [", batch2_sizes[0], ", ", batch2_sizes[1], "].");

  auto& result = meta.maybe_get_output(0);
  // 'set_output' does not resize for in-place calls
  meta.set_output(output_size, batch2.options());
  const auto result_sizes = result.sizes();
  // Error is raised if called from in-place overload with incorrect shape
  TORCH_CHECK(result_sizes == output_size,
              "Expected an output tensor with shape [", output_size, "] but got shape ", result_sizes);

  std::vector<Dimname> outnames = {};
  if (!is_bmm) {
    if (self_baddbmm.has_value()) {
      const auto& self = self_baddbmm.value();
      if (beta.toComplexDouble() != 0.0) result.copy_(self);
      TORCH_CHECK(self.dim() == 3, "self must be a 3D tensor");
      const auto self_sizes = self.sizes();
      TORCH_CHECK(self_sizes == output_size,
                  "Expected an input tensor shape with shape ", output_size, " but got shape: ", self_sizes);
      outnames = namedinference::compute_baddbmm_outnames(result, batch1, batch2, self);
    }
  } else {
    outnames = namedinference::compute_bmm_outnames(result, batch1, batch2);
  }

  namedinference::propagate_names_if_nonempty(
    result,
    outnames
  );
}

TORCH_META_FUNC(bmm)(const Tensor& self, const Tensor& mat2) {
    common_checks_baddbmm_bmm(*this, self, mat2, Scalar(0.0), Scalar(1.0), true);
}

TORCH_META_FUNC(baddbmm)(const Tensor& self, const Tensor& batch1, const Tensor& batch2, const Scalar& beta, const Scalar& alpha) {
  auto self_ = expand_size(self, {batch1.size(0), batch1.size(1), batch2.size(2)}, "baddbmm");
  common_checks_baddbmm_bmm(*this, batch1, batch2, beta, alpha, false, *self_);
}

} // namespace meta
namespace native {

DEFINE_DISPATCH(addr_stub);
DEFINE_DISPATCH(linalg_vector_norm_stub);

// As P is a permutation matrix
// det(P) = 1 if it's an even permutation and det(P) = -1 if it's an odd permutation
static inline Tensor _lu_det_P(const Tensor& lu, const Tensor& pivs) {
  const auto n = lu.size(-1);
  auto det_P = (at::arange(1, n + 1, pivs.options()) != pivs)
    .sum(-1, /*keepdim=*/false, /*dtype=*/at::kLong)
    .fmod_(2)
    // take 0 to 1 and 1 to -1
    .mul_(-2)
    .add_(1);
  return det_P;
}

// Given a pivoted LU factorization A = P L U,
// det(A) = det(P) * det(L) * det(U).
std::tuple<Tensor, Tensor, Tensor> _det_lu_based_helper(const Tensor& self) {
  Tensor pivs, lu;
  std::tie(lu, pivs, std::ignore) = at::linalg_lu_factor_ex(self);
  const auto det_P = _lu_det_P(lu, pivs);
  auto det = det_P * at::prod(lu.diagonal(0, -2 ,-1), /*dim=*/-1);

  return std::make_tuple(std::move(det), std::move(lu), std::move(pivs));
}

// torch.det, alias for torch.linalg.det
Tensor det(const Tensor& self) {
  return at::linalg_det(self);
}

Tensor linalg_det(const Tensor& self) {
  squareCheckInputs(self, "linalg.det");
  checkFloatingOrComplex(self, "linalg.det");

  return std::get<0>(at::_det_lu_based_helper(self));
}

Tensor& linalg_det_out(const Tensor& self, Tensor& out) {
  checkSameDevice("torch.linalg.det", out, self, "out");
  checkLinalgCompatibleDtype("torch.linalg.det", out, self, "out");

  IntArrayRef out_sizes(self.sizes().data(), self.dim() - 2);
  at::native::resize_output(out, out_sizes);

  auto det = at::native::linalg_det(self);
  out.copy_(det);
  return out;
}

Tensor logdet(const Tensor& self) {
  squareCheckInputs(self, "logdet");
  checkFloatingOrComplex(self, "logdet");

  Tensor pivs, lu;
  std::tie(lu, pivs, std::ignore) = at::linalg_lu_factor_ex(self);
  const auto det_P = _lu_det_P(lu, pivs);
  const auto diag_U = lu.diagonal(0, -2 ,-1);
  const auto det_sign = diag_U.sign().prod(-1).mul_(det_P);

  // If det_sign > 0, diag_U.abs_().log_().sum(-1) gives logdet (this means U is not singular).
  // If det_sign <= 0, then we get proper nan (when det < 0, i.e., det_sign) or -inf (when det = 0, i.e., U is singular).
  // U is singular when U(i, i) = 0 for some i in [1, self.size(-1)].
  Tensor logdet_vals = diag_U.abs_().log_().sum(-1);
  if (self.dim() > 2) {
    auto indices = toListOfOptionalTensors((det_sign < 0).nonzero_numpy());
    // NOLINTNEXTLINE(performance-move-const-arg)
    logdet_vals.index_put_(std::move(indices), at::full({}, NAN, self.options()));
  } else if (det_sign.item<double>() < 0) {
    logdet_vals.fill_(NAN);
  }
  return logdet_vals;
}

std::tuple<Tensor, Tensor> linalg_slogdet(const Tensor& self) {
  squareCheckInputs(self, "linalg.slogdet");
  ScalarType t = self.scalar_type();
  TORCH_CHECK(t == ScalarType::Double || t == ScalarType::Float || t == ScalarType::ComplexFloat || t == ScalarType::ComplexDouble,
              "linalg.slogdet: expected a tensor of float, double, cfloat or cdouble types but got ", t);

  Tensor pivs, lu;
  std::tie(lu, pivs, std::ignore) = at::linalg_lu_factor_ex(self);
  const auto det_P = _lu_det_P(lu, pivs);
  const auto diag_U = lu.diagonal(0, -2 ,-1);
  const auto det_sign = diag_U.sgn().prod(-1).mul_(det_P);
  // abslogdet_val is -inf if U is singular, in which case diag_U.abs_().log_().sum(-1) will return -inf.
  // U is singular when U(i, i) = 0 for some i in [1, self.size(-1)].
  // Since abslogdet_val cannot take nan, no special case handling is required.
  // in-place abs is not supported for complex tensors
  auto abslogdet_val = isComplexType(t) ? diag_U.abs().log_().sum(-1) : diag_U.abs_().log_().sum(-1);
  return std::make_tuple(det_sign, abslogdet_val);
}

// TODO: implement _out variant avoiding copy and using already allocated storage directly
std::tuple<Tensor&, Tensor&> linalg_slogdet_out(const Tensor& input, Tensor& sign, Tensor& logabsdet) {
  checkSameDevice("linalg.slogdet", sign, input, "sign");
  checkSameDevice("linalg.slogdet", logabsdet, input, "logabsdet");
  checkLinalgCompatibleDtype("linalg.slogdet", sign, input, "sign");
  ScalarType real_dtype = toRealValueType(input.scalar_type());
  // logabsdet is always real-valued here
  checkLinalgCompatibleDtype("linalg.slogdet", logabsdet.scalar_type(), real_dtype, "logabsdet");

  Tensor sign_tmp, logabsdet_tmp;
  std::tie(sign_tmp, logabsdet_tmp) = at::linalg_slogdet(input);

  at::native::resize_output(sign, sign_tmp.sizes());
  sign.copy_(sign_tmp);
  at::native::resize_output(logabsdet, logabsdet_tmp.sizes());
  logabsdet.copy_(logabsdet_tmp);

  return std::tuple<Tensor&, Tensor&>(sign, logabsdet);
}

std::tuple<Tensor, Tensor> slogdet(const Tensor& self) {
  return at::linalg_slogdet(self);
}

namespace {

// This function extracts the optional Tensors for atol and rtol
// Default value for atol is zero
// Default value for rtol is eps*max(rows, cols)
// If atol is specified and rtol is not specified then default value for rtol is zero
// It is used for matrix_rank and pinv
std::tuple<Tensor, Tensor> get_atol_rtol(
    const Tensor& input,
    const optional<Tensor>& atol_opt,
    const optional<Tensor>& rtol_opt,
    const c10::string_view function_name) {
  auto options = input.options().dtype(ScalarType::Double);
  auto atol = atol_opt.has_value() ? atol_opt.value() : at::zeros({}, options);
  checkNotComplexTolerance(atol, function_name, "atol");
  Tensor rtol;
  if (rtol_opt.has_value()) {
    rtol = rtol_opt.value();
    checkNotComplexTolerance(rtol, function_name, "rtol");
  } else {
    ScalarType real_dtype = toRealValueType(input.scalar_type());
    auto default_rtol = at::full({}, _get_epsilon(real_dtype) * std::max(input.size(-1), input.size(-2)), options);
    rtol = atol_opt.has_value()
           ? at::where(atol_opt.value() > 0, at::zeros({}, options), default_rtol)
           : default_rtol;
  }
  return std::make_tuple(atol, rtol);
}

std::tuple<Tensor, Tensor> get_atol_rtol(
    const Tensor& input,
    optional<double> atol_opt,
    optional<double> rtol_opt) {
  double atol = atol_opt.has_value() ? atol_opt.value() : 0.0;
  double rtol;
  if (rtol_opt.has_value()) {
    rtol = rtol_opt.value();
  } else {
    ScalarType real_dtype = toRealValueType(input.scalar_type());
    auto default_rtol = _get_epsilon(real_dtype) * std::max(input.size(-1), input.size(-2));
    rtol = (atol_opt.has_value() && atol_opt.value() > 0.0)
           ? 0.0
           : default_rtol;
  }
  auto options = input.options().dtype(ScalarType::Double);
  auto atol_tensor = at::full({}, atol, options);
  auto rtol_tensor = at::full({}, rtol, options);
  return std::make_tuple(atol_tensor, rtol_tensor);
}

} // anonymous namespace

Tensor linalg_pinv(
    const Tensor& input,
    const optional<Tensor>& atol_opt,
    const optional<Tensor>& rtol_opt,
    bool hermitian) {
  // FIXME: Whenever we have a nice lstsq, we should dispatch this function to simply be
  // `torch.lstsq(A, torch.eye(A.shape[-1]), atol=atol, rtol=rtol)`
  // with a driver that supports singular inputs
  NoTF32Guard disable_tf32;
  ScalarType t = input.scalar_type();
  TORCH_CHECK((t == ScalarType::Double || t == ScalarType::Float || t == ScalarType::ComplexFloat || t == ScalarType::ComplexDouble)
              && input.dim() >= 2,
              "linalg.pinv(", t, "{", input.sizes(), "}): expected a tensor with 2 or more dimensions "
              "of float, double, cfloat or cdouble types");

  Tensor atol, rtol;
  std::tie(atol, rtol) = get_atol_rtol(input, atol_opt, rtol_opt, "torch.linalg.pinv");

  if (input.numel() == 0) {
    // The implementation below uses operations that do not work for zero numel tensors
    // therefore we need this early return for 'input.numel() == 0' case
    Tensor U, S, V;
    // TODO: replace input.svd with linalg_svd when torch/xla can work with at::linalg_svd
    std::tie(U, S, V) = input.svd();
    return at::matmul(V * S.reciprocal().unsqueeze(-2), U.mH());
  }

  // If not Hermitian use singular value decomposition, else use eigenvalue decomposition
  if (!hermitian) {
    Tensor U, S, V;
    // TODO: replace input.svd with linalg_svd
    // using linalg_svd breaks pytorch/xla, see https://github.com/pytorch/xla/issues/2755
    std::tie(U, S, V) = input.svd();
    Tensor max_val = at::narrow(S, /*dim=*/-1, /*start=*/0, /*length=*/1);  // singular values are sorted in descending order
    Tensor tol = at::max(atol.unsqueeze(-1), rtol.unsqueeze(-1) * max_val);
    Tensor S_pseudoinv = at::where(S > tol, S.reciprocal(), at::zeros({}, S.options())).to(input.dtype());
    // computes V @ diag(S_pseudoinv) @ U.conj().T
    return at::matmul(V * S_pseudoinv.unsqueeze(-2), U.mH());
  } else {
    Tensor S, U;
    std::tie(S, U) = at::linalg_eigh(input);
    // For Hermitian matrices, singular values equal to abs(eigenvalues)
    Tensor S_abs = S.abs();
    // eigenvalues are sorted in ascending order starting with negative values, we need a maximum value of abs(eigenvalues)
    Tensor max_val = S_abs.amax(/*dim=*/-1, /*keepdim=*/true);
    Tensor tol = at::max(atol.unsqueeze(-1), rtol.unsqueeze(-1) * max_val);
    Tensor S_pseudoinv = at::where(S_abs > tol, S.reciprocal(), at::zeros({}, S.options())).to(input.dtype());
    // computes U @ diag(S_pseudoinv) @ U.conj().T
    return at::matmul(U * S_pseudoinv.unsqueeze(-2), U.mH());
  }
}

Tensor linalg_pinv(const Tensor& input, optional<double> atol, optional<double> rtol, bool hermitian) {
  Tensor atol_tensor, rtol_tensor;
  std::tie(atol_tensor, rtol_tensor) = get_atol_rtol(input, atol, rtol);
  return at::linalg_pinv(input, atol_tensor, rtol_tensor, hermitian);
}

Tensor linalg_pinv(const Tensor& input, const Tensor& rcond, bool hermitian) {
  // For NumPy compatibility the rcond argument is used as relative tolerance
  checkNotComplexTolerance(rcond, "torch.linalg.pinv", "rcond");
  auto options = input.options().dtype(ScalarType::Double);
  return at::linalg_pinv(input, at::zeros({}, options), rcond, hermitian);
}

Tensor linalg_pinv(const Tensor& input, double rcond, bool hermitian) {
  // For NumPy compatibility the rcond argument is used as relative tolerance
  return at::linalg_pinv(input, 0.0, rcond, hermitian);
}

// TODO: implement _out variant avoiding copy and using already allocated storage directly
Tensor& linalg_pinv_out(
    const Tensor& input,
    const optional<Tensor>& atol,
    const optional<Tensor>& rtol,
    bool hermitian,
    Tensor& result) {
  checkSameDevice("linalg.pinv", result, input);
  checkLinalgCompatibleDtype("linalg.pinv", result, input);
  Tensor result_tmp = at::linalg_pinv(input, atol, rtol, hermitian);
  at::native::resize_output(result, result_tmp.sizes());
  result.copy_(result_tmp);
  return result;
}

Tensor& linalg_pinv_out(
    const Tensor& input,
    optional<double> atol,
    optional<double> rtol,
    bool hermitian,
    Tensor& result) {
  checkSameDevice("linalg.pinv", result, input);
  checkLinalgCompatibleDtype("linalg.pinv", result, input);
  Tensor result_tmp = at::linalg_pinv(input, atol, rtol, hermitian);
  at::native::resize_output(result, result_tmp.sizes());
  result.copy_(result_tmp);
  return result;
}

Tensor& linalg_pinv_out(const Tensor& input, const Tensor& rcond, bool hermitian, Tensor& result) {
  checkSameDevice("linalg.pinv", result, input);
  checkLinalgCompatibleDtype("linalg.pinv", result, input);

  Tensor result_tmp = at::linalg_pinv(input, rcond, hermitian);
  at::native::resize_output(result, result_tmp.sizes());
  result.copy_(result_tmp);
  return result;
}

Tensor& linalg_pinv_out(const Tensor& input, double rcond, bool hermitian, Tensor& result) {
  Tensor rcond_tensor = at::full({}, rcond, input.options().dtype(ScalarType::Double));
  return at::linalg_pinv_out(result, input, rcond_tensor, hermitian);
}

Tensor pinverse(const Tensor& self, double rcond) {
  return at::linalg_pinv(self, rcond, /*hermitian=*/false);
}

// matrix_power implementation
namespace {

/**
 * @brief Raises the input matrix to the given power n
 *
 * If the exponent n is negative, the inverse of the input
 * matrix will be raised to power abs(n).
 *
 * @param self (batched) square matrix to raise to power n
 * @param n exponent to raise matrix (or matrices in batch) to
 * @param _out optional tensor to write the output to
 * @return Tensor input matrix raised to power n
 */
Tensor linalg_matrix_power_impl(
    const Tensor& self,
    int64_t n,
    c10::optional<Tensor> _out) {
  NoTF32Guard disable_tf32;
  auto out = _out.value_or(Tensor());

  squareCheckInputs(self, "linalg.matrix_power");
  if (_out.has_value()) {
    checkSameDevice("matrix_power", out, self);
    checkLinalgCompatibleDtype("matrix_power", out, self);
    at::native::resize_output(out, self.sizes());
  }

  // For n=0 we return the identity matrix of the same shape as input.
  if (n == 0) {
    if (!_out.has_value()) {
      // Clone input to include result in the autograd graph
      out = self.clone(at::MemoryFormat::Contiguous);
    }
    return out.copy_(at::eye(self.size(-2), self.options()));
  }
  if (n == 1) {
    return _out.has_value() ? out.copy_(self)
                            : self.clone(at::MemoryFormat::Contiguous);
  }
  if (n == -1) {
    return _out.has_value() ? at::linalg_inv_out(out, self)
                            : at::linalg_inv(self);
  }

  // For negative n we inverte the input matrix before raising to power abs(n)
  auto a = n < 0 ? at::linalg_inv(self) : self;
  n = std::abs(n);

  // Fast paths for small powers
  if (n == 2) {
    return _out.has_value() ? at::matmul_out(out, a, a) : at::matmul(a, a);
  }
  if (n == 3) {
    return _out.has_value() ? at::matmul_out(out, at::matmul(a, a), a)
                            : at::matmul(at::matmul(a, a), a);
  }

  // This is a binary decomposition of n.
  // Moving from the least significant bit to the most significant bit
  // This is done to reduce the number of matrix multiplications
  // by raising the input matrix in powers of 2
  // The total number of matrix multiplications are
  // number of bits + number of bits that equal 1 ~ O(log n)
  // instead of O(n)
  Tensor z, result;
  while (n > 0) {
    const auto bit = n % 2;
    n = n / 2;
    z = z.defined() ? at::matmul(z, z) : a;
    if (bit == 1) {
      if (_out.has_value() && n <= 0) {
        // Last multiplication can use the out version
        return result.defined() ? at::matmul_out(out, result, z) : out.copy_(z);
      }
      result = result.defined() ? at::matmul(result, z) : z;
    }
  }

  return result;
}

} // namespace

Tensor& linalg_matrix_power_out(const Tensor& self, int64_t n, Tensor& result) {
  linalg_matrix_power_impl(self, n, result);
  return result;
}

Tensor linalg_matrix_power(const Tensor& self, int64_t n) {
  return linalg_matrix_power_impl(self, n, c10::nullopt);
}

Tensor& matrix_power_out(const Tensor& self, int64_t n, Tensor& result) {
  return at::native::linalg_matrix_power_out(self, n, result);
}

Tensor matrix_power(const Tensor& self, int64_t n) {
  return at::native::linalg_matrix_power(self, n);
}

// Computes the rank of 'input' and saves the result in-place in 'result'
// 'hermitian' controls whether SVD or eigendecomposition is used for computing the singular values
// 'atol' and 'rtol' are the absolute and relative tolerances, respectively.
Tensor& linalg_matrix_rank_out(
    const Tensor& input,
    const optional<Tensor>& atol_opt,
    const optional<Tensor>& rtol_opt,
    bool hermitian,
    Tensor& result) {
  Tensor atol, rtol;
  std::tie(atol, rtol) = get_atol_rtol(input, atol_opt, rtol_opt, "torch.linalg.matrix_rank");

  checkSameDevice("torch.linalg.matrix_rank", result, input);
  checkSameDevice("torch.linalg.matrix_rank", atol, input, "atol");
  checkSameDevice("torch.linalg.matrix_rank", rtol, input, "rtol");
  ScalarType output_type = ScalarType::Long;
  checkLinalgCompatibleDtype("torch.linalg.matrix_rank", result.scalar_type(), output_type);

  // Matrices or batch of matrices are allowed
  TORCH_CHECK(input.dim() >= 2, "torch.linalg.matrix_rank: Expected as input a matrix or a batch of matrices, but got a tensor of size: ", input.sizes());

  checkNotComplexTolerance(atol, "torch.linalg.matrix_rank", "atol");
  checkNotComplexTolerance(rtol, "torch.linalg.matrix_rank", "rtol");

  // matrix_rank assigns a scalar value for each matrix in the batch so
  // result's shape is equal to input.shape[0:input.ndim-2]
  // for single matrix result_shape = {}
  auto result_shape = IntArrayRef(input.sizes().cbegin(), input.sizes().cend() - 2);
  at::native::resize_output(result, result_shape);

  // NumPy doesn't take into account possible input with no elements and it errors on max not defined for this case
  // Let's output 0 for this case, since that kind of matrices have zero number of non-zero rows, hence rank is 0.
  if (input.numel() == 0) {
    result.fill_(0);
    return result;
  }

  // We compute matrix rank as the number of singular or absolute eigen values
  // that are above max(atol, rtol * max(S)) threshold
  Tensor S, max_S;
  if (!hermitian) {
    S = at::linalg_svdvals(input);
    // singular values are sorted in descending order
    max_S = at::narrow(S, /*dim=*/-1, /*start=*/0, /*length=*/1);
  } else {
    S = at::linalg_eigvalsh(input);
    S = S.abs();
    // eigenvalues are sorted in ascending order starting with negative values, we need a maximum value of abs(eigenvalues)
    max_S = S.amax(/*dim=*/-1, /*keepdim=*/true);
  }

  Tensor tol = at::max(atol.unsqueeze(-1), rtol.unsqueeze(-1) * max_S);

  result = at::sum_out(result, S > tol, /*dim=*/-1);
  return result;
}

Tensor& linalg_matrix_rank_out(const Tensor& input, optional<double> atol, optional<double> rtol, bool hermitian, Tensor& result) {
  Tensor atol_tensor, rtol_tensor;
  std::tie(atol_tensor, rtol_tensor) = get_atol_rtol(input, atol, rtol);
  result = linalg_matrix_rank_out(input, atol_tensor, rtol_tensor, hermitian, result);
  return result;
}

Tensor linalg_matrix_rank(const Tensor& input, const optional<Tensor>& atol, const optional<Tensor>& rtol, bool hermitian) {
  Tensor result = at::empty({0}, input.options().dtype(ScalarType::Long));
  result = at::linalg_matrix_rank_outf(input, atol, rtol, hermitian, result);
  return result;
}

Tensor linalg_matrix_rank(const Tensor& input, optional<double> atol, optional<double> rtol, bool hermitian) {
  Tensor result = at::empty({0}, input.options().dtype(ScalarType::Long));
  result = at::linalg_matrix_rank_outf(input, atol, rtol, hermitian, result);
  return result;
}

Tensor& linalg_matrix_rank_out(const Tensor& input, const Tensor& tol, bool hermitian, Tensor& result) {
  // For NumPy compatibility tol is not scaled with max(singular_value) if the value for tol is provided
  // It is assumed that the provided value is the absolute tolerance
  Tensor rtol = at::zeros({}, tol.options());
  result = at::linalg_matrix_rank_outf(input, tol, rtol, hermitian, result);
  return result;
}

Tensor& linalg_matrix_rank_out(const Tensor& input, double tol, bool hermitian, Tensor& result) {
  // For NumPy compatibility tol is not scaled with max(singular_value) if the value for tol is provided
  // It is assumed that the provided value is the absolute tolerance
  result = at::linalg_matrix_rank_outf(input, tol, 0.0, hermitian, result);
  return result;
}

Tensor linalg_matrix_rank(const Tensor& input, const Tensor& tol, bool hermitian) {
  Tensor result = at::empty({0}, input.options().dtype(ScalarType::Long));
  result = at::linalg_matrix_rank_outf(input, tol, hermitian, result);
  return result;
}

Tensor linalg_matrix_rank(const Tensor& input, double tol, bool hermitian) {
  Tensor result = at::empty({0}, input.options().dtype(ScalarType::Long));
  result = at::linalg_matrix_rank_outf(input, tol, hermitian, result);
  return result;
}

Tensor matrix_rank(const Tensor& self, double tol, bool symmetric) {
  TORCH_WARN_ONCE(
    "torch.matrix_rank is deprecated in favor of torch.linalg.matrix_rank",
    "and will be removed in a future PyTorch release. The parameter 'symmetric' was ",
    "renamed in torch.linalg.matrix_rank to 'hermitian'."
  );
  return at::linalg_matrix_rank(self, tol, symmetric);
}

Tensor matrix_rank(const Tensor& self, bool symmetric) {
  TORCH_WARN_ONCE(
    "torch.matrix_rank is deprecated in favor of torch.linalg.matrix_rank",
    "and will be removed in a future PyTorch release. The parameter 'symmetric' was ",
    "renamed in torch.linalg.matrix_rank to 'hermitian'."
  );
  return at::linalg_matrix_rank(self, 0.0, c10::nullopt, symmetric);
}

// multi_dot helper functions
namespace {

/**
 * @brief Computes the optimal matrix chain multiplication order
 *
 * Follows the dynamic programming algorithm from Cormen et al,
 * "Introduction to Algorithms, Third Edition", Chapter 15.2,
 * p. 370-378. Note that the book uses 1-based indexing.
 *
 * The cost of multiplying two matrices with sizes p x q and q x r
 * is defined here as p * q * r. The optimal multiplication order
 * is the one that minimizes the total cost.
 *
 * @param tensors list of 2D tensors
 * @return a 2D vector s used by #matrix_chain_multiplication to construct
 *         the optimal matrix multiplication order. The optimal multiplication
 *         order for multiplying tensors i...j is to multiply tensors i...s[i, j]
 *         and tensors (s[i, j] + 1)...j first and then the result of that.
 */
std::vector<std::vector<int64_t>> matrix_chain_order(TensorList tensors) {
  const size_t n = tensors.size();

  // Tensor i has dimensions p[i] x p[i + 1]
  std::vector<int64_t> p(n + 1);
  for (const auto i : c10::irange(n)) {
    p[i] = tensors[i].size(0);
  }
  p[n] = tensors[n - 1].size(1);

  // m[i, j] = k where k is the minimum cost for multiplying tensors i...j
  std::vector<std::vector<int64_t>> m(n, std::vector<int64_t>(n, 0));

  // s[i, j] = k where k is the index at which to split the list such that
  // optimally multiplying matrices i...k and k...j first and then the resulting
  // matrices is the optimal order for multiplying matrices i...j.
  std::vector<std::vector<int64_t>> s(n, std::vector<int64_t>(n));

  // Compute the optimal multiplication order
  for (const auto l : c10::irange(1, n)) {
    for (const auto i : c10::irange(n - l)) {
      const auto j = i + l;
      m[i][j] = std::numeric_limits<int64_t>::max();
      for (const auto k : c10::irange(i, j)) {
        const auto q = m[i][k] + m[k + 1][j] + p[i] * p[k + 1] * p[j + 1];
        if (q < m[i][j]) {
          m[i][j] = q;
          s[i][j] = k;
        }
      }
    }
  }

  return s;
}

/**
 * @brief Recursively multiplies the tensors i...j using the given order
 *
 * @param tensors matrices to multiply togther
 * @param order optimal chain multiplication order from #matrix_chain_order
 * @param i index of first tensor to be multiplied
 * @param j index of last tensor to be multiplied
 * @return Tensor result of multiplying tensors[i...j] together.
 */
Tensor matrix_chain_multiplication(
    TensorList tensors,
    const std::vector<std::vector<int64_t>>& order,
    int64_t i,
    int64_t j) {
  if (i == j) {
    return tensors[i];
  }
  return at::mm(
      matrix_chain_multiplication(tensors, order, i, order[i][j]),
      matrix_chain_multiplication(tensors, order, order[i][j] + 1, j));
}

// Implements torch.linalg.multi_dot
Tensor multi_dot_impl(TensorList _tensors, c10::optional<Tensor> _out) {
  const size_t n = _tensors.size();
  TORCH_CHECK(n >= 2, "multi_dot(): expected at least 2 tensors but got ", n);

  std::vector<int64_t> out_shape;
  std::vector<Tensor> tensors(n);

  // If the first tensor is 1D of size n view it as a row vector (1, n)
  if (_tensors[0].dim() == 1) {
    tensors[0] = _tensors[0].unsqueeze(0);
  } else if (_tensors[0].dim() == 2) {
    tensors[0] = _tensors[0];
    out_shape.emplace_back(tensors[0].size(0));
  } else {
    TORCH_CHECK(
        false,
        "multi_dot(): the first tensor must be 1D or 2D but got ",
        _tensors[0].dim(),
        "D");
  }

  // If the last tensor is 1D of size n view it as a column vector (n, 1)
  if (_tensors[n - 1].dim() == 1) {
    tensors[n - 1] = _tensors[n - 1].unsqueeze(-1);
  } else if (_tensors[n - 1].dim() == 2) {
    tensors[n - 1] = _tensors[n - 1];
    out_shape.emplace_back(tensors[n - 1].size(1));
  } else {
    TORCH_CHECK(
        false,
        "multi_dot(): the last tensor must be 1D or 2D but got ",
        _tensors[n - 1].dim(),
        "D");
  }

  // Ensure middle tensors are 2D
  for (const auto i : c10::irange(1, n - 1)) {
    TORCH_CHECK(
        _tensors[i].dim() == 2,
        "multi_dot(): tensor ",
        i,
        " must be 2D but got ",
        _tensors[i].dim(),
        "D");
    tensors[i] = _tensors[i];
  }

  // Ensure all tensors have the same device and dtype and check
  // that the shapes can be multiplied
  const auto dtype = tensors[0].dtype();
  const auto device = tensors[0].device();
  for (const auto i : c10::irange(1, n)) {
    TORCH_CHECK(
        tensors[i].dtype() == dtype,
        "multi_dot(): all tensors must have be the same dtype but tensor 0 is ",
        dtype,
        " and tensor ",
        i,
        " ",
        tensors[i].dtype());
    TORCH_CHECK(
        tensors[i].device() == device,
        "multi_dot(): all tensors must be on the same device but tensor 0 is on ",
        device,
        " and tensor ",
        i,
        " on ",
        tensors[i].device());
    TORCH_CHECK(
        tensors[i - 1].size(-1) == tensors[i].size(0),
        "multi_dot(): tensors ",
        i - 1,
        " and ",
        i,
        " with shapes ",
        _tensors[i - 1].sizes(),
        " and ",
        _tensors[i].sizes(),
        " cannot be multiplied")
  }

  Tensor result;

  if (_out.has_value()) {
    auto out = *_out;
    TORCH_CHECK(
        dtype == out.dtype(),
        "multi_dot(): expected out tensor to have dtype ",
        dtype,
        " but got ",
        out.dtype());
    TORCH_CHECK(
        device == out.device(),
        "multi_dot(): expected out tensor to be on device ",
        device,
        " but got ",
        out.device());

    // If the last and last tensors have shapes (a, b) and (b, c) the
    // output has shape (a, c). If either the first or last tensor is 1D
    // a and/or c dimensions will be implicitely size 1 and will be ommited
    // from the output. e.g. for inputs (a, b) x (b) the output has shape (a,).
    at::native::resize_output(out, out_shape);

    // View output as 2D for simplicity of computation.
    result = out.view({tensors[0].size(0), tensors.back().size(-1)});
  }

  // The resize_ and view calls below are to ensure the
  // output shape respects the original dimensionality of
  // the first and last tensors which we are now viewed as 2D

  if (tensors.size() == 2) {
    return _out.has_value() ? at::mm_out(result, tensors[0], tensors[1])
                         : at::mm(tensors[0], tensors[1]).view(out_shape);
  }

  // Why the separate implementation for 3 matrices?
  // The logic for three matrices is much faster when done directly
  // Requires 1 comparison to 4 comparisons and fewer arithmetic operations
  if (tensors.size() == 3) {
    const auto a = tensors[0].size(0);
    const auto b = tensors[1].size(0);
    const auto c = tensors[2].size(0);
    const auto d = tensors[2].size(1);

    // The matrices are of size (a x b), (b x c), (c x d)
    // cost_1 is the cost of parenthesizing (a x b) and (b x c) and then
    // combining (c x d) cost_2 is the cost of parenthesizing (b x c) and (c x
    // d) and then combining (a x b)
    const auto cost_1 = (a * c) * (b + d);
    const auto cost_2 = (b * d) * (a + c);

    if (cost_1 > cost_2) {
      return _out.has_value()
          ? at::mm_out(result, tensors[0], at::mm(tensors[1], tensors[2]))
          : at::mm(tensors[0], at::mm(tensors[1], tensors[2])).view(out_shape);
    } else {
      return _out.has_value()
          ? at::mm_out(result, at::mm(tensors[0], tensors[1]), tensors[2])
          : at::mm(at::mm(tensors[0], tensors[1]), tensors[2]).view(out_shape);
    }
  }

  // Algorithm for multiplying 4 or more matrices
  const auto order = matrix_chain_order(tensors);
  const int64_t i = 0;
  const int64_t j = n - 1;

  if (_out.has_value()) {
    // We manually implement the first recursive layer here so we can use mm_out
    // for the final multiplication
    return at::mm_out(
        result,
        matrix_chain_multiplication(tensors, order, i, order[i][j]),
        matrix_chain_multiplication(tensors, order, order[i][j] + 1, j));
  }
  return matrix_chain_multiplication(tensors, order, i, j).view(out_shape);
}

} // namespace

Tensor linalg_multi_dot(TensorList tensors) {
  return multi_dot_impl(tensors, c10::nullopt);
}

Tensor& linalg_multi_dot_out(TensorList tensors, Tensor& result) {
  multi_dot_impl(tensors, result);
  return result;
}

Tensor chain_matmul(TensorList matrices) {
  TORCH_WARN_ONCE(
      "torch.chain_matmul is deprecated and will be removed in a future PyTorch release. ",
      "Use torch.linalg.multi_dot instead, which accepts a list of two or more tensors rather than ",
      "multiple parameters."
  );
  checkAllSameDim(matrices, 2);

  TORCH_CHECK(
      matrices.size() > 0, "chain_matmul(): Expected one or more matrices");

  if (matrices.size() == 1) {
    return matrices[0].clone();
  }

  return at::native::linalg_multi_dot(matrices);
}

Tensor& chain_matmul_out(TensorList matrices, Tensor& result) {
  TORCH_WARN_ONCE(
      "torch.chain_matmul is deprecated and will be removed in a future PyTorch release. ",
      "Use torch.linalg.multi_dot instead, which accepts a list of two or more tensors rather than ",
      "multiple parameters."
  );
  checkAllSameDim(matrices, 2);

  TORCH_CHECK(
      matrices.size() > 0, "chain_matmul(): Expected one or more matrices");

  if (matrices.size() == 1) {
    at::native::resize_output(result, matrices[0].sizes());
    return result.copy_(matrices[0]);
  }

  return at::native::linalg_multi_dot_out(matrices, result);
}

static void check_1d(const Tensor& t, const char* arg, const char* fn) {
 TORCH_CHECK(t.dim() == 1, fn, ": Expected 1-D argument ", arg, ", but got ", t.dim(), "-D");
}

static void check_addr_scalar(const ScalarType dtype,
                              const Scalar& scalar,
                              const std::string& scalar_name) {
  TORCH_CHECK(
    !scalar.isBoolean() || dtype == ScalarType::Bool,
    "Boolean ", scalar_name, " only supported for Boolean results.");
  TORCH_CHECK(
    isFloatingType(dtype) || isComplexType(dtype) || scalar.isIntegral(true),
    "For integral input tensors, "
    "argument ", scalar_name ," must not be a floating point number.");
}

static TensorIterator build_addr_iter(Tensor& result,
                                      const Tensor& self,
                                      const Tensor& vec1,
                                      const Tensor& vec2) {
  check_1d(vec1, "vec1", "addr");
  check_1d(vec2, "vec2", "addr");

  const auto vec1_size0 = vec1.sizes()[0];
  const auto vec2_size0 = vec2.sizes()[0];
  auto self_ = &result == &self
    ? c10::MaybeOwned<Tensor>::borrowed(self)
    : expand_size(self, {vec1_size0, vec2_size0}, "addr");
  TORCH_CHECK(
    self_->dim() == 2,
    "2D tensor expected, got ", self_->dim(), "D tensor for input"
  );
  TORCH_CHECK(
    self_->sizes()[0] == vec1_size0 && self_->sizes()[1] == vec2_size0,
    "size mismatch, input: ", self_->sizes(),
    ", v1: ", vec1.sizes(),
    ", v2: ", vec2.sizes()
  );

  auto iter = TensorIteratorConfig()
    .set_check_mem_overlap(true)
    .add_output(result)
    .add_owned_input(*self_)
    .add_owned_input(vec1.reshape({vec1_size0, 1}))
    .add_input(vec2)
    .allow_cpu_scalars(true)
    .promote_inputs_to_common_dtype(true)
    .cast_common_dtype_to_outputs(true)
    .enforce_safe_casting_to_output(true)
    .build();
  return iter;
}

Tensor addr(const Tensor& self,
            const Tensor& vec1, const Tensor& vec2,
            const Scalar& beta, const Scalar& alpha) {
  Tensor result;
  auto iter = build_addr_iter(result, self, vec1, vec2);

  check_addr_scalar(iter.dtype(), beta, "beta");
  check_addr_scalar(iter.dtype(), alpha, "alpha");

  addr_stub(iter.device_type(), iter, beta, alpha);
  return iter.output();
}

Tensor& addr_(Tensor& self,
              const Tensor& vec1, const Tensor& vec2,
              const Scalar& beta, const Scalar& alpha) {
  return at::addr_out(self, self, vec1, vec2, beta, alpha);
}

Tensor& addr_out(const Tensor& self,
                 const Tensor& vec1, const Tensor& vec2,
                 const Scalar& beta, const Scalar& alpha, Tensor &result) {
  auto iter = build_addr_iter(result, self, vec1, vec2);

  check_addr_scalar(iter.dtype(), beta, "beta");
  check_addr_scalar(iter.dtype(), alpha, "alpha");

  addr_stub(iter.device_type(), iter, beta, alpha);
  return result;
}

// The math_addr and math_addr_out functions support backends
// other than CPU and CUDA, such as XLA.
// They are implemented using the composition of existing ops
Tensor math_addr(const Tensor& self,
                 const Tensor& vec1, const Tensor& vec2,
                 const Scalar& beta, const Scalar& alpha) {
  // when beta==0, values in self should be ignored,
  // nans and infs in self should not propagate.
  if (beta.toComplexDouble() == 0.0) {
    if (alpha.toComplexDouble() == 1.0) {
      return at::outer(vec1, vec2);
    }
    return alpha * at::outer(vec1, vec2);
  }

  if (beta.toComplexDouble() == 1.0) {
    if (alpha.toComplexDouble() == 1.0) {
      return self + at::outer(vec1, vec2);
    }
    return self + alpha * at::outer(vec1, vec2);
  }

  if (alpha.toComplexDouble() == 1.0) {
    return beta * self + at::outer(vec1, vec2);
  }
  return beta * self + alpha * at::outer(vec1, vec2);
}

Tensor& math_addr_out(const Tensor& self,
                      const Tensor& vec1, const Tensor& vec2,
                      const Scalar& beta, const Scalar& alpha, Tensor &result) {
  auto addr_result = at::addr(self, vec1, vec2, beta, alpha);

  // Validates safe casting
  const auto result_dtype = addr_result.scalar_type();
  TORCH_CHECK(canCast(result_dtype, result.scalar_type()),
              "result type ", result_dtype,
              " can't be cast to the desired output type ", result.scalar_type());

  at::native::resize_output(result, addr_result.sizes().vec());
  result.copy_(addr_result);
  return result;
}

// torch.ger, alias for torch.outer
Tensor& ger_out(const Tensor& self, const Tensor& vec2, Tensor &result) {
  TORCH_WARN("torch.ger is deprecated and will be removed in a future PyTorch release. "
             "Use torch.outer instead.");
  return at::outer_out(result, self, vec2);
}

Tensor ger(const Tensor& self, const Tensor& vec2) {
  return self.outer(vec2);
}

Tensor& inner_out(const Tensor& self, const Tensor& other, Tensor& out) {
  checkDeviceType("inner()", {out, self, other}, self.device().type());

  // If either self or other is a scalar just multiply them
  if (self.dim() == 0 || other.dim() == 0) {
    at::mul_out(out, self, other);
    return out;
  }

  // Last dimension should match (tensordot does not enforce this)
  TORCH_CHECK(
      self.size(-1) == other.size(-1),
      "inner() the last dimension must match on both input tensors but got shapes ",
      self.sizes(),
      " and ",
      other.sizes());

  at::tensordot_out(out, self, other, -1, -1);
  return out;
}

Tensor inner(const Tensor& self, const Tensor& other) {
  checkDeviceType("inner()", {self, other}, self.device().type());

  // If either self or other is a scalar just multiply them
  if (self.dim() == 0 || other.dim() == 0) {
    return self * other;
  }

  // Last dimension should match (tensordot does not enforce this)
  TORCH_CHECK(
      self.size(-1) == other.size(-1),
      "inner() the last dimension must match on both input tensors but got shapes ",
      self.sizes(),
      " and ",
      other.sizes());

  return at::tensordot(self, other, -1, -1);
}

Tensor& outer_out(const Tensor& self, const Tensor& vec2, Tensor &result) {
  check_1d(self, "self", "outer");
  check_1d(vec2, "vec2", "outer");

  // torch.outer is implemented as a composite op using reshape and mul
  at::mul_out(result, self.reshape({self.size(0), 1}), vec2);
  return result;
}

Tensor outer(const Tensor& self, const Tensor& vec2) {
  check_1d(self, "self", "outer");
  check_1d(vec2, "vec2", "outer");

  return self.reshape({self.size(0), 1}) * vec2;
}

static void addmm_impl_cpu_(
    Tensor &result, const Tensor &self, Tensor m1, Tensor m2, const Scalar& beta, const Scalar& alpha) {
  TORCH_INTERNAL_ASSERT(self.dim() == 2 && m1.dim() == 2 && m2.dim() == 2);
  // Array access is faster than .size(n) and .stride(n)
  const auto self_sizes = self.sizes();
  auto m1_strides = m1.strides();
  auto m1_sizes = m1.sizes();
  auto m2_strides = m2.strides();
  auto m2_sizes = m2.sizes();

  TORCH_CHECK(
      self_sizes[0] == m1_sizes[0] && self_sizes[1] == m2_sizes[1],
      "input shape is incompatible with matrix multiplication (",
      m1_sizes[0], "x", m1_sizes[1], " @ ", m2_sizes[0], "x", m2_sizes[1], " != ",
      self_sizes[0], "x", self_sizes[1], ")");

  at::native::resize_output(result, self_sizes);
  const auto result_strides = result.strides();
  const auto result_sizes = result.sizes();

  if (result.numel() == 0) {
    return;
  }

  // Some paths in the code below do not handle multiplications of the form [a, 0] x [0, b]
  if (m1_sizes[1] == 0) {
    if (beta.toComplexDouble() == 0.0) {
      result.zero_();
    } else {
      if (!self.is_same(result)) {
        result.copy_(self);
      }
      result.mul_(beta);
    }
    return;
  }

  if (beta.toComplexDouble() != 0.0 && !self.is_same(result)) {
    result.copy_(self);
  }

  if (use_mkldnn_bf16_matmul(m1, m2, result)){
    mkldnn_matmul(m1, m2, result, beta.to<float>(), alpha.to<float>());
    return;
  }

  bool transpose_c = false;
  Tensor c;

  // Cast result as matrix a
  if (result_strides[0] == 1 &&
      (result_sizes[1] == 1 || result_strides[1] >= std::max(int64_t{1}, result_sizes[0]))) {
    transpose_c = false;
    c = result.resolve_conj();
  } else if (result_strides[1] == 1 &&
             (result_sizes[0] == 1 || result_strides[0] >= std::max(int64_t{1}, result_sizes[1]))) {
    std::swap(m1, m2);
    std::swap(m1_sizes, m2_sizes);
    std::swap(m1_strides, m2_strides);
    transpose_c = true;
    c = result.resolve_conj();
  } else {
    transpose_c = false;
    // make c FORTRAN contiguous
    c = result.resolve_conj().transpose(0, 1).contiguous().transpose_(0, 1);
  }

  const int64_t m = result_sizes[transpose_c ? 1 : 0];
  const int64_t n = result_sizes[transpose_c ? 0 : 1];
  const int64_t k = m1_sizes[transpose_c ? 0 : 1];

  // Cast m1 as matrix a
  bool transpose_a = false;
  Tensor a;
  /* Need lda >= max(1, (transpose_a ? k : m)) */
  if (m1_strides[transpose_c ? 1 : 0] == 1 &&
      m1_strides[transpose_c ? 0 : 1] >= std::max(int64_t{1}, m)) {
    transpose_a = false;
    a = m1.resolve_conj();
  } else if (m1_strides[transpose_c ? 0 : 1] == 1 &&
             m1_strides[transpose_c ? 1 : 0] >= std::max(int64_t{1}, k)) {
    transpose_a = true;
    a = m1;
  } else {
    transpose_a = !transpose_c;
    a = m1.clone(at::MemoryFormat::Contiguous);
  }

  // Cast m2 as matrix b
  bool transpose_b = false;
  Tensor b;
  /* Need ldm2_ >= max(1, (transpose_m2 == 'n' ? k : n)) */
  if (m2_strides[transpose_c ? 1 : 0] == 1 &&
      m2_strides[transpose_c ? 0 : 1] >= std::max(int64_t{1}, k)) {
    transpose_b = false;
    b = m2.resolve_conj();
  } else if (m2_strides[transpose_c ? 0 : 1] == 1 &&
             m2_strides[transpose_c ? 1 : 0] >= std::max(int64_t{1}, n)) {
    transpose_b = true;
    b = m2;
  } else {
    transpose_b = !transpose_c;
    b = m2.clone(at::MemoryFormat::Contiguous);
  }

  const int64_t lda = a.strides()[(transpose_a == transpose_c) ? 1 : 0];
  const int64_t ldb = b.strides()[(transpose_b == transpose_c) ? 1 : 0];
  const int64_t ldc = c.strides()[transpose_c ? 0 : 1];

  // Always ensure the conjugation for c is resolved since there's no way to specify c's conjugation in the gemm call
  TORCH_INTERNAL_ASSERT_DEBUG_ONLY(!c.is_conj());

  // Apply BLAS routine
  AT_DISPATCH_ALL_TYPES_AND_COMPLEX_AND(kBFloat16,
      result.scalar_type(), "addmm_impl_cpu_",
      [&]{
        at::native::cpublas::gemm(
            transpose_a ? a.is_conj() ? TransposeType::ConjTranspose : TransposeType::Transpose : TransposeType::NoTranspose,
            transpose_b ? b.is_conj() ? TransposeType::ConjTranspose : TransposeType::Transpose : TransposeType::NoTranspose,
            m, n, k,
            alpha.to<scalar_t>(),
            a.data_ptr<scalar_t>(), lda,
            b.data_ptr<scalar_t>(), ldb,
            beta.to<scalar_t>(),
            c.data_ptr<scalar_t>(), ldc);
      });

  if (!c.is_same(result)) {
    result.copy_(c);
  }
}

static void addbmm_impl_(
    Tensor &result, const Tensor &self, const Tensor &batch1, const Tensor &batch2, const Scalar& beta, const Scalar& alpha) {
  TORCH_CHECK(batch1.dim() == 3, "batch1 must be a 3D tensor");
  TORCH_CHECK(batch2.dim() == 3, "batch2 must be a 3D tensor");
  TORCH_CHECK(batch1.size(0) == batch2.size(0),
      "batch1 and batch2 must have same number of batches, got ",
      batch1.size(0), " and ", batch2.size(0));
  TORCH_CHECK(batch1.size(2) == batch2.size(1),
      "Incompatible matrix sizes for bmm (",
      batch1.size(1), "x", batch1.size(2), " and ",
      batch2.size(1), "x", batch2.size(2), ")");

  const int64_t dim1 = batch1.size(1);
  const int64_t dim2 = batch2.size(2);
  TORCH_CHECK(self.size(0) == dim1 && self.size(1) == dim2,
      "self tensor does not match matmul output shape");

  result.resize_as_(self);

  if (beta.to<c10::complex<double>>() != 0.0 && !self.is_same(result)) {
    result.copy_(self);
  }

  const int64_t num_batches = batch1.size(0);

  if (num_batches == 0) {
    if (beta.to<c10::complex<double>>() != 0.0) {
      result.mul_(beta);
    } else {
      result.zero_();
    }
    return;
  }

  auto adjusted_beta(beta);
  for (const auto batch : c10::irange(num_batches)) {
    result.addmm_(batch1[batch], batch2[batch], adjusted_beta, alpha);
    adjusted_beta = 1; // accumulate output once
  }
}

Tensor& addbmm_out(const Tensor& self, const Tensor& batch1, const Tensor& batch2, const Scalar& beta, const Scalar& alpha, Tensor& result) {
  auto b_self = expand_size(self, {batch1.size(1), batch2.size(2)}, "addbmm_out");
  {
    at::NoNamesGuard guard;
    addbmm_impl_(result, *b_self, batch1, batch2, beta, alpha);
  }
  auto names = at::namedinference::propagate_names_for_addmm(batch1, batch2, self);
  at::namedinference::propagate_names_if_nonempty(result, names);
  return result;
}

Tensor &addbmm_(Tensor& self, const Tensor& batch1, const Tensor& batch2, const Scalar& beta, const Scalar& alpha) {
  return native::addbmm_out(self, batch1, batch2, beta, alpha, self);
}

Tensor addbmm(const Tensor& self, const Tensor& batch1, const Tensor& batch2, const Scalar& beta, const Scalar& alpha) {
  Tensor result = at::empty({0}, self.options());
  return native::addbmm_out(self, batch1, batch2, beta, alpha, result);
}

TORCH_IMPL_FUNC(addmm_out_cpu)(const Tensor& self, const Tensor& mat1, const Tensor& mat2, const Scalar& beta, const Scalar& alpha, const Tensor &result) {
  auto b_self = expand_size(self, {mat1.sizes()[0], mat2.sizes()[1]}, "addmm_out");
  {
    at::NoNamesGuard guard;
    addmm_impl_cpu_(const_cast<Tensor&>(result), *b_self, mat1, mat2, beta, alpha);
  }
}

TORCH_IMPL_FUNC(addmm_activation_out_cpu)(const Tensor& self, const Tensor& mat1, const Tensor& mat2, const Scalar& beta, const Scalar& alpha, bool use_gelu, const Tensor &result) {
  auto b_self = expand_size(self, {mat1.sizes()[0], mat2.sizes()[1]}, "addmm_out");
  {
    at::NoNamesGuard guard;
    addmm_impl_cpu_(const_cast<Tensor&>(result), *b_self, mat1, mat2, beta, alpha);
    if (use_gelu) {
      at::gelu_(const_cast<Tensor&>(result));
    } else {
      at::relu_(const_cast<Tensor&>(result));
    }
  }
}

TORCH_IMPL_FUNC(mm_out_cpu)(const Tensor & self, const Tensor & mat2, const Tensor & result) {
  {
    at::NoNamesGuard guard;
    addmm_impl_cpu_(const_cast<Tensor&>(result), result, self, mat2, 0, 1);
  }
}

template <typename scalar_t, bool is_bmm>
inline void baddbmm_cpu_kernel(const Tensor& result, const Tensor& self, const Tensor& mat2, const Scalar& beta_, const Scalar& alpha_) {
  int64_t bs = result.size(0);
  int64_t is = result.size(1);
  int64_t js = result.size(2);
  int64_t ks = self.size(2);

  scalar_t alpha = alpha_.to<scalar_t>();
  scalar_t beta = beta_.to<scalar_t>();

  auto r0 = result.accessor<scalar_t, 3>();
  auto s0 = self.accessor<scalar_t, 3>();
  auto m0 = mat2.accessor<scalar_t, 3>();

  int64_t grain_size = std::min(internal::GRAIN_SIZE / (is * js * ks), (int64_t)1);
  parallel_for(0, bs, grain_size, [&](int64_t b_begin, int64_t b_end) {
      for (const auto b : c10::irange(b_begin, b_end)) {
        auto r1 = r0[b];
        auto s1 = s0[b];
        auto m1 = m0[b];
        for (const auto i : c10::irange(is)) {
          auto r2 = r1[i];
          auto s2 = s1[i];
          for (const auto j : c10::irange(js)) {
            scalar_t &r = r2[j];
            if (is_bmm) {
              r = 0;
              for (const auto k : c10::irange(ks)) {
                r += s2[k] * m1[k][j];
              }
            } else {
              r *= beta;
              for (const auto k : c10::irange(ks)) {
                r += alpha * s2[k] * m1[k][j];
              }
            }
          }
        }
      }
    });
}

void baddbmm_with_gemm_(const Tensor &result, const Tensor &mat1, const Tensor &mat2, const Scalar &beta_, const Scalar &alpha_) {
  TORCH_INTERNAL_ASSERT(result.is_contiguous());

  const auto result_sizes = result.sizes();
  const auto result_strides = result.strides();
  const auto mat1_strides = mat1.strides();
  const auto mat2_strides = mat2.strides();
  const auto mat1_sizes = mat1.sizes();
  const auto mat2_sizes = mat2.sizes();

  auto is_transposed = [](const c10::IntArrayRef& strides, const c10::IntArrayRef& sizes) {
    return strides[1] == 1 && strides[2] >= sizes[1];
  };

  // gemm expects fortran order matrices, so we swap argument order to transpose everything
  const auto transpose_a = is_transposed(mat2_strides, mat2_sizes);
  const auto transpose_b = is_transposed(mat1_strides, mat1_sizes);

  const int64_t batch_size = mat1_sizes[0];
  const int64_t m = result_sizes[2];
  const int64_t n = result_sizes[1];
  const int64_t k = mat2_sizes[1];

  const int64_t lda = mat2_strides[transpose_a ? 2 : 1];
  const int64_t ldb = mat1_strides[transpose_b ? 2 : 1];
  const int64_t ldc = result_strides[1];

  AT_DISPATCH_FLOATING_AND_COMPLEX_TYPES(result.scalar_type(), "baddbmm_with_gemm", [&] {
    using opmath_t = at::opmath_type<scalar_t>;
    const auto alpha = alpha_.to<opmath_t>();
    const auto beta = beta_.to<opmath_t>();
    at::native::cpublas::gemm_batched_with_stride(
        transpose_a ? TransposeType::Transpose : TransposeType::NoTranspose,
        transpose_b ? TransposeType::Transpose : TransposeType::NoTranspose,
        batch_size, m, n, k, alpha,
        mat2.data_ptr<scalar_t>(), lda, mat2_strides[0],
        mat1.data_ptr<scalar_t>(), ldb, mat1_strides[0],
        beta,
        result.data_ptr<scalar_t>(), ldc, result_strides[0]);
  });
}

// This tries to apply some optimizations to bmm/baddbmm:
// - When the operand size is small, computation are parallelized over the batch
//   dimension using OMP and naive matrix multiplication is applied.
// - When the operand size is larger than the threshold, if compiled with MKL, MKL's batch gemm is used.
// - Otherwise, we use a series of matrix multiplications.
// The threshold of 400 for the first has not been thoroughly benchmarked yet and may have room for further
// optimization, it likely depends on the characteristics of the CPU, MKL will be different from non-MKL etc.,
// but this seems to be a first starting point.

static inline void bmm_out_or_baddbmm_(const Tensor& self_or_result_, const Tensor& batch1, const Tensor& batch2, const Scalar& beta, const Scalar& alpha, bool is_bmm_out) {
  // is_bmm_out: true for bmm_out, false for baddbmm_
  // self_or_result is "self" for baddbmm_ and "result" for bmm_out
  Tensor& self_or_result = const_cast<Tensor&>(self_or_result_);

  const auto batch1_sizes = batch1.sizes();
  const auto batch2_sizes = batch2.sizes();

  int64_t bs = batch1_sizes[0];
  int64_t contraction_size = batch1_sizes[2];
  int64_t res_rows = batch1_sizes[1];
  int64_t res_cols = batch2_sizes[2];

  // handle pathological cases that blas may not like
  if (self_or_result.numel() == 0) {
    return;
  } else if (contraction_size == 0) {
    if (is_bmm_out || (beta.to<c10::complex<double>>() == 0.0)) {
      self_or_result.zero_();
      return;
    } else {
      self_or_result.mul_(beta);
      return;
    }
  }

  auto batch_items_contiguous_or_transposed = [&](const Tensor& t) {
    const auto sizes = t.sizes();
    const auto strides = t.strides();
    return (strides[2] == 1 && strides[1] >= sizes[2])
            || (strides[1] == 1 && strides[2] >= sizes[1]);
  };

  if (use_mkldnn_bf16_matmul(batch1, batch2, self_or_result)){
    mkldnn_matmul(batch1, batch2, self_or_result, beta.to<float>(), alpha.to<float>());
    return;
  }

  if (contraction_size * res_rows * res_cols < 400) {
    if (is_bmm_out) {
      AT_DISPATCH_ALL_TYPES_AND_COMPLEX_AND(kBFloat16, batch1.scalar_type(), "bmm", [&] {
          baddbmm_cpu_kernel<scalar_t, true>(self_or_result, batch1, batch2, beta, alpha);
        });
    } else {
      AT_DISPATCH_ALL_TYPES_AND_COMPLEX_AND(kBFloat16, batch1.scalar_type(), "baddbmm", [&] {
          baddbmm_cpu_kernel<scalar_t, false>(self_or_result, batch1, batch2, beta, alpha);
        });
    }
  } else if (at::hasMKL() && ((
            self_or_result.scalar_type() != kBFloat16 &&
            at::native::is_floating_point(self_or_result)) ||
            at::native::is_complex(self_or_result))
            && batch_items_contiguous_or_transposed(batch1)
            && batch_items_contiguous_or_transposed(batch2)
            && self_or_result.is_contiguous()) {
    baddbmm_with_gemm_(self_or_result, batch1, batch2, beta, alpha);
  } else { // split along batch dimension
#ifdef C10_MOBILE
    /*
     * We only do multithreading when Inference mode is enabled because various
     * thread local state is not appropriately propagated through
     * at::parallel_for. e.g. RecordFunction related state, dispatchKeySet Big
     * concern with this is that if we use at::parallel_for where state is not
     * propagated then dispatch machinery may work differently on main thread
     * vs. other threads, leading to undefined behavior.
     * Thus it is recommended to not use at::parallel_for where lambdas do
     * ops that go through dispatcher.
     * For now we circument this by InferenceMode guard in order to unlock
     * performance.
     * Longer term we probably want a separate API that explicitly calls out
     * the TLS that it propagates.
     * Also note that this is enabled for mobile only because blas
     * implementation for non-mobile build is already multithreaded.
     */
    // Benchmarking was done as follows:
    // bmm_test: operator benchmark under
    // benchmarks/operator_benchmarks/pt/bmm_test.py Ran this benchmark for
    // various matrix sizes on Samsung S8U
    const bool enable_multithreaded_bmm = c10::InferenceMode::is_enabled() &&
        bs >= 4 && res_rows >= 4 && res_cols >= 16 && contraction_size >= 16;
#else
    const bool enable_multithreaded_bmm{false};
#endif
    if (is_bmm_out) {
      if (enable_multithreaded_bmm) {
        auto bmm_out_fn = [&](uint64_t start, uint64_t end) {
          c10::InferenceMode guard;
          for (const auto b : c10::irange(start, end)) {
            auto r = self_or_result.select(0, b);
            addmm_impl_cpu_(
                r, r, batch1.select(0, b), batch2.select(0, b), 0, 1);
          }
        };
        at::parallel_for(0, bs, 1, bmm_out_fn);
      } else {
        for (const auto b : c10::irange(bs)) {
          auto r = self_or_result.select(0, b);
          addmm_impl_cpu_(r, r, batch1.select(0, b), batch2.select(0, b), 0, 1);
        }
      }
    } else {
      if (enable_multithreaded_bmm) {
        auto bmm_fn = [&](uint64_t start, uint64_t end) {
          c10::InferenceMode guard;
          for (const auto b : c10::irange(start, end)) {
            self_or_result.select(0, b).addmm_(
                batch1.select(0, b), batch2.select(0, b), beta, alpha);
          }
        };
        at::parallel_for(0, bs, 1, bmm_fn);
      } else {
        for (const auto b : c10::irange(bs)) {
          self_or_result.select(0, b).addmm_(
              batch1.select(0, b), batch2.select(0, b), beta, alpha);
        }
      }
    }
  }
  return;
}

void conjugate_mutable_input_if_needed(const Tensor& self, bool conjugate) {
  if (conjugate) {
    self.conj_physical_();
  }
}

TORCH_IMPL_FUNC(baddbmm_out_cpu)
(const Tensor & self, const Tensor & batch1, const Tensor & batch2, const Scalar& beta, const Scalar& alpha, const Tensor& result) {
    bool self_is_conj = result.is_conj();
    conjugate_mutable_input_if_needed(result, self_is_conj);
    bmm_out_or_baddbmm_(result, batch1.resolve_conj(), batch2.resolve_conj(), beta, alpha, false);
    conjugate_mutable_input_if_needed(result, self_is_conj);
  }

TORCH_IMPL_FUNC(bmm_out_cpu)
(const Tensor & batch1, const Tensor & batch2, const Tensor & result) {
    {
    NoNamesGuard guard;
    bool result_is_conj = result.is_conj();
    conjugate_mutable_input_if_needed(result, result_is_conj);
    bmm_out_or_baddbmm_(result, batch1.resolve_conj(), batch2.resolve_conj(), Scalar(0.0), Scalar(1.0), true);
    conjugate_mutable_input_if_needed(result, result_is_conj);
    }
}

Tensor& dot_out(const Tensor& self, const Tensor& other, Tensor& result) {
  auto output_device = result.device();
  auto input1_device = self.device();
  auto input2_device = other.device();
  // check if the input & output tensors are on the same device.
  TORCH_CHECK(
    (output_device == input1_device) && (input1_device == input2_device),
    "dot: Expected the output and input tensors to be on the "
    "same device, but got the output tensor on ", output_device,
    ", the 'input' tensor on ", input1_device, ", and the 'other' tensor on ", input2_device);
  at::native::resize_output(result, {});
  TORCH_CHECK(result.scalar_type() == self.scalar_type(),
           "result dtype ", result.scalar_type(), " does not match input dtype ", self.scalar_type());
  return result.fill_(self.dot(other));
}

Tensor& vdot_out(const Tensor& self, const Tensor& other, Tensor& result) {
  auto output_device = result.device();
  auto input1_device = self.device();
  auto input2_device = other.device();
  // check if the input & output tensors are on the same device.
  TORCH_CHECK(
    (output_device == input1_device) && (input1_device == input2_device),
    "vdot: Expected the output and input tensors to be on the "
    "same device, but got the output tensor on ", output_device,
    ", the 'input' tensor on ", input1_device, ", and the 'other' tensor on ", input2_device);
  at::native::resize_output(result, {});
  TORCH_CHECK(result.scalar_type() == self.scalar_type(),
           "result dtype ", result.scalar_type(), " does not match input dtype ", self.scalar_type());
  return result.fill_(self.vdot(other));
}

namespace {
bool should_fold_into_mm(const Tensor& tensor1, const Tensor& tensor2) {
  auto dim_tensor1 = tensor1.dim();
  auto dim_tensor2 = tensor2.dim();
  if (dim_tensor1 >= 3 && (dim_tensor2 == 1 || dim_tensor2 == 2)) {
    if (dim_tensor1 == 3 && dim_tensor2 == 2 &&
        tensor1.stride(-1) != 1 && tensor1.stride(0) == tensor1.size(1) * tensor1.size(2)) {
      // First dim is slowest moving, and then the following two dims are
      // transposed. This can happen for example by permute(0, 2, 1).
      // First 2 dims could be folded to use mm but would require permutation
      // with actual data movement, which can be instead handled by BMM with each
      // GEMM transposed.
      // This can be generalized to a tensor with dim X + Y + Z where X, Y, and Z
      // dims are contiguous, Y dims and Z dims are transposed, and X, Y, Z > 0.
      // For example, this can happen by permute(0, 1, 5, 2, 3, 4), where X = 2,
      // Y = 3, and Z = 1.
      return false;
    } else {
      return true;
    }
  } else {
    return false;
  }
}
} // anonymous namespace

/*
Matrix product of two Tensors.
The behavior depends on the dimensionality of the Tensors as follows:
- If both Tensors are 1-dimensional, the dot product (scalar) is returned.
- If both arguments are 2-dimensional, the matrix-matrix product is returned.
- If the first argument is 1-dimensional and the second argument is 2-dimensional,
  a 1 is prepended to its dimension for the purpose of the matrix multiply.
  After the matrix multiply, the prepended dimension is removed.
- If the first argument is 2-dimensional and the second argument is 1-dimensional,
  the matrix-vector product is returned.
- If both arguments are at least 1-dimensional and at least one argument is
  N-dimensional (where N > 2), then a batched matrix multiply is returned.  If the first
  argument is 1-dimensional, a 1 is prepended to its dimension for the purpose of the
  batched matrix multiply and removed after.  If the second argument is 1-dimensional, a
  1 is appended to its dimension for the purpose of the batched matrix multiple and removed after.
  The non-matrix (i.e. batch) dimensions are broadcasted (and thus
  must be broadcastable).  For example, if tensor1 is a (j x 1 x n x m) Tensor
  and tensor2 is a (k x m x p) Tensor, the returned tensor will be an (j x k x n x p) Tensor.
*/
Tensor matmul(
    c10::optional<Tensor> out_opt,
    const Tensor& tensor1,
    const Tensor& tensor2) {
  NoNamesGuard guard;
  auto dim_tensor1 = tensor1.dim();
  auto dim_tensor2 = tensor2.dim();
  auto has_out = out_opt.has_value();
  Tensor out = out_opt.value_or(Tensor());

  if (dim_tensor1 == 1 && dim_tensor2 == 1) {
    return has_out ? at::native::dot_out(tensor1, tensor2, out) : tensor1.dot(tensor2);
  } else if (dim_tensor1 == 2 && dim_tensor2 == 1) {
    return has_out ? at::mv_out(out, tensor1, tensor2) : tensor1.mv(tensor2);
  } else if (dim_tensor1 == 1 && dim_tensor2 == 2) {
    return has_out ? at::mm_out(out, tensor1.unsqueeze(0), tensor2).squeeze_(0)
                   : tensor1.unsqueeze(0).mm(tensor2).squeeze_(0);
  } else if (dim_tensor1 == 2 && dim_tensor2 == 2) {
    return has_out ? at::mm_out(out, tensor1, tensor2) : tensor1.mm(tensor2);
  } else if (should_fold_into_mm(tensor1, tensor2)) {
    // optimization: use mm instead of bmm by folding tensor1's batch into
    // its leading matrix dimension.

    Tensor t2 = dim_tensor2 == 1 ? tensor2.unsqueeze(-1) : tensor2;
    auto size1 = tensor1.sizes();
    auto size2 = t2.sizes();
    DimVector output_size(size1.begin(), size1.end() - 1);
    if (dim_tensor2 > 1) {
      output_size.push_back(size2[dim_tensor2 - 1]);
    }

    // fold the batch into the first dimension
    // Why not tensor1.view(-1, size1[size1.size() -1])?
    // If the last dim is 0, then view(-1, 0) won't work because the -1 becomes ambiguous.
    // This can happen in e.g. [3, 5, 0] @ [0, 0].
    // So we manually compute the folding as a result.
    const auto dim1_size = c10::multiply_integers(size1.begin(), size1.end() - 1);
    auto t1 = tensor1.expect_contiguous()->view({dim1_size, size1[size1.size() - 1]});
    Tensor output = has_out ? at::_unsafe_view(at::mm_out(out, t1, t2), output_size)
                            : at::_unsafe_view(t1.mm(t2), output_size);
    return has_out ? out.set_(output) : output;
  } else if ((dim_tensor1 == 1 || dim_tensor1 == 2) && dim_tensor2 >= 3) {
    // optimization: transpose the inner dimensions of the arguments, call
    // matmul on the swapped arguments, then transpose the inner dimensions
    // of the result.
    const int64_t n = dim_tensor1 == 2 ? tensor1.size(-2) : 1;
    const int64_t m = tensor1.size(-1);
    const int64_t p = tensor2.size(-1);

    const Tensor t2_T = tensor2.transpose(-1, -2);
    const Tensor t1_T = dim_tensor1 == 2 ? tensor1.t() : tensor1.reshape({n, m}).t();
    const Tensor res_T = matmul(out_opt, t2_T, t1_T);

    if (dim_tensor1 == 2) {
      Tensor res = res_T.transpose(-1, -2).contiguous();
      return has_out ? out.set_(res) : res;
    }
    else {
      c10::IntArrayRef shape_array = tensor2.sizes().slice(0, dim_tensor2 - 2);
      DimVector shape(shape_array.begin(), shape_array.end());
      shape.push_back(p);

      Tensor res = res_T.reshape(shape).contiguous();
      return has_out ? out.set_(res) : res;
    }
  } else if ((dim_tensor1 >= 1 && dim_tensor2 >= 1) && (dim_tensor1 >= 3 || dim_tensor2 >= 3)) {
    // We are multiplying b1 x n x m1 by x2 x m2 x p (where b1 can be a list);
    // we track m1 vs m2 separately even though they must match for nicer error messages
    int64_t n = dim_tensor1 > 1 ? tensor1.size(-2) : 1;
    int64_t m1 = tensor1.size(-1);
    IntArrayRef batch_tensor1(tensor1.sizes().data(), std::max<int64_t>(dim_tensor1 - 2, 0));
    int64_t m2 = dim_tensor2 > 1 ? tensor2.size(-2) : 1;
    int64_t p = tensor2.size(-1);
    IntArrayRef batch_tensor2(tensor2.sizes().data(), std::max<int64_t>(dim_tensor2 - 2, 0));

    // expand the batch portion (i.e. cut off matrix dimensions and expand rest)
    DimVector expand_batch_portion = infer_size_dimvector(batch_tensor1, batch_tensor2);

    DimVector tensor1_expand_size(expand_batch_portion);
    tensor1_expand_size.push_back(n);
    tensor1_expand_size.push_back(m1);

    DimVector tensor2_expand_size(expand_batch_portion);
    tensor2_expand_size.push_back(m2);
    tensor2_expand_size.push_back(p);

    const int64_t expand_batch_product =
        c10::multiply_integers(expand_batch_portion);

    std::array<int64_t, 3> tensor1_bmm_view = {expand_batch_product, n, m1};

    std::array<int64_t, 3> tensor2_bmm_view = {expand_batch_product, m2, p};

    // flatten expanded batches
    Tensor tensor1_expanded = tensor1.expand(tensor1_expand_size).reshape(tensor1_bmm_view);
    Tensor tensor2_expanded = tensor2.expand(tensor2_expand_size).reshape(tensor2_bmm_view);

    // reshape batches back into result
    DimVector output_shape(expand_batch_portion);
    if (dim_tensor1 > 1) {
      output_shape.push_back(n);
    }
    if (dim_tensor2 > 1) {
      output_shape.push_back(p);
    }

    Tensor output = has_out ? at::_unsafe_view(at::bmm_out(out, tensor1_expanded, tensor2_expanded), output_shape)
                            : at::_unsafe_view(tensor1_expanded.bmm(tensor2_expanded), output_shape);

    return has_out ? out.set_(output) : output;
  }

 AT_ERROR("both arguments to matmul need to be at least 1D, but they are ",
          dim_tensor1, "D and ", dim_tensor2, "D");
}

Tensor matmul(const Tensor & tensor1, const Tensor & tensor2) {
  auto maybe_outnames = namedinference::compute_matmul_outnames(tensor1, tensor2);
  auto result = at::native::matmul(c10::nullopt, tensor1, tensor2);
  namedinference::propagate_names_if_nonempty(result, maybe_outnames);
  return result;
}

Tensor& matmul_out(const Tensor & tensor1, const Tensor & tensor2, Tensor &result) {
  auto maybe_outnames = namedinference::compute_matmul_outnames(tensor1, tensor2);
  at::native::matmul(c10::optional<Tensor>(result), tensor1, tensor2);
  namedinference::propagate_names_if_nonempty(result, maybe_outnames);
  return result;
}

// torch.linalg.matmul, alias for torch.matmul
Tensor linalg_matmul(const Tensor & tensor1, const Tensor & tensor2) {
  return at::native::matmul(tensor1, tensor2);
}

Tensor& linalg_matmul_out(const Tensor & tensor1, const Tensor & tensor2, Tensor &result) {
  return at::native::matmul_out(tensor1, tensor2, result);
}

// torch.linalg.diagonal, alias for torch.diagonal with dim1=-2, dim2=-1 as defaults
Tensor linalg_diagonal(const Tensor& A, int64_t offset, int64_t dim1, int64_t dim2) {
  return A.diagonal(offset, dim1, dim2);
}

// helper methods for matrix_exp
namespace {

template <typename scalar_t, int ROW, int COL>
using array2d = std::array<std::array<scalar_t, COL>, ROW>;

// we consider 6 Taylor expansions of degree
// 1, 2, 4, 8, 12, 18
constexpr int total_n_degs = 6;

Tensor operator_1_norm(const Tensor& tensor) {
  return std::get<0>(tensor.abs().sum(-2).max(-1));
}

// Allocates a buffers of uninitialized or zero values
// of shape [n_copies, a.size()]
Tensor _allocate_buffer(const Tensor& a, int n_copies, bool is_zero = false) {
  auto res = at::empty(
    {n_copies, a.size(0), a.size(1), a.size(2)},
    a.options().memory_format(at::MemoryFormat::Contiguous)
  );

  if (is_zero) {
    res.zero_();
  }

  return res;
}

// Makes `buffer` to store `num_matrices` number of matrices needed for
// compute the matrix exponentials of different orders, i.e.
// first `num_matrices` matrices from the list l := {I, A, A^2, A^3, A^6}
// in a contiguous block of memory such that
// buffer[0, ...] = l[0], // I
// buffer[1, ...] = l[1], // A
// ...
// buffer[num_matrices - 1, ...] = l[num_matries - 1]
void _fill_matrix_powers(Tensor& buffer, const Tensor& a, int num_matrices) {
  auto a_sizes_minus_last = a.sizes().vec();
  a_sizes_minus_last.pop_back();
  // fill I
  buffer.select(0, 0).copy_(
    at::diag_embed(
      at::ones({1}, buffer.options())
        .expand(a_sizes_minus_last)
    )
  );

  // fill a
  buffer.select(0, 1).copy_(a);

  // fill a^2
  if (2 <= num_matrices - 1) {
    at::native::matmul(
      buffer.select(0, 2), // out for a^2
      buffer.select(0, 1),
      buffer.select(0, 1)
    );
  }

  // fill a^3
  if (3 <= num_matrices - 1) {
    at::native::matmul(
      buffer.select(0, 3), // out for a^3
      buffer.select(0, 1),
      buffer.select(0, 2)
    );
  }

  // fill a^6
  if (4 <= num_matrices - 1) {
    at::native::matmul(
      buffer.select(0, 4),
      buffer.select(0, 3),
      buffer.select(0, 3)
    );
  }
}

inline Tensor _move_memory_if_cuda_input(
  const Tensor& mem,
  const Tensor& in
) {
  return (in.device().type() == at::kCUDA)
    ? mem.to(at::device_of(in).value())
    : mem;
}

// convert a 1D blob to a 2D Tensor of size [1, blob.size()]
// such that blob.device() == in.device())
// designed to be used with _compute_linear_combination
template <typename scalar_t>
inline Tensor _blob_to_Tensor(
  std::initializer_list<scalar_t> blob,
  const Tensor& in
) {
  // we convert to void* expecitly because begin() returns
  // a pointer to a constant.
  // Blob is assumed to be a 1D array, that is why
  // we also insert a fake dimension so that the result could directly
  // be used in _compute_linear_combination
  auto tensor = at::from_blob((void*)blob.begin(), blob.size(),
    c10::toRealValueType(in.scalar_type())).unsqueeze(0);
  return _move_memory_if_cuda_input(tensor, in);
}

// I + A
Tensor compute_T1(const Tensor& A) {
  // 2 for {I, A}
  auto As = _allocate_buffer(A, 2);
  _fill_matrix_powers(As, A, 2);
  return As.sum(0);
}

// I + A + A^2 / 2
Tensor compute_T2(const Tensor& A) {
  auto As = _allocate_buffer(A, 3);
  // 3 for {I, A, A^2}
  _fill_matrix_powers(As, A, 3);
  As.select(0, 2).div_(2.0);
  return As.sum(0);
}

// I + A + A^2 * (I / 2 + A / 6 + A^2 / 24)
template <typename scalar_t>
Tensor compute_T4(const Tensor& A) {
  auto As = _allocate_buffer(A, 4);
  // 3 for {I, A, A^2}
  _fill_matrix_powers(As, A, 3);

  at::native::matmul(
    // output for A^2 * (I / 2 + A / 6 + A^2 / 24)
    As.select(0, 3),
    // contains A^2
    As.select(0, 2),
    // computes (I / 2 + A / 6 + A^2 / 24)
    at::native::_compute_linear_combination(
      As.narrow(0, 0, 3),
      _blob_to_Tensor<scalar_t>({1 / 2.0, 1 / 6.0, 1 / 24.0}, A)
    )
  );

  // I + A + A^2 * (I / 2 + A / 6 + A^2 / 24)
  return at::native::_compute_linear_combination(
    As, _blob_to_Tensor<scalar_t>({1.0, 1.0, 0.0, 1.0}, A)
  );
}

template <typename scalar_t>
Tensor compute_T8(const Tensor& A) {
  constexpr scalar_t sqrt_177 = 0.1330413469565007072504e+2;
  constexpr scalar_t x3 = 2. / 3.;
  constexpr scalar_t x1 = x3 * ((1. + sqrt_177) / 88.);
  constexpr scalar_t x2 = x3 * ((1. + sqrt_177) / 352.);
  constexpr scalar_t x4 = (-271. + 29. * sqrt_177) / (315. * x3);
  constexpr scalar_t x5 = (-11. + 11. * sqrt_177) / (1260. * x3);
  constexpr scalar_t x6 = (-99. + 11. * sqrt_177) / (5040. * x3);
  constexpr scalar_t x7 = (89. - sqrt_177) / (5040. * x3);
  constexpr scalar_t y2 = (857. - 58. * sqrt_177) / 630.;

  auto As = _allocate_buffer(A, 5);
  // 3 for {I, A, A^2}
  _fill_matrix_powers(As, A, 3);

  // A4 =  A2 * (x1 * A + x2 * A2)
  at::native::matmul(
    // output for A4
    As.select(0, 3),
    // As.select(0, 2) = A^2
    As.select(0, 2),
    at::native::_compute_linear_combination(
      // extract {A, A^2} from As
      As.narrow(0, 1, 2),
      _blob_to_Tensor<scalar_t>({x1, x2}, A)
    )
  );

  // A8 = (x3 * A2 + A4) * (x4 * I + x5 * A + x6 * A2 + x7 * A4)
  at::native::matmul(
    // output for A8
    As.select(0, 4),
    // x3 * A2 + A4
    at::native::_compute_linear_combination(
      As.narrow(0, 2, 2),
      _blob_to_Tensor<scalar_t>({x3, 1.0}, A)
    ),
    at::native::_compute_linear_combination(
      As.narrow(0, 0, 4),
      _blob_to_Tensor<scalar_t>({x4, x5, x6, x7}, A)
    )
  );

  // return I + A + y2 * A2 + A8;
  return at::native::_compute_linear_combination(
    As,
    _blob_to_Tensor<scalar_t>({1.0, 1.0, y2, 0.0, 1.0}, A)
  );
}

template <typename scalar_t>
Tensor compute_T12(const Tensor& A) {
  constexpr int num_prods = 4;
  array2d<scalar_t, num_prods, num_prods> b = {{
    {
      9.0198e-16,
      0.46932117595418237389,
      -0.20099424927047284052,
      -0.04623946134063071740
    },
    {
      5.31597895759871264183,
      1.19926790417132231573,
      0.01179296240992997031,
      0.01108844528519167989
    },
    {
      0.18188869982170434744,
      0.05502798439925399070,
      0.09351590770535414968,
      0.00610700528898058230
    },
    {
      -2.0861320e-13,
      -0.13181061013830184015,
      -0.02027855540589259079,
      -0.00675951846863086359
    }
  }};

  // gather coefficients `b` from above into a tensor,
  // and move them to device `device_of(A)`
  auto bs = at::from_blob(
    reinterpret_cast<void*>(&b),
    {num_prods, num_prods},
    {num_prods, 1},
    c10::toRealValueType(A.scalar_type())
  );
  bs = _move_memory_if_cuda_input(bs, A);

  auto As = _allocate_buffer(A, num_prods);
  _fill_matrix_powers(As, A, num_prods);

  auto Bs = at::native::_compute_linear_combination(As, bs);

  // compute A6
  Bs.select(0, 2).add_(at::native::matmul(
    // tmp buffer for this matrix product
    As.select(0, 0),
    Bs.select(0, 3),
    Bs.select(0, 3)
  ));

  return Bs.select(0,0).add_(at::native::matmul(
    // tmp buffer for this matrix product
    As.select(0, 0),
    Bs.select(0, 1).add_(Bs.select(0, 2)),
    Bs.select(0, 2)
  ));
}

template <typename scalar_t>
Tensor compute_T18(const Tensor& A) {
  constexpr int num_prods = 5;
  array2d<scalar_t, num_prods, num_prods> b = {{
    {
      0.,
      -1.00365581030144618291e-01,
      -8.02924648241156932449e-03,
      -8.92138498045729985177e-04,
      0.
    },
    {
      0.,
      3.97849749499645077844e-01,
      1.36783778460411720168e+00,
      4.98289622525382669416e-01,
      -6.37898194594723280150e-04
    },
    {
      -1.09676396052962061844e+01,
      1.68015813878906206114e+00,
      5.71779846478865511061e-02,
      -6.98210122488052056106e-03,
      3.34975017086070470649e-05
    },
    {
      -9.04316832390810593223e-02,
      -6.76404519071381882256e-02,
      6.75961301770459654925e-02,
      2.95552570429315521194e-02,
      -1.39180257516060693404e-05
    },
    {
      0.,
      0.,
      -9.23364619367118555360e-02,
      -1.69364939002081722752e-02,
      -1.40086798182036094347e-05
    }
  }};

  // gather coefficients `b` from above into a tensor,
  // and move them to device `device_of(A)`
  auto bs = at::from_blob(
    reinterpret_cast<void*>(&b),
    {num_prods, num_prods},
    {num_prods, 1},
    c10::toRealValueType(A.scalar_type())
  );
  bs = _move_memory_if_cuda_input(bs, A);

  auto As = _allocate_buffer(A, num_prods);
  _fill_matrix_powers(As, A, num_prods);

  auto Bs = at::native::_compute_linear_combination(As, bs);

  // compute A9
  Bs.select(0, 3).add_(at::native::matmul(
    // tmp buffer for this matrix product
    As.select(0, 0),
    Bs.select(0, 0),
    Bs.select(0, 4))
  );

  return Bs.select(0, 1).add_(at::native::matmul(
    // tmp buffer for this matrix product
    As.select(0, 0),
    Bs.select(0, 2).add_(Bs.select(0, 3)),
    Bs.select(0, 3)
  ));
}

template <typename scalar_t>
void compute_T18_scale_square(
  Tensor& mexp_out,
  const Tensor& a,
  const Tensor& norm,
  scalar_t theta
) {
  // Scale
  const auto s = at::max(
    at::zeros_like(norm),
    at::ceil(at::log2(norm / theta))
  ).unsqueeze(-1).unsqueeze(-1).to(at::kLong);
  const auto pow2s = at::pow(2, s);
  const auto a_scaled = a / pow2s;

  // Square
  auto mexp_scaled = at::native::compute_T18<scalar_t>(a_scaled);
  auto s_cpu = (s.device().type() == at::kCPU)
    ? s : s.to(at::kCPU);
  for (const auto i : c10::irange(mexp_scaled.size(0))) {
    auto s_val = s_cpu.select(0, i).template item<int64_t>();
    auto mexp = mexp_scaled.select(0, i);
    for (const auto p : c10::irange(s_val)) {
      (void)p; //Suppress unused variable warning
      mexp = at::matmul(mexp, mexp);
    }
    mexp_out.select(0, i).copy_(mexp);
  }
}

template <typename scalar_t>
Tensor mexp_impl(
  const Tensor& a,
  std::array<scalar_t, total_n_degs> thetas,
  bool compute_highest_degree_approx = false
) {
  auto res = at::empty_like(a);
  const auto norm = operator_1_norm(a);
  // `norm_cpu` is used to decide which Tensors require which approximation
  // based on their norm. This decision takes place on CPU.
  // It requires moving data back and forth between devices when `a` is on CUDA,
  // but at the cost of only one sigle CPU-CUDA synchronization (instead of 6),
  // and better performance overall (benchmarked).
  const auto norm_cpu = (a.device().type() == at::kCUDA)
    ? norm.to(at::kCPU) : norm;

  if (!compute_highest_degree_approx) {
    constexpr std::array<
      Tensor(*)(const Tensor&),
      total_n_degs - 1>
    compute_Ts = {
      compute_T1, compute_T2, compute_T4<scalar_t>,
      compute_T8<scalar_t>, compute_T12<scalar_t>
    };

    for (int i = 0; i < total_n_degs - 1; ++i) {
      auto norm_lower_bound = (i == 0) ? static_cast<scalar_t>(-1) : thetas[i - 1];
      auto norm_upper_bound = thetas[i];
      // nonzero returns a 2D tensor, hence squeeze(-1) to make it 1D
      auto idx_curr_norm_interval = (
        (norm_lower_bound < norm_cpu) * (norm_cpu <= norm_upper_bound)
      ).nonzero().squeeze(-1);

      if (idx_curr_norm_interval.numel()) {
        auto idx_to_device = _move_memory_if_cuda_input(
          idx_curr_norm_interval, a
        );
        auto sub_a = at::index_select(a, 0, idx_to_device);
        res.index_put_({idx_to_device}, compute_Ts[i](sub_a));
      }
    }

    // nonzero returns a 2D tensor, hence squeeze(-1) to make it 1D
    auto idx_large_norm = (norm_cpu >= thetas[total_n_degs - 2])
      .nonzero().squeeze(-1);

    if (idx_large_norm.numel()) {
      auto idx_to_device = _move_memory_if_cuda_input(
        idx_large_norm, a
      );
      auto a_large_norm = at::index_select(a, 0, idx_to_device);
      auto large_norm_subset = at::index_select(norm, 0, idx_to_device);
      auto mexp_out = at::empty_like(a_large_norm);

      compute_T18_scale_square(
        mexp_out,
        a_large_norm,
        large_norm_subset,
        thetas[total_n_degs - 1]
      );
      res.index_put_({idx_large_norm}, mexp_out);
    }

    return res;
  }

  compute_T18_scale_square(
    res, a, norm,
    thetas[total_n_degs - 1]
  );

  return res;
}

// matrix exponential
Tensor mexp(const Tensor& a, bool compute_highest_degree_approx = false) {
  // squash batch dimensions to one dimension for simplicity
  const auto a_3d = a.view({-1, a.size(-2), a.size(-1)});

  if (a.scalar_type() == at::ScalarType::Float
      || a.scalar_type() == at::ScalarType::ComplexFloat) {
    constexpr std::array<float, total_n_degs> thetas_float = {
      1.192092800768788e-07, // deg 1
      5.978858893805233e-04, // deg 2
      5.116619363445086e-02, // deg 4
      5.800524627688768e-01, // deg 8
      1.461661507209034e+00, // deg 12
      3.010066362817634e+00  // deg 18
    };

    return mexp_impl<float>(a_3d, thetas_float, compute_highest_degree_approx)
      .view(a.sizes());
  }
  else { // if Double or ComplexDouble
    constexpr std::array<double, total_n_degs> thetas_double = {
      2.220446049250313e-16, // deg 1
      2.580956802971767e-08, // deg 2
      3.397168839976962e-04, // deg 4
      4.991228871115323e-02, // deg 8
      2.996158913811580e-01, // deg 12
      1.090863719290036e+00  // deg 18
    };

    return mexp_impl<double>(a_3d, thetas_double, compute_highest_degree_approx)
      .view(a.sizes());
  }
}

// TODO This should be deprecated in favor of linalg_matrix_exp_differential
//      in FunctionsManual.cpp
template <typename func_t>
Tensor backward_analytic_function_of_a_matrix(
    const Tensor& self, const Tensor& grad,
    const func_t& function_of_a_matrix
  ) {
  auto self_transposed = self.mH();
  auto self_transposed_sizes = self_transposed.sizes().vec();
  self_transposed_sizes[self.dim() - 2] <<= 1;
  self_transposed_sizes[self.dim() - 1] <<= 1;

  auto n = self_transposed.size(-1);
  auto meta_grad = at::zeros(self_transposed_sizes, grad.options());
  meta_grad.narrow(-2, 0, n).narrow(-1, 0, n).copy_(self_transposed);
  meta_grad.narrow(-2, n, n).narrow(-1, n, n).copy_(self_transposed);
  meta_grad.narrow(-2, 0, n).narrow(-1, n, n).copy_(grad);

  auto grad_input = function_of_a_matrix(meta_grad)
    .narrow(-2, 0, n).narrow(-1, n, n);
  return grad_input;
}
} // end anon namespace

// Computes the matrix exponential for a given batch of squared matrices.
// The implementaion is based on:
//
// Bader, P.; Blanes, S.; Casas, F.
// Computing the Matrix Exponential with an Optimized Taylor Polynomial Approximation.
// Mathematics 2019, 7, 1174.
//
Tensor linalg_matrix_exp(const Tensor& a) {
  squareCheckInputs(a, "linalg.matrix_exp");
  checkFloatingOrComplex(a, "matrix_exp");

  NoTF32Guard disable_tf32;

  // Trivial cases
  const auto n = a.size(-1);
  if (n == 0) {
    return a.clone();
  } else if (n == 1) {
    return a.exp();
  } else {
    return at::native::mexp(a);
  }
}

// Alias
Tensor matrix_exp(const Tensor& a) {
  return at::linalg_matrix_exp(a);
}

// TODO This should be deprecated in favor of linalg_matrix_exp_differential
//      in FunctionsManual.cpp
Tensor matrix_exp_backward(const Tensor& self, const Tensor& grad) {
  NoTF32Guard disable_tf32;
  return backward_analytic_function_of_a_matrix(
    self, grad,
    [](const Tensor& a) {
      return a.matrix_exp();
    }
  );
}

Tensor frobenius_norm(const Tensor& self) {
  return at::norm(self);
}

Tensor frobenius_norm(const Tensor& self, IntArrayRef dim, bool keepdim) {
  // NOTE: As frobenius_norm_out is currently implemented, it will always produce a
  //    strided tensor result, even if the input is sparse.
  auto options = self.options().layout(c10::Layout::Strided).dtype(toRealValueType(self.scalar_type()));
  Tensor result = at::empty({0}, options);
  return at::native::frobenius_norm_out(self, dim, keepdim, result);
}

Tensor &frobenius_norm_out(const Tensor& self,
    IntArrayRef dim,
    bool keepdim,
    Tensor& result) {
  TORCH_CHECK(
      dim.size() <= 2,
      "Expected at most 2 dimensions, but got ",
      dim.size(),
      " dimensions instead.");
  Tensor result_;
  if (dim.size() == 1 || dim.size() == 0) {
    result_ = at::norm(self, 2, dim, keepdim);
  } else {
    auto dim_ = dim.vec();
    maybe_wrap_dims(dim_, self.dim());
    TORCH_CHECK(dim_[0] != dim_[1], "Expected dims to be different, got ", dim, " instead");
    if (self.is_complex()){
      result_ = at::sqrt(at::sum(at::real(self.conj() * self), dim_, keepdim));
    } else {
      result_ = at::sqrt(at::sum((self * self), dim_, keepdim));
    }
  }
  // NOTE: It would be better to avoid resize and copy by using norm_out and sqrt_out above.
  //    However, norm_out and sqrt_out do not support automatic differentiation.
  //    More details here: https://github.com/pytorch/pytorch/pull/44095#discussion_r486673947
  at::native::resize_output(result, result_.sizes());
  result.copy_(result_);
  return result;
}

Tensor nuclear_norm(const Tensor& self, bool keepdim) {
  TORCH_CHECK(
      self.dim() == 2,
      "Expected a tensor with 2 dimensions, but got a tensor with ",
      self.dim(), " dimension", self.dim()==1 ? "" : "s", " instead.");
  return at::native::nuclear_norm(self, IntArrayRef({0, 1}), keepdim);
}

Tensor &nuclear_norm_out(const Tensor& self, bool keepdim, Tensor& result) {
  TORCH_CHECK(
      self.dim() == 2,
      "Expected a tensor with 2 dimensions, but got a tensor with ",
      self.dim(), " dimension", self.dim()==1 ? "" : "s", " instead.");
  return at::native::nuclear_norm_out(self, IntArrayRef({0, 1}), keepdim, result);
}

Tensor nuclear_norm(const Tensor& self, IntArrayRef dim, bool keepdim) {
  Tensor result = at::empty({0}, self.options().dtype(toRealValueType(self.scalar_type())));
  return at::native::nuclear_norm_out(self, dim, keepdim, result);
}

Tensor& nuclear_norm_out(const Tensor& self, IntArrayRef dim, bool keepdim, Tensor& result) {
  TORCH_CHECK(dim.size() == 2, "nuclear norm requires a 'dim' argument of size 2");
  auto dim_ = dim.vec();
  maybe_wrap_dims(dim_, self.dim());

  auto permutation = create_dim_backshift_permutation(dim_[0], dim_[1], self.dim());
  Tensor p = self.permute(permutation);
  Tensor result_ = at::sum(at::linalg_svdvals(p), -1, keepdim);
  if (keepdim) {
    result_.unsqueeze_(-1);
    auto permutation_reverse = create_reverse_permutation(permutation);
    result_ = result_.permute(permutation_reverse);
  }
  at::native::resize_output(result, result_.sizes());
  result.copy_(result_);
  return result;
}

// Creates a vector of length ndim with values equal to its indices
// (e.g. [0, 1, 2, ..., ndim-1])
static std::vector<int64_t> make_dim_list(int64_t ndim) {
  std::vector<int64_t> dim_list(ndim);
  for (const auto ind : c10::irange(ndim)) {
    dim_list[ind] = ind;
  }
  return dim_list;
}

// Checks for valid arguments to linalg_norm when type(ord) == str
static void check_str_ord_valid(const c10::string_view str_ord, OptionalIntArrayRef opt_dim, int64_t ndim) {
  TORCH_CHECK((str_ord == "nuc") || (str_ord == "fro"), "Invalid norm order: ", str_ord);
  bool dims_valid = (ndim == 2 && !opt_dim.has_value()) || (opt_dim.has_value() && opt_dim.value().size() == 2);
  TORCH_CHECK(dims_valid, "order \"", str_ord,
    "\" can only be used if either len(dim) == 2 or (self.dim() == 2 and dim is None)");
}

// Performs second dimension reduction for matrix norms
static Tensor _norm_min_max(Tensor& self, double ord, int64_t dim, bool keepdim) {
  if (ord > 0) {
    return self.amax(dim, keepdim);
  } else {
    return self.amin(dim, keepdim);
  }
}

// Performs matrix norm
static Tensor& _linalg_norm_matrix_out(Tensor& result, const Tensor &self, const optional<Scalar>& opt_ord,
                               IntArrayRef dim, bool keepdim, optional<ScalarType> opt_dtype) {
  Tensor result_;
  auto ord = opt_ord.value_or(2.0).toDouble();
  TORCH_CHECK(self.layout() == Layout::Strided,
              "matrix norm only supports strided layout, got: ", self.layout());

  TORCH_CHECK(dim.size() == 2, "_linalg_norm_matrix: 'dim' must either specify 2 dimensions. ",
    "Got 'dim' specifying ", dim.size(), " dims");
  auto dim_ = dim.vec();
  maybe_wrap_dims(dim_, self.dim());
  TORCH_CHECK(dim_[0] != dim_[1],
    "Expected dims to be different, got (", dim[0], ", ", dim[1], ") instead");

  ScalarType scalarType = opt_dtype.has_value() ? opt_dtype.value() : self.scalar_type();
  TORCH_CHECK(
      at::isFloatingType(scalarType) || at::isComplexType(scalarType),
      "Can only calculate the mean of floating and complex types. Got ",
      toString(scalarType), " instead.");

  Tensor self_;
  if (opt_dtype.has_value()) {
    self_ = self.to(scalarType);
  } else {
    self_ = self;
  }

  if (std::abs(ord) == 2) {
    // Need to shift the reduction dims to the back, because at::linalg_svdvals will only operate on
    // the last 2 dimensions
    auto permutation = create_dim_backshift_permutation(dim_[0], dim_[1], self.dim());
    auto permutation_reverse = create_reverse_permutation(permutation);

    result_ = at::linalg_svdvals(self_.permute(permutation));
    result_ = _norm_min_max(result_, ord, result_.dim() - 1, keepdim);

    if (keepdim) {
      result_ = result_.unsqueeze(-1).permute(permutation_reverse);
    }
  } else {
    // abs(p) == infinity and abs(p) == 1 will perform identical reductions, except
    // that the order of the two dims is swapped. So we can swap the dims if
    // abs(p) == infinity to simplify the rest of the operation's logic.
    if (std::abs(ord) == INFINITY) {
      std::swap(dim_[0], dim_[1]);
    }
    // If the dim of the second reduction is greater than that of the first reduction
    // and we are not keeping the dims, then the fact that the output of the first
    // reduction will have one fewer dimension means that the second reduction dim
    // will be off by one, so we need to correct that.
    if ((dim_[1] > dim_[0]) && !keepdim) {
      dim_[1]--;
    }
    if (std::abs(ord) == 1 || std::abs(ord) == INFINITY) {
      result_ = self_.abs().sum(dim_[0], keepdim);
      result_ = _norm_min_max(result_, ord, dim_[1], keepdim);
    } else {
      TORCH_CHECK(false, "Order ", ord, " not supported for matrix norm");
    }
  }
  at::native::resize_output(result, result_.sizes());
  result.copy_(result_);
  return result;
}

static Tensor& linalg_norm_out_impl(Tensor& result, const Tensor& self, const optional<Scalar>& opt_num_ord, optional<c10::string_view> opt_str_ord, OptionalIntArrayRef opt_dim, bool keepdim, optional<ScalarType> opt_dtype) {
  // Callers must give the ord argument as either a number, a string, or neither.
  // Since the user-facing API has no direct control over how this function is called, this is an internal assert.
  TORCH_INTERNAL_ASSERT(!(opt_num_ord.has_value() && opt_str_ord.has_value()));
  if (opt_dtype.has_value()) {
    auto dtype = opt_dtype.value();
    TORCH_CHECK(dtype == result.scalar_type(), "provided dtype must match dtype of result, but got",
      "dtype = ", dtype, ", out.dtype = ", result.scalar_type());
  }
  int64_t ndim = self.dim();
  if (opt_str_ord.has_value()) {
    // 'ord' is string
    auto str_ord = opt_str_ord.value();
    check_str_ord_valid(str_ord, opt_dim, ndim);
    Tensor self_ = opt_dtype.has_value() ? self.to(opt_dtype.value()) : self;
    if (str_ord == "fro") {
      at::frobenius_norm_out(result, self_, opt_dim.value_or(IntArrayRef({0, 1})), keepdim);
    } else if (str_ord == "nuc") {
      if (opt_dim.has_value()) {
        at::nuclear_norm_out(result, self_, opt_dim.value(), keepdim);
      } else {
        at::nuclear_norm_out(result, self_, keepdim);
      }
    }
  } else {
    // 'ord' is int or None
    std::vector<int64_t> dim_ = opt_dim.has_value() ? opt_dim.value().vec() : make_dim_list(ndim);
    if (!opt_num_ord.has_value() || dim_.size() == 1) {
      Tensor result_ = at::linalg_vector_norm(
          self, opt_num_ord.value_or(2), opt_dim, keepdim, opt_dtype);
      // TODO: Resize and copy should be avoided with
      //       https://github.com/pytorch/pytorch/issues/52712
      at::native::resize_output(result, result_.sizes());
      result.copy_(result_);
    } else if (dim_.size() == 2) {
      _linalg_norm_matrix_out(result, self, opt_num_ord.value(), dim_, keepdim, opt_dtype);
    } else {
      TORCH_CHECK(false, "'dim' must specify 1 or 2 dimensions when order is numerical and input is "
        "not 1-D or 2-D");
    }
  }
  return result;
}

TORCH_IMPL_FUNC(linalg_vector_norm_out)(const Tensor& self, const Scalar& scalar_ord, OptionalIntArrayRef opt_dim, bool keepdim, optional<ScalarType> opt_dtype, const Tensor& result) {
  // Casting a large integer to a double will just introduce an error for
  // values larger than 10^53 (same for negative numbers), so that's fine.
  auto ord = scalar_ord.toDouble();
  auto dim = opt_dim.value_or(IntArrayRef{});
  auto in_dtype = opt_dtype.value_or(self.scalar_type());

  // Issue arising from the difference between vectorized and non-vectorized implementation on CPU
  Tensor self_;
  if (self.device().type() == c10::kCPU &&
      isComplexType(self.scalar_type()) &&
      std::abs(ord) == INFINITY) {
    // TODO: This at::abs() call is used so that the at::abs() call in the
    // backward function produces an identical result for complex inputs.
    // However, it would be ideal if we could incorporate this into
    // linalg_vector_norm_stub. See issue:
    // https://github.com/pytorch/pytorch/issues/52648
    self_ = self.to(in_dtype).abs();
    in_dtype = toRealValueType(in_dtype);
  } else {
    self_ = self;
  }

<<<<<<< HEAD
  auto iter = make_reduction("vector_norm", const_cast<Tensor&>(result), self_, dim, keepdim, in_dtype, result.scalar_type());
  norm_stub(iter.device_type(), iter, ord);
=======
  linalg_vector_norm_stub(iter.device_type(), iter, ord);
  return result;
}

Tensor linalg_vector_norm(const Tensor& self, const Scalar& ord, OptionalIntArrayRef opt_dim, bool keepdim, optional<ScalarType> opt_dtype) {
  ScalarType out_dtype = opt_dtype.value_or(toRealValueType(self.scalar_type()));
  Tensor result = create_reduction_result(self, opt_dim.value_or(IntArrayRef{}), keepdim, out_dtype);
  return at::native::linalg_vector_norm_impl(self, ord, opt_dim, keepdim, opt_dtype, result);
}

Tensor& linalg_vector_norm_out(const Tensor& self, const Scalar& ord, OptionalIntArrayRef opt_dim, bool keepdim, optional<ScalarType> opt_dtype, Tensor& result) {
  return at::native::linalg_vector_norm_impl(self, ord, opt_dim, keepdim, opt_dtype, result);
>>>>>>> 1feb4d42
}

namespace {

// Only performs checks not performed by linalg.norm
void check_linalg_matrix_norm_args(
    const Tensor& self,
    IntArrayRef dim,
    optional<ScalarType> dtype) {
  TORCH_CHECK(
      self.ndimension() >= 2,
      "linalg.matrix_norm(): input tensor must be a matrix or batch of matrices");
  ScalarType in_dtype = dtype.value_or(self.scalar_type());
  TORCH_CHECK(
      in_dtype == kFloat || in_dtype == kDouble || in_dtype == kComplexFloat ||
          in_dtype == kComplexDouble,
      "linalg.matrix_norm(): only supports the float, double, cfloat and cdouble dtypes, but got: ",
      toString(in_dtype));
  TORCH_CHECK(
      dim.size() == 2, "linalg.matrix_norm(): dim must be a 2-tuple of ints");
}

} // namespace

Tensor linalg_matrix_norm(
    const Tensor& self,
    const Scalar& ord,
    IntArrayRef dim,
    bool keepdim,
    optional<ScalarType> dtype) {
  check_linalg_matrix_norm_args(self, dim, dtype);
  return at::native::linalg_norm(self, ord, dim, keepdim, dtype);
}

Tensor& linalg_matrix_norm_out(
    const Tensor& self,
    const Scalar& ord,
    IntArrayRef dim,
    bool keepdim,
    optional<ScalarType> dtype,
    Tensor& result) {
  check_linalg_matrix_norm_args(self, dim, dtype);
  return at::native::linalg_norm_out(self, ord, dim, keepdim, dtype, result);
}

Tensor linalg_matrix_norm(
    const Tensor& self,
    c10::string_view ord,
    IntArrayRef dim,
    bool keepdim,
    optional<ScalarType> dtype) {
  check_linalg_matrix_norm_args(self, dim, dtype);
  return at::native::linalg_norm(self, ord, dim, keepdim, dtype);
}

Tensor& linalg_matrix_norm_out(
    const Tensor& self,
    c10::string_view ord,
    IntArrayRef dim,
    bool keepdim,
    optional<ScalarType> dtype,
    Tensor& result) {
  check_linalg_matrix_norm_args(self, dim, dtype);
  return at::native::linalg_norm_out(self, ord, dim, keepdim, dtype, result);
}

// Numerical or None norms
Tensor linalg_norm(const Tensor& self, const optional<Scalar>& opt_ord, OptionalIntArrayRef opt_dim, bool keepdim, optional<ScalarType> opt_dtype) {
  auto options = TensorOptions().dtype(opt_dtype.has_value() ? opt_dtype.value() : toRealValueType(self.scalar_type())).device(self.device());
  Tensor result = at::empty({0}, options);
  return at::native::linalg_norm_out(
      self, opt_ord, opt_dim, keepdim, opt_dtype, result);
}

// Frobenius and nuclear norms
Tensor linalg_norm(const Tensor& self, c10::string_view ord, OptionalIntArrayRef opt_dim, bool keepdim, optional<ScalarType> opt_dtype) {
  auto options = TensorOptions().dtype(opt_dtype.has_value() ? opt_dtype.value() : toRealValueType(self.scalar_type())).device(self.device());
  Tensor result = at::empty({0}, options);
  return at::native::linalg_norm_out(
      self, ord, opt_dim, keepdim, opt_dtype, result);
}

// Numerical or None norms
Tensor& linalg_norm_out(const Tensor& self, const optional<Scalar>& opt_ord, OptionalIntArrayRef opt_dim, bool keepdim, optional<ScalarType> opt_dtype, Tensor& result) {
  return linalg_norm_out_impl(result, self, opt_ord, c10::nullopt, opt_dim, keepdim, opt_dtype);
}

// Frobenius and nuclear norms
Tensor& linalg_norm_out(const Tensor& self, c10::string_view ord, OptionalIntArrayRef opt_dim, bool keepdim, optional<ScalarType> opt_dtype, Tensor& result) {
  return linalg_norm_out_impl(result, self, c10::nullopt, ord, opt_dim, keepdim, opt_dtype);
}

// This function helps to dispatch norm computations depending on 'ord' of variant type
Tensor _linalg_cond_helper(const Tensor& self, c10::variant<Scalar, c10::string_view> ord_variant) {
  Tensor inverse, info;
  std::tie(inverse, info) = at::linalg_inv_ex(self);
  info.unsqueeze_(-1).unsqueeze_(-1);
  inverse.masked_fill_(info > 0, INFINITY);

  return c10::visit([&](auto&& ord) {
    Tensor norm_self = at::linalg_matrix_norm(self, ord);
    Tensor norm_inverse = at::linalg_matrix_norm(inverse, ord);
    Tensor result = norm_self * norm_inverse;
    // fix multiplication of zero and infinity for NumPy compatibility
    result.nan_to_num_(INFINITY, INFINITY, -INFINITY);
    return result;
  }, ord_variant);
}

// Return zero for each matrix in the batch
Tensor _linalg_cond_empty_matrix(const Tensor& self, c10::ScalarType dtype) {
  auto result_shape = IntArrayRef(self.sizes().cbegin(), self.sizes().cend()-2);
  TensorOptions options = self.options().dtype(toRealValueType(self.scalar_type()));
  return at::zeros(result_shape, options);
}

void _linalg_cond_check_ord(c10::variant<Scalar, c10::string_view> ord_variant) {
  if (ord_variant.index() == 0) {
    Scalar* ord = c10::get_if<Scalar>(&ord_variant);
    double abs_ord = std::abs(ord->toDouble());
    TORCH_CHECK(abs_ord == 2.0 || abs_ord == 1.0 || abs_ord == INFINITY,
      "linalg.cond got an invalid norm type: ", ord->toDouble());
  } else if (ord_variant.index() == 1) {
    c10::string_view* ord = c10::get_if<c10::string_view>(&ord_variant);
    TORCH_CHECK(*ord == "fro" || *ord == "nuc",
      "linalg.cond got an invalid norm type: ", *ord);
  } else {
    TORCH_CHECK(false,
      "linalg.cond: something went wrong while checking the norm type");
  }
}

// Numerical or None norms
Tensor linalg_cond(const Tensor& self, const optional<Scalar>& opt_ord) {
  TORCH_CHECK(self.dim() >= 2, "linalg.cond: The input tensor must have at least 2 dimensions.");

  // The default case is using 2-norm
  Scalar ord = opt_ord.has_value() ? opt_ord.value() : 2;

  c10::variant<Scalar, c10::string_view> ord_variant = ord;
  _linalg_cond_check_ord(ord_variant);

  // NumPy doesn't define the condition number for 0x0 matrices, we return 0.0 for such input
  if (self.numel() == 0) {
    auto real_dtype = toRealValueType(typeMetaToScalarType(self.dtype()));
    return _linalg_cond_empty_matrix(self, real_dtype);
  }

  // If ord == None or ord == ±2
  if (std::abs(ord.toDouble()) == 2.0) {
    auto singular_values = at::linalg_svdvals(self);
    // singular values are sorted in descending order
    auto s_max = at::narrow(singular_values, /*dim=*/-1, /*start=*/0, /*length=*/1);
    auto s_min = at::narrow(singular_values, /*dim=*/-1, /*start=*/-1, /*length=*/1);
    Tensor result;
    if (ord.toDouble() == -2.0) {
      result = s_min / s_max;
    } else {
      result = s_max / s_min;
    }
    // squeeze the result for NumPy compatibility
    return result.squeeze(-1);
  }

  // ord == ±1 ord == ±inf
  if (ord.isFloatingPoint()) { // ord == ±1
    squareCheckInputs(self, ("linalg.cond(ord=" + std::to_string(ord.to<double>()) + ")").c_str());
  } else { // ord == ±inf
    squareCheckInputs(self, ("linalg.cond(ord=" + std::to_string(ord.to<int64_t>()) + ")").c_str());
  }
  return _linalg_cond_helper(self, ord_variant);
}

Tensor& linalg_cond_out(const Tensor& self, const optional<Scalar>& opt_ord, Tensor& result) {
  checkSameDevice("linalg.cond", result, self);
  ScalarType real_dtype = toRealValueType(self.scalar_type());
  checkLinalgCompatibleDtype("linalg.cond", result.scalar_type(), real_dtype);

  Tensor result_tmp = at::linalg_cond(self, opt_ord);
  at::native::resize_output(result, result_tmp.sizes());
  result.copy_(result_tmp);
  return result;
}

// Frobenius or nuclear norms
Tensor linalg_cond(const Tensor& self, c10::string_view ord) {
  squareCheckInputs(self, ("linalg.cond(ord=" + std::string(ord) + ")").c_str());
  c10::variant<Scalar, c10::string_view> ord_variant = ord;
  _linalg_cond_check_ord(ord_variant);

  // NumPy doesn't define the condition number for 0x0 matrices, we return 0.0 for such input
  if (self.numel() == 0) {
    return _linalg_cond_empty_matrix(self, self.scalar_type());
  }

  if (ord == "nuc") {
    // calling matrix_norm with "nuc" on inputs with infinities raises an error
    // therefore we use the mathematical definition of nuclear norm directly
    // instead of going through the matrix_norm
    auto singular_values = at::linalg_svdvals(self);
    return singular_values.sum(-1) * (singular_values.reciprocal().sum(-1));
  }

  return _linalg_cond_helper(self, ord_variant);
}

// TODO: implement _out variant avoiding copy and using already allocated storage directly
Tensor& linalg_cond_out(const Tensor& self, c10::string_view ord, Tensor& result) {
  checkSameDevice("linalg.cond", result, self);
  ScalarType real_dtype = toRealValueType(self.scalar_type());
  checkLinalgCompatibleDtype("linalg.cond", result.scalar_type(), real_dtype);

  Tensor result_tmp = at::linalg_cond(self, ord);
  at::native::resize_output(result, result_tmp.sizes());
  result.copy_(result_tmp);
  return result;
}

Tensor linalg_tensorinv(const Tensor& self, int64_t ind) {
  /*
  The idea is to reduce the problem to 2D square matrix inversion.
  Step 1. Calculate the shape of the result and the shape of the intermediate 2D matrix.
  Step 2. Reshape `self` to 2D matrix.
  Step 3. Invert the 2D matrix self.to_2D()
          There is no quick way to find out whether the matrix is invertible,
          so at this stage an error from at::inverse can be thrown.
          Note that for CUDA this causes cross-device memory synchronization that can be slow.
  Step 4. reshape the result.
  */
  TORCH_CHECK(ind > 0, "Expected a strictly positive integer for 'ind', but got ", ind);

  // self[ind:]
  std::vector<int64_t> shape_ind_end = self.sizes().slice(ind).vec();
  // self[:ind]
  std::vector<int64_t> shape_start_ind = self.sizes().slice(0, ind).vec();

  int64_t prod_ind_end = c10::multiply_integers(shape_ind_end.cbegin(), shape_ind_end.cend());
  int64_t prod_start_ind = c10::multiply_integers(shape_start_ind.cbegin(), shape_start_ind.cend());

  // Check whether the self tensor can be reshaped to the 2D square matrix
  TORCH_CHECK(prod_ind_end == prod_start_ind,
    "Expected self to satisfy the requirement prod(self.shape[ind:]) == prod(self.shape[:ind]), but got ",
    prod_ind_end, " != ", prod_start_ind);

  // Concatenate shape_ind_end and shape_start_ind to form the shape of the result
  // self[ind:] + self[:ind]
  shape_ind_end.insert(shape_ind_end.cend(), shape_start_ind.cbegin(), shape_start_ind.cend());

  // If the reshaped self is not invertible catch this error
  Tensor result, info;
  std::tie(result, info) = at::linalg_inv_ex(self.reshape({prod_ind_end, prod_ind_end}), /*check_errors=*/false);
  at::_linalg_check_errors(info, "inv", /*is_matrix*/true);

  return result.reshape(shape_ind_end);
}

// TODO: implement _out variant avoiding copy and using already allocated storage directly
Tensor& linalg_tensorinv_out(const Tensor& self, int64_t ind, Tensor& result) {
  checkSameDevice("tensorinv", result, self);
  checkLinalgCompatibleDtype("tensorinv", result, self);

  Tensor result_tmp = at::linalg_tensorinv(self, ind);
  at::native::resize_output(result, result_tmp.sizes());
  result.copy_(result_tmp);
  return result;
}

Tensor linalg_tensorsolve(const Tensor& self, const Tensor& other, OptionalIntArrayRef dims) {
  /*
  The idea is to reduce the problem to 2D matrix solve.
  Step 1. (optional) `self` is permuted with `dims` such that dimensions from `dims` are moved to the right.
  For example, if we have 4D input with the shape (1, 2, 3, 4) and dims=(0, 2),
  then the result of permutation would have the shape (2, 4, 1, 3).
  Step 2. reshape `self` to 2D matrix.
  Step 3. solve the matrix equation self.to_2D() @ result = other.to_1D()
  Step 4. reshape the result.
  */
  int64_t ndim = self.dim();
  Tensor self_ = self;

  // move dimensions of `self_` from `dims` to the end
  if (dims.has_value()) {
    DimVector dest_axes(dims.value().size());
    std::iota(dest_axes.begin(), dest_axes.end(), ndim - dest_axes.size());
    self_ = at::movedim(self_, dims.value(), dest_axes);
  }

  // result_shape is self_.sizes[-(an-other.dim):]
  std::vector<int64_t> result_shape = self_.sizes().slice(other.dim(), ndim - other.dim()).vec();

  int64_t result_product = c10::multiply_integers(result_shape.begin(), result_shape.end());
  int64_t other_product = c10::multiply_integers(other.sizes().begin(), other.sizes().end());

  // Check whether the self tensor can be reshaped to the 2D square matrix
  TORCH_CHECK(result_product == other_product,
    "Expected self to satisfy the requirement prod(self.shape[other.ndim:]) == prod(self.shape[:other.ndim]), but got ",
    result_product, " != ", other_product);

  self_ = self_.reshape({result_product, result_product});

  // normally `other` would be flattened by at::linalg_solve expects 2D input
  Tensor result = at::linalg_solve(self_, other.flatten());
  return result.reshape(result_shape);
}

Tensor& linalg_tensorsolve_out(const Tensor& self, const Tensor& other, OptionalIntArrayRef dims, Tensor& result) {
  checkSameDevice("tensorsolve", result, self);
  checkLinalgCompatibleDtype("tensorsolve", result, self);

  Tensor result_tmp = at::linalg_tensorsolve(self, other, dims);
  at::native::resize_output(result, result_tmp.sizes());
  result.copy_(result_tmp);
  return result;
}

namespace {
struct KronImpl final {
  public:
    explicit KronImpl(const Tensor& self, const Tensor& other) {
      maxdim = std::max(self.dim(), other.dim());
      int64_t pad_self = maxdim - self.dim();
      int64_t pad_other = maxdim - other.dim();
      a_reshape = c10::SmallVector<int64_t, 10>(2 * maxdim);
      b_reshape = c10::SmallVector<int64_t, 10>(2 * maxdim);
      result_reshape = c10::SmallVector<int64_t, 10>(maxdim);
      for (const auto i : c10::irange(maxdim)) {
        a_reshape[2 * i] = (i >= pad_self ? self.sizes()[i - pad_self] : 1);
        a_reshape[2 * i + 1] = 1;
        b_reshape[2 * i] = 1;
        b_reshape[2 * i + 1] = (i >= pad_other ? other.sizes()[i - pad_other] : 1);
        result_reshape[i] = a_reshape[2 * i] * b_reshape[2 * i + 1];
      }
      self_view = at::_unsafe_view(self, a_reshape);
      other_view = at::_unsafe_view(other, b_reshape);
    }

    Tensor& kron_out(Tensor& result) const {
      TORCH_INTERNAL_ASSERT(result.defined(), "Cannot call kron_out with an undefined result tensor as the out argument. Please allocate a Tensor before calling kron_out with it.");

      c10::SmallVector<int64_t, 10> mul_shape(2 * maxdim);
      for (const auto i : c10::irange(maxdim)) {
        mul_shape[2 * i] = a_reshape[2 * i];
        mul_shape[2 * i + 1] = b_reshape[2 * i + 1];
      }
      at::native::resize_output(result, result_reshape);
      auto result_mul = at::_unsafe_view(result, mul_shape);
      at::mul_out(result_mul, self_view, other_view);

      return result;
    }

    Tensor kron() const {
      return at::_unsafe_view(at::mul(self_view, other_view), result_reshape);
    }
  private:
    int64_t maxdim;
    Tensor self_view;
    Tensor other_view;
    c10::SmallVector<int64_t, 10> result_reshape;
    c10::SmallVector<int64_t, 10> a_reshape;
    c10::SmallVector<int64_t, 10> b_reshape;
};
}

DEFINE_DISPATCH(unpack_pivots_stub);

std::tuple<Tensor, Tensor, Tensor> lu_unpack(
    const Tensor& LU_data,
    const Tensor& LU_pivots,
    bool unpack_data,
    bool unpack_pivots
    ) {
  TORCH_CHECK(LU_pivots.is_contiguous() && (LU_pivots.scalar_type() == at::kInt),
      "lu_unpack: LU_pivots is expected to be a contiguous tensor of torch.int32 dtype."
      "Note: this function is intended to be used with the output produced by torch{.linalg}.lu");

  // trivial case
  if (!unpack_data && !unpack_pivots) {
    return std::make_tuple(Tensor(), Tensor(), Tensor());
  }

  Tensor L, U;
  // In the generalized LU factorization, the following shape relations hold:
  // A.shape[-2:] == (m, n),
  // P.shape[-2:] == (m, m),
  // U.shape[-2:] == (m, k),
  // L.shape[-2:] == (k, n),
  // where k = min(m, n)
  int64_t m = LU_data.size(-2);
  int64_t n = LU_data.size(-1);
  int64_t k = std::min(m, n);

  if (unpack_data) {
    U = LU_data.triu();
    if (m != k) {
      U = U.narrow(-2, 0, k);
    }

    L = LU_data.tril();
    if (k != n) {
      L = L.narrow(-1, 0, k);
    }
    L.diagonal(/*offset=*/0, /*dim1=*/-2, /*dim2=*/-1).fill_(1);
  }

  if (!unpack_pivots) {
    return std::make_tuple(Tensor(), L, U);
  }

  auto unpacked_pivots_sizes = LU_pivots.sizes().vec();
  unpacked_pivots_sizes[LU_pivots.dim() - 1] = m;
  auto unpacked_pivots = at::empty(
    unpacked_pivots_sizes,
    LU_pivots.options().memory_format(at::MemoryFormat::Contiguous)
  );

  // Fill `unpacked_pivots` with identity permutation
  auto id_perm = at::arange(m, LU_pivots.options());
  unpacked_pivots.copy_(id_perm);

  // WARNING: we assume that unchanged LAPACK pivots are provided.
  // Since LAPACK relies on the FORTRAN's 1-based indexing,
  // we subtract 1 to convert the pivots to the C-style 0-based indexing.
  // This behaviour could change in the future.
  auto LU_pivots_zero_idx = LU_pivots - 1;

  auto iter = TensorIteratorConfig()
    .set_check_mem_overlap(false)
    .check_all_same_dtype(false)
    .resize_outputs(false)
    .declare_static_shape(LU_pivots.sizes(), /*squash_dim=*/LU_pivots.dim() - 1)
    .add_output(unpacked_pivots)
    .add_input(LU_pivots_zero_idx)
    .build();
  // }

  unpack_pivots_stub(
    LU_pivots.device().type(),
    iter,
    LU_pivots.size(-1)
  );

  // The permutation matrix is converted to LU_data.dtype
  // because `matmul` does not work with integer matrices.
  unpacked_pivots_sizes.push_back(m);
  auto permutation_matrix = at::zeros(
    unpacked_pivots_sizes,
    LU_data.options().memory_format(at::MemoryFormat::Contiguous)
  );

  // now that we know the final permutation,
  // scatter 1s at proper locations.
  permutation_matrix.scatter_(
    -2,
    unpacked_pivots.unsqueeze(-2).to(at::kLong),
    at::ones({1}, permutation_matrix.options()).expand(permutation_matrix.sizes())
  );

  return std::make_tuple(permutation_matrix, L, U);
}

using TupleTensorRefs3 = std::tuple<Tensor&, Tensor&, Tensor&>;

TupleTensorRefs3 lu_unpack_out(
    const Tensor& LU_data,
    const Tensor& LU_pivots,
    bool unpack_data,
    bool unpack_pivots,
    Tensor& P,
    Tensor& L,
    Tensor& U
    ) {
  Tensor P_tmp, L_tmp, U_tmp;
  std::tie(P_tmp, L_tmp, U_tmp) = at::lu_unpack(LU_data, LU_pivots, unpack_data, unpack_pivots);

  if (unpack_pivots) {
    checkSameDevice("lu_unpack", P, LU_data, "P");
    // Note that lu_unpack returns P such that P.dtype == LU_data.dtype,
    // because otherwise we cannot use P in matric products (no int -> float promotion)
    checkLinalgCompatibleDtype("lu_unpack", P, LU_data, "L");

    at::native::resize_output(P, P_tmp.sizes());
    P.copy_(P_tmp);
  }

  if (unpack_data) {
    checkSameDevice("lu_unpack", L, LU_data, "L");
    checkSameDevice("lu_unpack", U, LU_data, "U");
    checkLinalgCompatibleDtype("lu_unpack", L, LU_data, "L");
    checkLinalgCompatibleDtype("lu_unpack", U, LU_data, "U");

    at::native::resize_output(L, L_tmp.sizes());
    at::native::resize_output(U, U_tmp.sizes());
    L.copy_(L_tmp);
    U.copy_(U_tmp);
  }

  return TupleTensorRefs3(P, L, U);
}

/*
Calculates the Kronecker product between two Tensors.
*/
Tensor& kron_out(const Tensor& self, const Tensor& other, Tensor& result) {
  return KronImpl(self, other).kron_out(result);
}

Tensor kron(const Tensor& self, const Tensor& other) {
  return KronImpl(self, other).kron();
}

} // namespace native
} // namespace at<|MERGE_RESOLUTION|>--- conflicted
+++ resolved
@@ -67,8 +67,14 @@
   // values larger than 10^53 (same for negative numbers), so that's fine.
   auto ord = scalar_ord.toDouble();
 
-  // If norm < 0 || norm == infty, we cannot reduce over an empty dimension (see issue 52783)
-  if (opt_dim.has_value() && self.numel() == 0 && (ord < 0. || ord == INFINITY)) {
+  // For more context, see issue 52783
+  // If the tensor is empty and norm < 0 || norm == infty
+  //   - We cannot reduce the whole tensor
+  //   - We cannot reduce over an empty dimension
+  if (self.numel() == 0 && (ord < 0. || ord == INFINITY)) {
+    TORCH_CHECK(opt_dim.has_value(),
+      "linalg.vector_norm cannot compute the ", scalar_ord, " norm on an empty ",
+      "tensor because the operation does not have an identity");
     for (auto dim_num : dim) {
       TORCH_CHECK(self.size(dim_num) != 0,
         "linalg.vector_norm cannot compute the ", scalar_ord, " norm on an empty ",
@@ -84,7 +90,7 @@
         "linalg.vector_norm(): dtype should be ", self.is_complex() ? "complex" : "real",
         " for ", self.is_complex() ? "complex" : "real", " inputs, but got ", dtype);
     TORCH_CHECK(promoteTypes(self.scalar_type(), dtype) == dtype,
-        "linalg.vector_norm(): the dtype of x ", "(", self.scalar_type(), ") should be convertible ",
+        "linalg.vector_norm(): the dtype of the input ", "(", self.scalar_type(), ") should be convertible ",
         "without narrowing to the specified dtype (", dtype, ").");
   }
 
@@ -156,7 +162,6 @@
 namespace native {
 
 DEFINE_DISPATCH(addr_stub);
-DEFINE_DISPATCH(linalg_vector_norm_stub);
 
 // As P is a permutation matrix
 // det(P) = 1 if it's an even permutation and det(P) = -1 if it's an odd permutation
@@ -2604,23 +2609,8 @@
     self_ = self;
   }
 
-<<<<<<< HEAD
   auto iter = make_reduction("vector_norm", const_cast<Tensor&>(result), self_, dim, keepdim, in_dtype, result.scalar_type());
   norm_stub(iter.device_type(), iter, ord);
-=======
-  linalg_vector_norm_stub(iter.device_type(), iter, ord);
-  return result;
-}
-
-Tensor linalg_vector_norm(const Tensor& self, const Scalar& ord, OptionalIntArrayRef opt_dim, bool keepdim, optional<ScalarType> opt_dtype) {
-  ScalarType out_dtype = opt_dtype.value_or(toRealValueType(self.scalar_type()));
-  Tensor result = create_reduction_result(self, opt_dim.value_or(IntArrayRef{}), keepdim, out_dtype);
-  return at::native::linalg_vector_norm_impl(self, ord, opt_dim, keepdim, opt_dtype, result);
-}
-
-Tensor& linalg_vector_norm_out(const Tensor& self, const Scalar& ord, OptionalIntArrayRef opt_dim, bool keepdim, optional<ScalarType> opt_dtype, Tensor& result) {
-  return at::native::linalg_vector_norm_impl(self, ord, opt_dim, keepdim, opt_dtype, result);
->>>>>>> 1feb4d42
 }
 
 namespace {
