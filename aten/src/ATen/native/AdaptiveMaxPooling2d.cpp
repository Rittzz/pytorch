#include <ATen/ATen.h>
#include <ATen/NativeFunctions.h>
#include <ATen/native/AdaptivePooling.h>


namespace at {
namespace meta {
TORCH_META_FUNC(adaptive_max_pool2d) (const Tensor& input, IntArrayRef output_size) {
  for (int64_t i = 0; i < input.ndimension(); i++) {
    TORCH_CHECK(
        input.size(i) > 0,
        "adaptive_max_pool2d: expected input to have non-empty spatial dimensions, "
        "but input has sizes ",
        input.sizes(),
        " with dimension ",
        i,
        " being "
        "empty");
  }

  TORCH_CHECK(
      (input.ndimension() == 3 || input.ndimension() == 4),
      "non-empty 3D or 4D (batch mode) tensor expected for input");

  TORCH_CHECK(
      output_size.size() == 2,
      "adaptive_max_pool2d: internal error: output_size.size() must be 2");

  int dimH = 1;
  int64_t sizeB = 1;
  int64_t sizeD = 0;

  if (input.ndimension() == 4) {
    sizeB = input.size(0);
    dimH++;
  }

  sizeD = input.size(dimH - 1);

  int64_t osizeH = output_size[0];
  int64_t osizeW = output_size[1];

  /* resize output */
  if (input.ndimension() == 3) {
    set_output(0, {sizeD, osizeH, osizeW}, input.options());
    /* indices will contain i,j locations for each output point */
    set_output(1, {sizeD, osizeH, osizeW}, input.options().dtype(kLong));
  } else {
    set_output(0, {sizeB, sizeD, osizeH, osizeW}, input.options().memory_format(input.suggest_memory_format()));
    /* indices will contain i,j locations for each output point */
    set_output(1, {sizeB, sizeD, osizeH, osizeW}, input.options().memory_format(input.suggest_memory_format()).dtype(kLong));
  }
}

TORCH_META_FUNC(adaptive_max_pool2d_backward)
(const Tensor& gradOutput, const Tensor& input, const Tensor& indices) {
  set_output(0, input.sizes(), input.options());
}
} // namespace meta

namespace native {

namespace {

<<<<<<< HEAD
Tensor& adaptive_max_pool2d_backward_out_cpu_template(
          Tensor& grad_input,
          const Tensor& grad_output,
          const Tensor& input,
          const Tensor& indices)
{
  int64_t ndim = grad_output.ndimension();
  for (int64_t i = 0; i < ndim; i++) {
    TORCH_CHECK(grad_output.size(i) > 0,
      "adaptive_max_pooling2d_backward(): expected grad_output to have non-empty spatial dimensions, "
      "but grad_output has sizes ", grad_output.sizes(), " with dimension ", i, " being "
      "empty");
  }

  TORCH_CHECK((ndim == 3 || ndim == 4),
    "non-empty 3D or 4D (batch mode) tensor expected for grad_output");
  TORCH_CHECK(input.dtype() == grad_output.dtype(),
    "expected dtype ", input.dtype(), " for `grad_output` but got dtype ", grad_output.dtype());
  TORCH_CHECK(input.dtype() == grad_input.dtype(),
    "expected dtype ", input.dtype(), " for `grad_input` but got dtype ", grad_input.dtype());

  grad_input.resize_(input.sizes(), input.suggest_memory_format());
  grad_input.zero_();

  adaptive_max_pool2d_backward_kernel(kCPU, grad_input, grad_output, indices);
  return grad_input;
}

=======
inline int start_index(int a, int b, int c) {
  return (int)std::floor((float)(a * c) / b);
}

inline int end_index(int a, int b, int c) {
  return (int)std::ceil((float)((a + 1) * c) / b);
}

// #define START_IND(a,b,c) a * c / b
// #define END_IND(a,b,c)  (a + 1) * c / b + ((a + 1) * c % b > 0)?1:0

// 4d tensor B x D x H x W

template <typename scalar_t>
static void adaptive_max_pool2d_single_out_frame(
        scalar_t *input_p,
        scalar_t *output_p,
        int64_t *ind_p,
        int64_t sizeD,
        int64_t isizeH,
        int64_t isizeW,
        int64_t osizeH,
        int64_t osizeW,
        int64_t istrideD,
        int64_t istrideH,
        int64_t istrideW)
{
  at::parallel_for(0, sizeD, 0, [&](int64_t start, int64_t end) {
    for (auto d = start; d < end; d++)
    {
      /* loop over output */
      int64_t oh, ow;
      for(oh = 0; oh < osizeH; oh++)
      {
        int istartH = start_index(oh, osizeH, isizeH);
        int iendH   = end_index(oh, osizeH, isizeH);
        int kH = iendH - istartH;

        for(ow = 0; ow < osizeW; ow++)
        {
          int istartW = start_index(ow, osizeW, isizeW);
          int iendW   = end_index(ow, osizeW, isizeW);
          int kW = iendW - istartW;

          /* local pointers */
          scalar_t *ip = input_p   + d*istrideD + istartH*istrideH + istartW*istrideW;
          scalar_t *op = output_p  + d*osizeH*osizeW + oh*osizeW + ow;
          int64_t *indp = ind_p   + d*osizeH*osizeW + oh*osizeW + ow;

          /* compute local max: */
          int ih=0, iw=0;
          int64_t maxindex = (ih+istartH)*isizeW + (iw+istartW);
          scalar_t maxval = -std::numeric_limits<scalar_t>::infinity();
          for(ih=0; ih < kH; ih++)
          {
            for(iw=0; iw < kW; iw++)
            {
              scalar_t val = *(ip + ih*istrideH + iw*istrideW);
              if ((val > maxval) || std::isnan(val))
              {
                maxval = val;
                maxindex = (ih+istartH)*isizeW + (iw+istartW);
              }
            }
          }

          /* set output to local max */
          *op = maxval;

          /* store location of max */
          *indp = maxindex;
        }
      }
    }
  });
}

template <typename scalar_t>
static void adaptive_max_pool2d_out_frame(
  scalar_t *input_data,
  scalar_t *output_data,
  int64_t *indices_data,
  int64_t sizeB,
  int64_t sizeD,
  int64_t isizeH,
  int64_t isizeW,
  int64_t osizeH,
  int64_t osizeW,
  int64_t istrideB,
  int64_t istrideD,
  int64_t istrideH,
  int64_t istrideW)
{
  at::parallel_for(0, sizeB, 0, [&](int64_t start, int64_t end) {
    for (auto b = start; b < end; b++) {
      adaptive_max_pool2d_single_out_frame<scalar_t>(input_data+b*istrideB, output_data+b*sizeD*osizeH*osizeW,
                                                     indices_data+b*sizeD*osizeH*osizeW,
                                                     sizeD,
                                                     isizeH, isizeW,
                                                     osizeH, osizeW,
                                                     istrideD,
                                                     istrideH, istrideW);
    }
  });
}

template <typename scalar_t>
static void adaptive_max_pool2d_backward_single_out_frame(
          scalar_t *gradInput_p,
          scalar_t *gradOutput_p,
          int64_t *indices,
          int64_t sizeD,
          int64_t isizeH,
          int64_t isizeW,
          int64_t osizeH,
          int64_t osizeW)
{
  at::parallel_for(0, sizeD, 0, [&](int64_t start, int64_t end) {
    for (auto d = start; d < end; d++)
    {
      scalar_t *gradInput_p_d = gradInput_p + d*isizeH*isizeW;
      scalar_t *gradOutput_p_d = gradOutput_p + d*osizeH*osizeW;
      int64_t *ind_p_d = indices + d*osizeH*osizeW;

      /* calculate max points */
      int64_t oh, ow;
      for(oh = 0; oh < osizeH; oh++)
      {
        for(ow = 0; ow < osizeW; ow++)
        {
          /* retrieve position of max */
          int64_t maxp = ind_p_d[oh*osizeW + ow];

          /* update gradient */
          gradInput_p_d[maxp] += gradOutput_p_d[oh*osizeW + ow];
        }
      }
    }
  });
}

template <typename scalar_t>
static void adaptive_max_pool2d_backward_out_frame(
          scalar_t *gradInput_data,
          scalar_t *gradOutput_data,
          int64_t *indices_data,
          int64_t sizeB,
          int64_t sizeD,
          int64_t isizeH,
          int64_t isizeW,
          int64_t osizeH,
          int64_t osizeW)
{
  at::parallel_for(0, sizeB, 0, [&](int64_t start, int64_t end) {
    for (auto b = start; b < end; b++) {
      adaptive_max_pool2d_backward_single_out_frame<scalar_t>(gradInput_data+b*sizeD*isizeH*isizeW,
                                                              gradOutput_data+b*sizeD*osizeH*osizeW,
                                                              indices_data+b*sizeD*osizeH*osizeW,
                                                              sizeD,
                                                              isizeH, isizeW,
                                                              osizeH, osizeW);
    }
  });
}
>>>>>>> df06467d
} // namespace

TORCH_IMPL_FUNC(adaptive_max_pool2d_out_cpu)
(const Tensor& input, IntArrayRef output_size, const Tensor& output, const Tensor& indices) {
  adaptive_max_pool2d_kernel(kCPU, output, indices, input, output_size);
}

<<<<<<< HEAD
Tensor& adaptive_max_pool2d_backward_out_cpu(
  const Tensor& grad_output,
  const Tensor& input,
  const Tensor& indices,
  Tensor& grad_input)
{
  adaptive_max_pool2d_backward_out_cpu_template(
    grad_input,
    grad_output,
    input,
    indices);
  return grad_input;
}

Tensor adaptive_max_pool2d_backward_cpu(
  const Tensor& grad_output,
  const Tensor& input,
  const Tensor& indices)
{
  auto grad_input = at::empty({0}, input.options());
  adaptive_max_pool2d_backward_out_cpu_template(
    grad_input,
    grad_output,
    input,
    indices);
  return grad_input;
}

DEFINE_DISPATCH(adaptive_max_pool2d_kernel);
DEFINE_DISPATCH(adaptive_max_pool2d_backward_kernel);

=======
TORCH_IMPL_FUNC(adaptive_max_pool2d_backward_out_cpu)
(const Tensor& gradOutput,
 const Tensor& input,
 const Tensor& indices,
 const Tensor& gradInput) {
  int dimW = 2;
  int dimH = 1;
  int64_t sizeB = 1;
  int sizeD;
  int isizeH;
  int isizeW;
  int osizeH;
  int osizeW;

  /* get contiguous gradOutput */
  auto gradOutput_ = gradOutput.contiguous();

  /* zero */
  gradInput.zero_();

  if (input.ndimension() == 4) {
    sizeB = input.size(0);
    dimW++;
    dimH++;
  }

  sizeD = input.size(dimH - 1);
  isizeH = input.size(dimH);
  isizeW = input.size(dimW);
  osizeH = gradOutput_.size(dimH);
  osizeW = gradOutput_.size(dimW);

  /* backprop */
  if (input.ndimension() == 3) {
    AT_DISPATCH_FLOATING_TYPES(
        input.scalar_type(), "adaptive_max_pool2d_backward", [&] {
          /* get raw pointers */
          scalar_t* gradInput_data = gradInput.data_ptr<scalar_t>();
          scalar_t* gradOutput_data = gradOutput_.data_ptr<scalar_t>();
          int64_t* indices_data = indices.data_ptr<int64_t>();

          adaptive_max_pool2d_backward_single_out_frame<scalar_t>(
              gradInput_data,
              gradOutput_data,
              indices_data,
              sizeD,
              isizeH,
              isizeW,
              osizeH,
              osizeW);
        });
  } else {
    AT_DISPATCH_FLOATING_TYPES(
        input.scalar_type(), "adaptive_max_pool2d_backward", [&] {
          /* get raw pointers */
          scalar_t* gradInput_data = gradInput.data_ptr<scalar_t>();
          scalar_t* gradOutput_data = gradOutput_.data_ptr<scalar_t>();
          int64_t* indices_data = indices.data_ptr<int64_t>();

          adaptive_max_pool2d_backward_out_frame<scalar_t>(
              gradInput_data,
              gradOutput_data,
              indices_data,
              sizeB,
              sizeD,
              isizeH,
              isizeW,
              osizeH,
              osizeW);
        });
  }
 }
>>>>>>> df06467d
} // at::native
} // at<|MERGE_RESOLUTION|>--- conflicted
+++ resolved
@@ -7,23 +7,16 @@
 namespace meta {
 TORCH_META_FUNC(adaptive_max_pool2d) (const Tensor& input, IntArrayRef output_size) {
   for (int64_t i = 0; i < input.ndimension(); i++) {
-    TORCH_CHECK(
-        input.size(i) > 0,
+    TORCH_CHECK(input.size(i) > 0,
         "adaptive_max_pool2d: expected input to have non-empty spatial dimensions, "
-        "but input has sizes ",
-        input.sizes(),
-        " with dimension ",
-        i,
-        " being "
-        "empty");
+        "but input has sizes ", input.sizes(), " with dimension ", i,
+        " being empty");
   }
 
-  TORCH_CHECK(
-      (input.ndimension() == 3 || input.ndimension() == 4),
+  TORCH_CHECK((input.ndimension() == 3 || input.ndimension() == 4),
       "non-empty 3D or 4D (batch mode) tensor expected for input");
 
-  TORCH_CHECK(
-      output_size.size() == 2,
+  TORCH_CHECK(output_size.size() == 2,
       "adaptive_max_pool2d: internal error: output_size.size() must be 2");
 
   int dimH = 1;
@@ -53,322 +46,40 @@
 }
 
 TORCH_META_FUNC(adaptive_max_pool2d_backward)
-(const Tensor& gradOutput, const Tensor& input, const Tensor& indices) {
-  set_output(0, input.sizes(), input.options());
+(const Tensor& grad_output, const Tensor& input, const Tensor& indices) {
+  int64_t ndim = grad_output.ndimension();
+  for (int64_t i = 0; i < ndim; i++) {
+    TORCH_CHECK(grad_output.size(i) > 0,
+      "adaptive_max_pooling2d_backward(): expected grad_output to have non-empty spatial dimensions, "
+      "but grad_output has sizes ", grad_output.sizes(), " with dimension ", i,
+      " being empty");
+  }
+
+  TORCH_CHECK((ndim == 3 || ndim == 4),
+    "non-empty 3D or 4D (batch mode) tensor expected for grad_output");
+
+  TORCH_CHECK(input.dtype() == grad_output.dtype(),
+    "expected dtype ", input.dtype(), " for `grad_output` but got dtype ", grad_output.dtype());
+
+  set_output(0, input.sizes(), input.options().memory_format(input.suggest_memory_format()));
 }
 } // namespace meta
 
 namespace native {
-
-namespace {
-
-<<<<<<< HEAD
-Tensor& adaptive_max_pool2d_backward_out_cpu_template(
-          Tensor& grad_input,
-          const Tensor& grad_output,
-          const Tensor& input,
-          const Tensor& indices)
-{
-  int64_t ndim = grad_output.ndimension();
-  for (int64_t i = 0; i < ndim; i++) {
-    TORCH_CHECK(grad_output.size(i) > 0,
-      "adaptive_max_pooling2d_backward(): expected grad_output to have non-empty spatial dimensions, "
-      "but grad_output has sizes ", grad_output.sizes(), " with dimension ", i, " being "
-      "empty");
-  }
-
-  TORCH_CHECK((ndim == 3 || ndim == 4),
-    "non-empty 3D or 4D (batch mode) tensor expected for grad_output");
-  TORCH_CHECK(input.dtype() == grad_output.dtype(),
-    "expected dtype ", input.dtype(), " for `grad_output` but got dtype ", grad_output.dtype());
-  TORCH_CHECK(input.dtype() == grad_input.dtype(),
-    "expected dtype ", input.dtype(), " for `grad_input` but got dtype ", grad_input.dtype());
-
-  grad_input.resize_(input.sizes(), input.suggest_memory_format());
-  grad_input.zero_();
-
-  adaptive_max_pool2d_backward_kernel(kCPU, grad_input, grad_output, indices);
-  return grad_input;
-}
-
-=======
-inline int start_index(int a, int b, int c) {
-  return (int)std::floor((float)(a * c) / b);
-}
-
-inline int end_index(int a, int b, int c) {
-  return (int)std::ceil((float)((a + 1) * c) / b);
-}
-
-// #define START_IND(a,b,c) a * c / b
-// #define END_IND(a,b,c)  (a + 1) * c / b + ((a + 1) * c % b > 0)?1:0
-
-// 4d tensor B x D x H x W
-
-template <typename scalar_t>
-static void adaptive_max_pool2d_single_out_frame(
-        scalar_t *input_p,
-        scalar_t *output_p,
-        int64_t *ind_p,
-        int64_t sizeD,
-        int64_t isizeH,
-        int64_t isizeW,
-        int64_t osizeH,
-        int64_t osizeW,
-        int64_t istrideD,
-        int64_t istrideH,
-        int64_t istrideW)
-{
-  at::parallel_for(0, sizeD, 0, [&](int64_t start, int64_t end) {
-    for (auto d = start; d < end; d++)
-    {
-      /* loop over output */
-      int64_t oh, ow;
-      for(oh = 0; oh < osizeH; oh++)
-      {
-        int istartH = start_index(oh, osizeH, isizeH);
-        int iendH   = end_index(oh, osizeH, isizeH);
-        int kH = iendH - istartH;
-
-        for(ow = 0; ow < osizeW; ow++)
-        {
-          int istartW = start_index(ow, osizeW, isizeW);
-          int iendW   = end_index(ow, osizeW, isizeW);
-          int kW = iendW - istartW;
-
-          /* local pointers */
-          scalar_t *ip = input_p   + d*istrideD + istartH*istrideH + istartW*istrideW;
-          scalar_t *op = output_p  + d*osizeH*osizeW + oh*osizeW + ow;
-          int64_t *indp = ind_p   + d*osizeH*osizeW + oh*osizeW + ow;
-
-          /* compute local max: */
-          int ih=0, iw=0;
-          int64_t maxindex = (ih+istartH)*isizeW + (iw+istartW);
-          scalar_t maxval = -std::numeric_limits<scalar_t>::infinity();
-          for(ih=0; ih < kH; ih++)
-          {
-            for(iw=0; iw < kW; iw++)
-            {
-              scalar_t val = *(ip + ih*istrideH + iw*istrideW);
-              if ((val > maxval) || std::isnan(val))
-              {
-                maxval = val;
-                maxindex = (ih+istartH)*isizeW + (iw+istartW);
-              }
-            }
-          }
-
-          /* set output to local max */
-          *op = maxval;
-
-          /* store location of max */
-          *indp = maxindex;
-        }
-      }
-    }
-  });
-}
-
-template <typename scalar_t>
-static void adaptive_max_pool2d_out_frame(
-  scalar_t *input_data,
-  scalar_t *output_data,
-  int64_t *indices_data,
-  int64_t sizeB,
-  int64_t sizeD,
-  int64_t isizeH,
-  int64_t isizeW,
-  int64_t osizeH,
-  int64_t osizeW,
-  int64_t istrideB,
-  int64_t istrideD,
-  int64_t istrideH,
-  int64_t istrideW)
-{
-  at::parallel_for(0, sizeB, 0, [&](int64_t start, int64_t end) {
-    for (auto b = start; b < end; b++) {
-      adaptive_max_pool2d_single_out_frame<scalar_t>(input_data+b*istrideB, output_data+b*sizeD*osizeH*osizeW,
-                                                     indices_data+b*sizeD*osizeH*osizeW,
-                                                     sizeD,
-                                                     isizeH, isizeW,
-                                                     osizeH, osizeW,
-                                                     istrideD,
-                                                     istrideH, istrideW);
-    }
-  });
-}
-
-template <typename scalar_t>
-static void adaptive_max_pool2d_backward_single_out_frame(
-          scalar_t *gradInput_p,
-          scalar_t *gradOutput_p,
-          int64_t *indices,
-          int64_t sizeD,
-          int64_t isizeH,
-          int64_t isizeW,
-          int64_t osizeH,
-          int64_t osizeW)
-{
-  at::parallel_for(0, sizeD, 0, [&](int64_t start, int64_t end) {
-    for (auto d = start; d < end; d++)
-    {
-      scalar_t *gradInput_p_d = gradInput_p + d*isizeH*isizeW;
-      scalar_t *gradOutput_p_d = gradOutput_p + d*osizeH*osizeW;
-      int64_t *ind_p_d = indices + d*osizeH*osizeW;
-
-      /* calculate max points */
-      int64_t oh, ow;
-      for(oh = 0; oh < osizeH; oh++)
-      {
-        for(ow = 0; ow < osizeW; ow++)
-        {
-          /* retrieve position of max */
-          int64_t maxp = ind_p_d[oh*osizeW + ow];
-
-          /* update gradient */
-          gradInput_p_d[maxp] += gradOutput_p_d[oh*osizeW + ow];
-        }
-      }
-    }
-  });
-}
-
-template <typename scalar_t>
-static void adaptive_max_pool2d_backward_out_frame(
-          scalar_t *gradInput_data,
-          scalar_t *gradOutput_data,
-          int64_t *indices_data,
-          int64_t sizeB,
-          int64_t sizeD,
-          int64_t isizeH,
-          int64_t isizeW,
-          int64_t osizeH,
-          int64_t osizeW)
-{
-  at::parallel_for(0, sizeB, 0, [&](int64_t start, int64_t end) {
-    for (auto b = start; b < end; b++) {
-      adaptive_max_pool2d_backward_single_out_frame<scalar_t>(gradInput_data+b*sizeD*isizeH*isizeW,
-                                                              gradOutput_data+b*sizeD*osizeH*osizeW,
-                                                              indices_data+b*sizeD*osizeH*osizeW,
-                                                              sizeD,
-                                                              isizeH, isizeW,
-                                                              osizeH, osizeW);
-    }
-  });
-}
->>>>>>> df06467d
-} // namespace
 
 TORCH_IMPL_FUNC(adaptive_max_pool2d_out_cpu)
 (const Tensor& input, IntArrayRef output_size, const Tensor& output, const Tensor& indices) {
   adaptive_max_pool2d_kernel(kCPU, output, indices, input, output_size);
 }
 
-<<<<<<< HEAD
-Tensor& adaptive_max_pool2d_backward_out_cpu(
-  const Tensor& grad_output,
-  const Tensor& input,
-  const Tensor& indices,
-  Tensor& grad_input)
-{
-  adaptive_max_pool2d_backward_out_cpu_template(
-    grad_input,
-    grad_output,
-    input,
-    indices);
-  return grad_input;
-}
-
-Tensor adaptive_max_pool2d_backward_cpu(
-  const Tensor& grad_output,
-  const Tensor& input,
-  const Tensor& indices)
-{
-  auto grad_input = at::empty({0}, input.options());
-  adaptive_max_pool2d_backward_out_cpu_template(
-    grad_input,
-    grad_output,
-    input,
-    indices);
-  return grad_input;
-}
+TORCH_IMPL_FUNC(adaptive_max_pool2d_backward_out_cpu)
+(const Tensor& grad_output, const Tensor& input, const Tensor& indices, const Tensor& grad_input) {
+  grad_input.zero_();
+  adaptive_max_pool2d_backward_kernel(kCPU, grad_input, grad_output, indices);
+ }
 
 DEFINE_DISPATCH(adaptive_max_pool2d_kernel);
 DEFINE_DISPATCH(adaptive_max_pool2d_backward_kernel);
 
-=======
-TORCH_IMPL_FUNC(adaptive_max_pool2d_backward_out_cpu)
-(const Tensor& gradOutput,
- const Tensor& input,
- const Tensor& indices,
- const Tensor& gradInput) {
-  int dimW = 2;
-  int dimH = 1;
-  int64_t sizeB = 1;
-  int sizeD;
-  int isizeH;
-  int isizeW;
-  int osizeH;
-  int osizeW;
-
-  /* get contiguous gradOutput */
-  auto gradOutput_ = gradOutput.contiguous();
-
-  /* zero */
-  gradInput.zero_();
-
-  if (input.ndimension() == 4) {
-    sizeB = input.size(0);
-    dimW++;
-    dimH++;
-  }
-
-  sizeD = input.size(dimH - 1);
-  isizeH = input.size(dimH);
-  isizeW = input.size(dimW);
-  osizeH = gradOutput_.size(dimH);
-  osizeW = gradOutput_.size(dimW);
-
-  /* backprop */
-  if (input.ndimension() == 3) {
-    AT_DISPATCH_FLOATING_TYPES(
-        input.scalar_type(), "adaptive_max_pool2d_backward", [&] {
-          /* get raw pointers */
-          scalar_t* gradInput_data = gradInput.data_ptr<scalar_t>();
-          scalar_t* gradOutput_data = gradOutput_.data_ptr<scalar_t>();
-          int64_t* indices_data = indices.data_ptr<int64_t>();
-
-          adaptive_max_pool2d_backward_single_out_frame<scalar_t>(
-              gradInput_data,
-              gradOutput_data,
-              indices_data,
-              sizeD,
-              isizeH,
-              isizeW,
-              osizeH,
-              osizeW);
-        });
-  } else {
-    AT_DISPATCH_FLOATING_TYPES(
-        input.scalar_type(), "adaptive_max_pool2d_backward", [&] {
-          /* get raw pointers */
-          scalar_t* gradInput_data = gradInput.data_ptr<scalar_t>();
-          scalar_t* gradOutput_data = gradOutput_.data_ptr<scalar_t>();
-          int64_t* indices_data = indices.data_ptr<int64_t>();
-
-          adaptive_max_pool2d_backward_out_frame<scalar_t>(
-              gradInput_data,
-              gradOutput_data,
-              indices_data,
-              sizeB,
-              sizeD,
-              isizeH,
-              isizeW,
-              osizeH,
-              osizeW);
-        });
-  }
- }
->>>>>>> df06467d
 } // at::native
 } // at