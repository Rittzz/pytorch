# See README.md in this directory for more guidance

# *********NB: _cast_* operators are DEPRECATED and will be removed
# eventually. These were previously used before TorchScript IR supported
# representing ScalarType's. They are now superseded by usage of
# `aten::to()`. The ops remain here for backward compatibility purposes.

# DEPRECATED. DO NOT USE
- func: _cast_Byte(Tensor self, bool non_blocking=False) -> Tensor
  variants: function

# DEPRECATED. DO NOT USE
- func: _cast_Char(Tensor self, bool non_blocking=False) -> Tensor
  variants: function

# DEPRECATED. DO NOT USE
- func: _cast_Double(Tensor self, bool non_blocking=False) -> Tensor
  variants: function

# DEPRECATED. DO NOT USE
- func: _cast_Float(Tensor self, bool non_blocking=False) -> Tensor
  variants: function

# DEPRECATED. DO NOT USE
- func: _cast_Int(Tensor self, bool non_blocking=False) -> Tensor
  variants: function

# DEPRECATED. DO NOT USE
- func: _cast_Long(Tensor self, bool non_blocking=False) -> Tensor
  variants: function

# DEPRECATED. DO NOT USE
- func: _cast_Short(Tensor self, bool non_blocking=False) -> Tensor
  variants: function

# DEPRECATED. DO NOT USE
- func: _cast_Half(Tensor self, bool non_blocking=False) -> Tensor
  variants: function

# Computes the gradient of current tensor w.r.t. graph leaves.
- func: _backward(Tensor self, Tensor[] inputs, Tensor? gradient=None, bool? retain_graph=None, bool create_graph=False) -> ()
  manual_cpp_binding: True
  variants: method

# DEPRECATED. Sets the tensor data held by this `Variable` to be the same as
# `new_data`.  It requires that `new_data` and `Variable` have compatible tensor
# type, by checking `_has_compatible_shallow_copy_type(this, new_data)`.
#
# This function is deprecated because it doesn't really make sense in a world
# where Variables *are* Tensors (as opposed to them containing tensors, which
# is what the previous interpretation was.)
- func: set_data(Tensor(a!) self, Tensor new_data) -> ()
  manual_cpp_binding: True
  variants: method

- func: data(Tensor self) -> Tensor
  manual_cpp_binding: True
  variants: method

# True if this `Variable` is a leaf and thus does not have a `grad_fn`.
- func: is_leaf(Tensor self) -> bool
  manual_cpp_binding: True
  variants: method

# Returns the output index of this variable from the forward operation that
# produced it.  Conversely, it returns the input index of the gradient `Node` to
# which this `Variable` is connected (because in the gradient computation,
# inputs and outputs switch meaning).  For example:
#
#   y0, y1, y2 = f(x)
#   assert y0.output_nr == 0
#   assert y1.output_nr == 1
#   assert y2.output_nr == 2
#
- func: output_nr(Tensor self) -> int
  manual_cpp_binding: True
  variants: method

- func: _version(Tensor self) -> int
  manual_cpp_binding: True
  variants: method

- func: requires_grad_(Tensor(a!) self, bool requires_grad=True) -> Tensor(a!)
  manual_cpp_binding: True
  variants: method

# Enables .grad attribute for non-leaf Tensors.
- func: retain_grad(Tensor(a!) self) -> ()
  manual_cpp_binding: True
  variants: method

- func: retains_grad(Tensor self) -> bool
  manual_cpp_binding: True
  variants: method

- func: _fw_primal(Tensor(a) self, int level) -> Tensor(a)
  variants: method
  dispatch:
    CompositeExplicitAutograd: _fw_primal

- func: _make_dual(Tensor(a) primal, Tensor tangent, int level) -> Tensor(a)
  variants: function
  dispatch:
    CompositeExplicitAutograd: _make_dual

- func: _unpack_dual(Tensor(a) dual, int level) -> (Tensor(a) primal, Tensor tangent)
  variants: function

# NOTE: [_new_zeros_with_same_feature_meta]
# This function creates a new tensor with the layout and TensorOptions
# of `other` but also takes into account the batch dimensions of `self`
#
# This function has a couple extra constraints because it is also used for `jvp`
# in functorch.
# - is used for forward AD because there is the restriction
#   that the primal and tangent must have the same layout
# - We cannot assume that `self` and `other` have the same sizes or even dim
#   because in the inplace over view case, `other` is the base tensor, and
#   `self` is the forward grad with respect to the view, which can have an
#   entirely different shape
# - takes the number of batch dims for `self` because we also handle
#   some batching logic. We handle that here instead of a batching rule because
#   we'd like to avoid calling as_strided in the batching rule (as to enable
#   nested vmap in functorch).
# - needs to be CompositeExplicitAutograd for jvp support in functorch.
#   functorch currently relies on TensorWrapper which does not have storage
#   CompositeExplicitAutograd makes sure the TensorWrapper is unwrapped.
# - this function may eventually take on another int argument to store the
#   the number of batch dims for other once we support that use case
- func: _new_zeros_with_same_feature_meta(Tensor self, Tensor other, *, int self_num_batch_dims=0) -> Tensor
  variants: function
  dispatch:
    CompositeExplicitAutograd: _new_zeros_with_same_feature_meta

# This function compares the storage numel of self with that of other, where
# storage numel is cumputed as: `other.storage().nbytes() / other.itemsize()`.
# We create this function for composite compliance purposes. The batching rule
# always returns true because vmapped as_strided does not support accessing
# storage locations not indexable by the input tensor.
# See the note above for more information.
- func: _has_same_storage_numel(Tensor self, Tensor other) -> bool
  variants: function
  dispatch:
    CompositeExplicitAutograd: _has_same_storage_numel

- func: rename_(Tensor(a!) self, Dimname[]? names) -> Tensor(a!)
  variants: method
  tags: inplace_view

- func: rename(Tensor(a) self, Dimname[]? names) -> Tensor(a)
  variants: method

- func: align_to(Tensor(a) self, Dimname[] names) -> Tensor(a)
  variants: method

- func: align_to.ellipsis_idx(Tensor(a) self, Dimname[] order, int ellipsis_idx) -> Tensor(a)
  variants: method

- func: align_as(Tensor self, Tensor other) -> Tensor
  variants: method

- func: align_tensors(Tensor[] tensors) -> Tensor[]

# Not assert because it's a keyword; not Assert because FX already
# took that syntax
# TODO: need to specify this is side-effectful somehow
- func: _assert_async(Tensor self) -> ()
  dispatch:
    CPU: _assert_async_cpu
    CUDA: _assert_async_cuda

- func: refine_names(Tensor(a) self, Dimname[] names) -> Tensor(a)
  variants: method

- func: _use_cudnn_ctc_loss(Tensor log_probs, Tensor targets, int[] input_lengths, int[] target_lengths, int blank) -> bool
  device_check: NoCheck  # Tensor arguments allowed to be on different devices, see also _cudnn_ctc_loss
  dispatch:
    CUDA: _use_cudnn_ctc_loss

- func: _cudnn_ctc_loss(Tensor log_probs, Tensor targets, int[] input_lengths, int[] target_lengths, int blank, bool deterministic, bool zero_infinity) -> (Tensor, Tensor)
  device_check: NoCheck  # log_probs is expected to be on CUDA while targets is expected to be on CPU
  dispatch:
    CUDA: _cudnn_ctc_loss

- func: _use_cudnn_rnn_flatten_weight() -> bool

- func: _cudnn_rnn_flatten_weight(Tensor[] weight_arr, int weight_stride0, int input_size, int mode, int hidden_size, int proj_size, int num_layers, bool batch_first, bool bidirectional) -> Tensor
  dispatch:
    CUDA: _cudnn_rnn_flatten_weight

- func: _cudnn_rnn(Tensor input, Tensor[] weight, int weight_stride0, Tensor? weight_buf, Tensor hx, Tensor? cx, int mode, int hidden_size, int proj_size, int num_layers, bool batch_first, float dropout, bool train, bool bidirectional, int[] batch_sizes, Tensor? dropout_state) -> (Tensor, Tensor, Tensor, Tensor, Tensor)
  # rnn_tanh may or may not redispatch to _cudnn_rnn based on algorithm and build. Thus it might hit dispatch or kernel device check.
  # Disable dispatch time device check for consistent behavior.
  device_check: NoCheck
  dispatch:
    CUDA: _cudnn_rnn

- func: _cudnn_rnn_backward(Tensor input, Tensor[] weight, int weight_stride0, Tensor weight_buf, Tensor hx, Tensor? cx, Tensor output, Tensor? grad_output, Tensor? grad_hy, Tensor? grad_cy, int mode, int hidden_size, int proj_size, int num_layers, bool batch_first, float dropout, bool train, bool bidirectional, int[] batch_sizes, Tensor? dropout_state, Tensor reserve, bool[4] output_mask) -> (Tensor, Tensor, Tensor, Tensor[])
  dispatch:
    CUDA: _cudnn_rnn_backward

- func: _cudnn_init_dropout_state(float dropout, bool train, int dropout_seed, *, ScalarType? dtype=None, Layout? layout=None, Device? device=None, bool? pin_memory=False) -> Tensor
  dispatch:
    CUDA: _cudnn_init_dropout_state

- func: _debug_has_internal_overlap(Tensor self) -> int
  variants: function

- func: _fused_dropout(Tensor self, float p, Generator? generator=None) -> (Tensor, Tensor)
  variants: function
  dispatch:
    CUDA: fused_dropout_cuda

- func: _masked_scale(Tensor self, Tensor mask, float scale) -> Tensor
  variants: function
  dispatch:
    CUDA: masked_scale_cuda

- func: native_dropout(Tensor input, float p, bool? train) -> (Tensor, Tensor)
  variants: function
  dispatch:
    CPU: native_dropout_cpu
    CUDA: native_dropout_cuda

- func: native_dropout_backward(Tensor grad_output, Tensor mask, float scale) -> Tensor
  dispatch:
    CPU: native_dropout_backward_cpu
    CUDA: native_dropout_backward_cuda

- func: _sobol_engine_draw(Tensor quasi, int n, Tensor sobolstate, int dimension, int num_generated, ScalarType? dtype) -> (Tensor, Tensor)

- func: _sobol_engine_ff_(Tensor(a!) self, int n, Tensor sobolstate, int dimension, int num_generated) -> Tensor(a!)

- func: _sobol_engine_scramble_(Tensor(a!) self, Tensor ltm, int dimension) -> Tensor(a!)

- func: _sobol_engine_initialize_state_(Tensor(a!) self, int dimension) -> Tensor(a!)

- func: _reshape_from_tensor(Tensor self, Tensor shape) -> Tensor

- func: _shape_as_tensor(Tensor self) -> Tensor

- func: dropout(Tensor input, float p, bool train) -> Tensor

- func: dropout_(Tensor(a!) self, float p, bool train) -> Tensor(a!)

- func: feature_dropout(Tensor input, float p, bool train) -> Tensor

- func: feature_dropout_(Tensor(a!) self, float p, bool train) -> Tensor(a!)

- func: alpha_dropout(Tensor input, float p, bool train) -> Tensor

- func: alpha_dropout_(Tensor(a!) self, float p, bool train) -> Tensor(a!)

- func: feature_alpha_dropout(Tensor input, float p, bool train) -> Tensor

- func: feature_alpha_dropout_(Tensor(a!) self, float p, bool train) -> Tensor(a!)

- func: abs(Tensor self) -> Tensor
  device_check: NoCheck   # TensorIterator
  variants: function, method
  dispatch:
    CompositeExplicitAutograd: abs
    SparseCPU, SparseCUDA: abs_sparse
    SparseCsrCPU, SparseCsrCUDA: abs_sparse_csr

- func: abs_(Tensor(a!) self) -> Tensor(a!)
  device_check: NoCheck   # TensorIterator
  variants: function, method
  dispatch:
    CompositeExplicitAutograd: abs_
    SparseCPU, SparseCUDA: abs_sparse_
    SparseCsrCPU, SparseCsrCUDA: abs_sparse_csr_

- func: abs.out(Tensor self, *, Tensor(a!) out) -> Tensor(a!)
  device_check: NoCheck   # TensorIterator
  dispatch:
    CPU, CUDA: abs_out
    MPS: abs_out_mps
    SparseCPU, SparseCUDA: abs_sparse_out
    SparseCsrCPU, SparseCsrCUDA: abs_sparse_csr_out

# Note [Adding an alias]
# To add an alias do the following:
#
# 1) Copy the original functions native_functions.yaml entry, but replace the
#      original function's name with their own and delete any dispatch
#      keys for the aliases. Specifying a dispatch key will prevent
#      autograd from recording the operations the alias performs, which
#      will stop it from "inheriting" the original operation's autograd behavior.
# 2) Implement the corresponding functions and have them redispatch to the
#      original function.
# 3) Add docstrings to the new function that reference the original function,
#      and document the method as usual (if it exists.)
#    (See torch/_torch_docs.py and docs/source/torch.rst if adding a function,
#     torch/_tensor_docs.py and docs/source/tensors.rst if adding a method,
#     or module-specific doc bindings (like torch/linalg/__init__.py) if
#     adding an alias in a namespace.)
# 4) Update torch/overrides.py consistent with the original function.
# 5) Update the alias_map in torch/csrc/jit/passes/normalize_ops.cpp.
# 6) Add aliases argument to existing OpInfo/UnaryUfuncInfo or create new OpInfo/UnaryUfuncInfo entry
# in op_db list in torch/testing/_internal/common_methods_invocations.py
#
# See torch.absolute, an alias for torch.abs, as an example.

# Absolute, alias for abs
- func: absolute(Tensor self) -> Tensor
  device_check: NoCheck   # TensorIterator
  variants: function, method

- func: absolute_(Tensor(a!) self) -> Tensor(a!)
  device_check: NoCheck   # TensorIterator
  variants: method

- func: absolute.out(Tensor self, *, Tensor(a!) out) -> Tensor(a!)
  device_check: NoCheck   # TensorIterator

- func: angle(Tensor self) -> Tensor
  device_check: NoCheck   # TensorIterator
  variants: function, method
  dispatch:
    CPU, CUDA: angle
    SparseCsrCPU, SparseCsrCUDA: angle_sparse_csr

- func: angle.out(Tensor self, *, Tensor(a!) out) -> Tensor(a!)
  device_check: NoCheck   # TensorIterator
  dispatch:
    CPU, CUDA: angle_out
    SparseCsrCPU, SparseCsrCUDA: angle_sparse_csr_out

- func: view_as_real(Tensor(a) self) -> Tensor(a)
  variants: function
  dispatch:
    CPU, CUDA, MPS: view_as_real
<<<<<<< HEAD
    Meta: view_as_real_meta
=======
>>>>>>> 6e3391a7

- func: view_as_complex(Tensor(a) self) -> Tensor(a)
  variants: function
  dispatch:
    CPU, CUDA: view_as_complex
<<<<<<< HEAD
    Meta: view_as_complex_meta
=======
>>>>>>> 6e3391a7

- func: sgn(Tensor self) -> Tensor
  variants: function, method
  structured_delegate: sgn.out
  dispatch:
    SparseCPU, SparseCUDA: sgn_sparse
    SparseCsrCPU, SparseCsrCUDA: sgn_sparse_csr

- func: sgn_(Tensor(a!) self) -> Tensor(a!)
  variants: method
  structured_delegate: sgn.out
  dispatch:
    SparseCPU, SparseCUDA: sgn_sparse_
    SparseCsrCPU, SparseCsrCUDA: sgn_sparse_csr_

- func: sgn.out(Tensor self, *, Tensor(a!) out) -> Tensor(a!)
  structured: True
  structured_inherits: TensorIteratorBase
  dispatch:
    CPU, CUDA: sgn_out
    SparseCPU, SparseCUDA: sgn_sparse_out
    SparseCsrCPU, SparseCsrCUDA: sgn_sparse_csr_out

- func: chalf(Tensor self, *, MemoryFormat? memory_format=None) -> Tensor
  variants: method

- func: real(Tensor(a) self) -> Tensor(a)
  device_check: NoCheck   # TensorIterator
  variants: function

- func: imag(Tensor(a) self) -> Tensor(a)
  device_check: NoCheck   # TensorIterator
  variants: function

- func: _conj(Tensor(a) self) -> Tensor(a)
  variants: function, method
  dispatch:
    CompositeExplicitAutograd: _conj

- func: conj(Tensor(a) self) -> Tensor(a)
  variants: function, method
  manual_cpp_binding: True

- func: _conj_physical(Tensor self) -> Tensor
  variants: function, method
  dispatch:
    CompositeExplicitAutograd: _conj_physical
    SparseCsrCPU, SparseCsrCUDA: conj_physical_sparse_csr

- func: conj_physical(Tensor self) -> Tensor
  variants: function, method

- func: conj_physical.out(Tensor self, *, Tensor(a!) out) -> Tensor(a!)
  dispatch:
    CPU, CUDA: conj_physical_out
    SparseCPU, SparseCUDA: conj_physical_out_sparse
    SparseCsrCPU, SparseCsrCUDA: conj_physical_sparse_csr_out

- func: conj_physical_(Tensor(a!) self) -> Tensor(a!)
  variants: function, method
  dispatch:
    CompositeExplicitAutograd: conj_physical_
    SparseCsrCPU, SparseCsrCUDA: conj_physical_sparse_csr_

- func: resolve_conj(Tensor(a) self) -> Tensor(a)
  variants: function, method

- func: resolve_neg(Tensor(a) self) -> Tensor(a)
  variants: function, method

- func: _neg_view(Tensor(a) self) -> Tensor(a)
  variants: function, method
  dispatch:
    CompositeExplicitAutograd: _neg_view

- func: acos(Tensor self) -> Tensor
  device_check: NoCheck   # TensorIterator
  variants: function, method
  structured_delegate: acos.out

- func: acos_(Tensor(a!) self) -> Tensor(a!)
  device_check: NoCheck   # TensorIterator
  variants: function, method
  structured_delegate: acos.out

- func: acos.out(Tensor self, *, Tensor(a!) out) -> Tensor(a!)
  device_check: NoCheck   # TensorIterator
  structured: True
  structured_inherits: TensorIteratorBase
  dispatch:
    CPU, CUDA: acos_out
    MPS: acos_out_mps

# arccos, alias of acos
- func: arccos(Tensor self) -> Tensor
  variants: function, method

- func: arccos_(Tensor(a!) self) -> Tensor(a!)
  variants: function, method

- func: arccos.out(Tensor self, *, Tensor(a!) out) -> Tensor(a!)

- func: avg_pool1d(Tensor self, int[1] kernel_size, int[1] stride=[], int[1] padding=0, bool ceil_mode=False, bool count_include_pad=True) -> Tensor

- func: adaptive_avg_pool1d(Tensor self, int[1] output_size) -> Tensor

# Return: (Tensor output, Tensor indices)
- func: adaptive_max_pool1d(Tensor self, int[1] output_size) -> (Tensor, Tensor)

- func: add.Tensor(Tensor self, Tensor other, *, Scalar alpha=1) -> Tensor
  device_check: NoCheck   # TensorIterator
  structured_delegate: add.out
  variants: function, method
  dispatch:
    SparseCPU, SparseCUDA: add_sparse
    SparseCsrCPU, SparseCsrCUDA: add_sparse_csr
    MkldnnCPU: mkldnn_add
    ZeroTensor: add_zerotensor
    NestedTensorCPU, NestedTensorCUDA: NestedTensor_add_Tensor

- func: add_.Tensor(Tensor(a!) self, Tensor other, *, Scalar alpha=1) -> Tensor(a!)
  device_check: NoCheck   # TensorIterator
  variants: method
  structured_delegate: add.out
  dispatch:
    SparseCPU, SparseCUDA: add_sparse_
    SparseCsrCPU, SparseCsrCUDA: add_sparse_csr_
    MkldnnCPU: mkldnn_add_
    NestedTensorCPU, NestedTensorCUDA: NestedTensor_add__Tensor

- func: add.out(Tensor self, Tensor other, *, Scalar alpha=1, Tensor(a!) out) -> Tensor(a!)
  device_check: NoCheck   # TensorIterator
  structured: True
  structured_inherits: TensorIteratorBase
  ufunc_inner_loop:
    Generic: add (AllAndComplex, BFloat16, Half, ComplexHalf)
    ScalarOnly: add (Bool)
  dispatch:
    SparseCPU: add_out_sparse_cpu
    SparseCUDA: add_out_sparse_cuda
    SparseCsrCPU: add_out_sparse_csr_cpu
    SparseCsrCUDA: add_out_sparse_csr_cuda
    MkldnnCPU: mkldnn_add_out
    MPS: add_out_mps

- func: _add_relu.Tensor(Tensor self, Tensor other, *, Scalar alpha=1) -> Tensor
  variants: function
  dispatch:
    CPU: add_relu

- func: _add_relu_.Tensor(Tensor(a!) self, Tensor other, *, Scalar alpha=1) -> Tensor(a!)
  variants: function
  dispatch:
    CPU: add_relu_

- func: _add_relu.out(Tensor self, Tensor other, *, Scalar alpha=1, Tensor(a!) out) -> Tensor(a!)
  variants: function
  dispatch:
    CPU: add_relu_out

- func: _add_relu.Scalar(Tensor self, Scalar other, Scalar alpha=1) -> Tensor
  variants: function
  dispatch:
    CPU: add_relu

- func: _add_relu_.Scalar(Tensor(a!) self, Scalar other, Scalar alpha=1) -> Tensor(a!)
  variants: function
  dispatch:
    CPU: add_relu_
  autogen: _add_relu.Scalar_out

# For C++ only, until we have conversion from C++ numbers to Tensor
- func: add.Scalar(Tensor self, Scalar other, Scalar alpha=1) -> Tensor
  device_check: NoCheck   # TensorIterator
  variants: function, method
  dispatch:
    CompositeExplicitAutograd: add

- func: add_.Scalar(Tensor(a!) self, Scalar other, Scalar alpha=1) -> Tensor(a!)
  device_check: NoCheck   # TensorIterator
  variants: method
  dispatch:
    CompositeExplicitAutograd: add_
  autogen: add.Scalar_out

- func: addmv(Tensor self, Tensor mat, Tensor vec, *, Scalar beta=1, Scalar alpha=1) -> Tensor
  structured_delegate: addmv.out
  variants: function, method

- func: addmv_(Tensor(a!) self, Tensor mat, Tensor vec, *, Scalar beta=1, Scalar alpha=1) -> Tensor(a!)
  structured_delegate: addmv.out
  variants: function, method

- func: addmv.out(Tensor self, Tensor mat, Tensor vec, *, Scalar beta=1, Scalar alpha=1, Tensor(a!) out) -> Tensor(a!)
  structured: True
  dispatch:
    CPU: addmv_out_cpu
    CUDA: addmv_out_cuda
    MPS: addmv_out_mps
    SparseCsrCPU: addmv_out_sparse_csr
    SparseCsrCUDA: addmv_out_sparse_csr_cuda

- func: addr(Tensor self, Tensor vec1, Tensor vec2, *, Scalar beta=1, Scalar alpha=1) -> Tensor
  variants: function, method
  dispatch:
    CPU, CUDA: addr
    CompositeImplicitAutograd: math_addr

- func: addr_(Tensor(a!) self, Tensor vec1, Tensor vec2, *, Scalar beta=1, Scalar alpha=1) -> Tensor(a!)
  variants: method
  dispatch:
    CompositeExplicitAutograd: addr_

- func: addr.out(Tensor self, Tensor vec1, Tensor vec2, *, Scalar beta=1, Scalar alpha=1, Tensor(a!) out) -> Tensor(a!)
  dispatch:
    CPU, CUDA: addr_out
    CompositeImplicitAutograd: math_addr_out

- func: affine_grid_generator(Tensor theta, int[] size, bool align_corners) -> Tensor
  variants: function
  dispatch:
    CompositeExplicitAutograd: affine_grid_generator

- func: affine_grid_generator_backward(Tensor grad, int[] size, bool align_corners) -> Tensor
  variants: function

- func: all.dim(Tensor self, int dim, bool keepdim=False) -> Tensor
  device_check: NoCheck   # TensorIterator
  structured_delegate: all.out
  variants: function, method

- func: all.out(Tensor self, int dim, bool keepdim=False, *, Tensor(a!) out) -> Tensor(a!)
  device_check: NoCheck   # TensorIterator
  structured: True
  precomputed:
  - dim -> int dim
  dispatch:
    CPU, CUDA: all_out
    MPS: all_out_mps

- func: all.dimname(Tensor self, Dimname dim, bool keepdim=False) -> Tensor
  device_check: NoCheck   # TensorIterator
  variants: function, method

- func: all.dimname_out(Tensor self, Dimname dim, bool keepdim=False, *, Tensor(a!) out) -> Tensor(a!)
  device_check: NoCheck   # TensorIterator

- func: allclose(Tensor self, Tensor other, float rtol=1e-05, float atol=1e-08, bool equal_nan=False) -> bool
  variants: function, method

- func: any.dim(Tensor self, int dim, bool keepdim=False) -> Tensor
  device_check: NoCheck   # TensorIterator
  structured_delegate: any.out
  variants: function, method

- func: any.out(Tensor self, int dim, bool keepdim=False, *, Tensor(a!) out) -> Tensor(a!)
  device_check: NoCheck   # TensorIterator
  structured: True
  precomputed:
  - dim -> int dim
  dispatch:
    CPU, CUDA: any_out
    MPS: any_out_mps

- func: any.dimname(Tensor self, Dimname dim, bool keepdim=False) -> Tensor
  device_check: NoCheck   # TensorIterator
  variants: function, method

- func: any.dimname_out(Tensor self, Dimname dim, bool keepdim=False, *, Tensor(a!) out) -> Tensor(a!)
  device_check: NoCheck   # TensorIterator

- func: arange(Scalar end, *, ScalarType? dtype=None, Layout? layout=None, Device? device=None, bool? pin_memory=None) -> Tensor

- func: arange.start(Scalar start, Scalar end, *, ScalarType? dtype=None, Layout? layout=None, Device? device=None, bool? pin_memory=None) -> Tensor

# Note [arange.start_step schema]
# We want `arange.start_step` to be grouped up with `arange.start_out`,
# But this doesn't happen automatically because the step argument
# is defaultable for .start_out but not for .start_step.
# We should probably just make "step" a defaultable param on arange.start,
# and kill arange.start_step.
- func: arange.start_step(Scalar start, Scalar end, Scalar step, *, ScalarType? dtype=None, Layout? layout=None, Device? device=None, bool? pin_memory=None) -> Tensor

- func: arange.out(Scalar end, *, Tensor(a!) out) -> Tensor(a!)

- func: arange.start_out(Scalar start, Scalar end, Scalar step=1, *, Tensor(a!) out) -> Tensor(a!)
  dispatch:
    CPU, Meta: arange_out
    CUDA: arange_cuda_out
    MPS: arange_mps_out

# This function is a temporary hack to allow tracing of arange like constructs with dynamic
# bounds on arange.  Normal arange is not traceable because it does not take any tensor inputs;
# if the range you need is based on another tensor, calling this function directly will
# preserve tracing.  Get rid of this when arange can directly take tensors for bounds
# (so that it can be traced directly).
- func: _dim_arange(Tensor like, int dim) -> Tensor

- func: argmax(Tensor self, int? dim=None, bool keepdim=False) -> Tensor
  structured_delegate: argmax.out
  device_check: NoCheck   # TensorIterator
  variants: function, method

- func: argmax.out(Tensor self, int? dim=None, bool keepdim=False, *, Tensor(a!) out) -> Tensor(a!)
  structured: True
  dispatch:
    CPU, CUDA: argmax_out
    MPS: argmax_out_mps

- func: argmin(Tensor self, int? dim=None, bool keepdim=False) -> Tensor
  structured_delegate: argmin.out
  device_check: NoCheck   # TensorIterator
  variants: function, method

- func: argmin.out(Tensor self, int? dim=None, bool keepdim=False, *, Tensor(a!) out) -> Tensor(a!)
  structured: True
  dispatch:
    CPU, CUDA: argmin_out

- func: acosh(Tensor self) -> Tensor
  variants: function, method
  structured_delegate: acosh.out

- func: acosh_(Tensor(a!) self) -> Tensor(a!)
  variants: function, method
  structured_delegate: acosh.out

- func: acosh.out(Tensor self, *, Tensor(a!) out) -> Tensor(a!)
  structured: True
  structured_inherits: TensorIteratorBase
  dispatch:
    CPU, CUDA: acosh_out
    MPS: acosh_out_mps

# arccosh, alias for acosh
- func: arccosh(Tensor self) -> Tensor
  variants: function, method

- func: arccosh_(Tensor(a!) self) -> Tensor(a!)
  variants: function, method

- func: arccosh.out(Tensor self, *, Tensor(a!) out) -> Tensor(a!)

- func: asinh(Tensor self) -> Tensor
  variants: function, method
  structured_delegate: asinh.out
  dispatch:
    SparseCPU, SparseCUDA: asinh_sparse
    SparseCsrCPU, SparseCsrCUDA: asinh_sparse_csr

- func: asinh_(Tensor(a!) self) -> Tensor(a!)
  variants: function, method
  structured_delegate: asinh.out
  dispatch:
    SparseCPU, SparseCUDA: asinh_sparse_
    SparseCsrCPU, SparseCsrCUDA: asinh_sparse_csr_

- func: asinh.out(Tensor self, *, Tensor(a!) out) -> Tensor(a!)
  structured: True
  structured_inherits: TensorIteratorBase
  dispatch:
    CPU, CUDA: asinh_out
    MPS: asinh_out_mps
    SparseCPU, SparseCUDA: asinh_sparse_out
    SparseCsrCPU, SparseCsrCUDA: asinh_sparse_csr_out

# arcsinh, alias for asinh
- func: arcsinh(Tensor self) -> Tensor
  variants: function, method

- func: arcsinh_(Tensor(a!) self) -> Tensor(a!)
  variants: function, method

- func: arcsinh.out(Tensor self, *, Tensor(a!) out) -> Tensor(a!)

- func: atanh(Tensor self) -> Tensor
  structured_delegate: atanh.out
  variants: function, method
  dispatch:
    CompositeExplicitAutograd: atanh
    SparseCPU, SparseCUDA: atanh_sparse
    SparseCsrCPU, SparseCsrCUDA: atanh_sparse_csr

- func: atanh_(Tensor(a!) self) -> Tensor(a!)
  structured_delegate: atanh.out
  variants: function, method
  dispatch:
    SparseCPU, SparseCUDA: atanh_sparse_
    SparseCsrCPU, SparseCsrCUDA: atanh_sparse_csr_

- func: atanh.out(Tensor self, *, Tensor(a!) out) -> Tensor(a!)
  structured: True
  structured_inherits: TensorIteratorBase
  dispatch:
    CPU, CUDA: atanh_out
    MPS: atanh_out_mps
    SparseCPU, SparseCUDA: atanh_sparse_out
    SparseCsrCPU, SparseCsrCUDA: atanh_sparse_csr_out

# arctanh, alias for atanh
- func: arctanh(Tensor self) -> Tensor
  variants: function, method

- func: arctanh_(Tensor(a!) self) -> Tensor(a!)
  variants: function, method

- func: arctanh.out(Tensor self, *, Tensor(a!) out) -> Tensor(a!)

- func: as_strided(Tensor(a) self, int[] size, int[] stride, int? storage_offset=None) -> Tensor(a)
  variants: function, method
  dispatch:
    ZeroTensor, CPU, CUDA, Meta: as_strided_tensorimpl
    MPS: as_strided_tensorimpl_mps
    QuantizedCPU, QuantizedCUDA: as_strided_qtensorimpl
  device_check: NoCheck
  device_guard: False

- func: as_strided_(Tensor(a!) self, int[] size, int[] stride, int? storage_offset=None) -> Tensor(a!)
  use_const_ref_for_mutable_tensors: True
  variants: function, method
  device_check: NoCheck
  device_guard: False
  tags: inplace_view
  dispatch:
    CompositeExplicitAutograd: as_strided_

- func: asin(Tensor self) -> Tensor
  device_check: NoCheck   # TensorIterator
  variants: function, method
  structured_delegate: asin.out
  dispatch:
    SparseCPU, SparseCUDA: asin_sparse
    SparseCsrCPU, SparseCsrCUDA: asin_sparse_csr

- func: asin_(Tensor(a!) self) -> Tensor(a!)
  device_check: NoCheck   # TensorIterator
  variants: function, method
  structured_delegate: asin.out
  dispatch:
    SparseCPU, SparseCUDA: asin_sparse_
    SparseCsrCPU, SparseCsrCUDA: asin_sparse_csr_

- func: asin.out(Tensor self, *, Tensor(a!) out) -> Tensor(a!)
  device_check: NoCheck   # TensorIterator
  structured: True
  structured_inherits: TensorIteratorBase
  dispatch:
    CPU, CUDA: asin_out
    MPS: asin_out_mps
    SparseCPU, SparseCUDA: asin_sparse_out
    SparseCsrCPU, SparseCsrCUDA: asin_sparse_csr_out

# arcsin, alias of asin
- func: arcsin(Tensor self) -> Tensor
  variants: function, method

- func: arcsin_(Tensor(a!) self) -> Tensor(a!)
  variants: function, method

- func: arcsin.out(Tensor self, *, Tensor(a!) out) -> Tensor(a!)

- func: atan(Tensor self) -> Tensor
  device_check: NoCheck   # TensorIterator
  structured_delegate: atan.out
  variants: function, method
  dispatch:
    SparseCPU, SparseCUDA: atan_sparse
    SparseCsrCPU, SparseCsrCUDA: atan_sparse_csr

- func: atan_(Tensor(a!) self) -> Tensor(a!)
  device_check: NoCheck   # TensorIterator
  structured_delegate: atan.out
  variants: function, method
  dispatch:
    SparseCPU, SparseCUDA: atan_sparse_
    SparseCsrCPU, SparseCsrCUDA: atan_sparse_csr_

- func: atan.out(Tensor self, *, Tensor(a!) out) -> Tensor(a!)
  device_check: NoCheck   # TensorIterator
  structured: True
  structured_inherits: TensorIteratorBase
  dispatch:
    CPU, CUDA: atan_out
    MPS: atan_out_mps
    SparseCPU, SparseCUDA: atan_sparse_out
    SparseCsrCPU, SparseCsrCUDA: atan_sparse_csr_out

# arctan, alias of atan
- func: arctan(Tensor self) -> Tensor
  variants: function, method

- func: arctan_(Tensor(a!) self) -> Tensor(a!)
  variants: function, method

- func: arctan.out(Tensor self, *, Tensor(a!) out) -> Tensor(a!)

- func: atleast_1d(Tensor self) -> Tensor
  variants: function

- func: atleast_1d.Sequence(Tensor[] tensors) -> Tensor[]

- func: atleast_2d(Tensor self) -> Tensor
  variants: function

- func: atleast_2d.Sequence(Tensor[] tensors) -> Tensor[]
  variants: function

- func: atleast_3d(Tensor self) -> Tensor
  variants: function

- func: atleast_3d.Sequence(Tensor[] tensors) -> Tensor[]
  variants: function

- func: baddbmm(Tensor self, Tensor batch1, Tensor batch2, *, Scalar beta=1, Scalar alpha=1) -> Tensor
  variants: function, method
  structured_delegate: baddbmm.out

- func: baddbmm_(Tensor(a!) self, Tensor batch1, Tensor batch2, *, Scalar beta=1, Scalar alpha=1) -> Tensor(a!)
  variants: method
  structured_delegate: baddbmm.out

- func: baddbmm.out(Tensor self, Tensor batch1, Tensor batch2, *, Scalar beta=1, Scalar alpha=1, Tensor(a!) out) -> Tensor(a!)
  structured: True
  variants: function
  dispatch:
    CPU: baddbmm_out_cpu
    CUDA: baddbmm_out_cuda
    MPS: baddbmm_out_mps
    SparseCsrCUDA: baddbmm_out_sparse_csr_cuda

- func: bartlett_window(int window_length, *, ScalarType? dtype=None, Layout? layout=None, Device? device=None, bool? pin_memory=None) -> Tensor

- func: bartlett_window.periodic(int window_length, bool periodic, *, ScalarType? dtype=None, Layout? layout=None, Device? device=None, bool? pin_memory=None) -> Tensor

- func: batch_norm(Tensor input, Tensor? weight, Tensor? bias, Tensor? running_mean, Tensor? running_var, bool training, float momentum, float eps, bool cudnn_enabled) -> Tensor

- func: quantized_batch_norm(Tensor input, Tensor? weight, Tensor? bias, Tensor mean, Tensor var, float eps, float output_scale, int output_zero_point) -> Tensor
  dispatch:
    QuantizedCPU: quantized_batch_norm

- func: _batch_norm_impl_index(Tensor input, Tensor? weight, Tensor? bias, Tensor? running_mean, Tensor? running_var, bool training, float momentum, float eps, bool cudnn_enabled) -> (Tensor, Tensor, Tensor, Tensor, int)

- func: _batch_norm_impl_index_backward(int impl_index, Tensor input, Tensor grad_output, Tensor? weight, Tensor? running_mean, Tensor? running_var, Tensor? save_mean, Tensor? save_var_transform, bool train, float eps, bool[3] output_mask, Tensor reservedSpace) -> (Tensor, Tensor, Tensor)

# Sample bernoulli with values in `self` as probability.
- func: bernoulli(Tensor self, *, Generator? generator=None) -> Tensor
  device_check: NoCheck   # TensorIterator
  variants: function, method
  dispatch:
    CompositeExplicitAutograd: bernoulli

- func: bernoulli.out(Tensor self, *, Generator? generator=None, Tensor(a!) out) -> Tensor(a!)
  device_check: NoCheck   # TensorIterator
  variants: function
  dispatch:
    CPU, CUDA: bernoulli_out
    MPS: bernoulli_out_mps

- func: bernoulli_.Tensor(Tensor(a!) self, Tensor p, *, Generator? generator=None) -> Tensor(a!)
  device_check: NoCheck   # TensorIterator
  variants: method
  dispatch:
    CPU, CUDA: bernoulli_
    MPS: bernoulli_mps_
  autogen: bernoulli.Tensor_functional, bernoulli.Tensor_out

- func: bernoulli_.float(Tensor(a!) self, float p=0.5, *, Generator? generator=None) -> Tensor(a!)
  device_check: NoCheck   # TensorIterator
  variants: method
  dispatch:
    CPU, CUDA: bernoulli_
    MPS: bernoulli_mps_
  autogen: bernoulli.float_out

# Note [bernoulli.p schema]
# We should probably just fix the overload ambiguity by appending a _functional to the C++ API name (BC breaking)
# This out-of-place version isn't used explicitly, but needed by jit.
# There is no default valid on `p` here because it would introduce ambiguity
# with `bernoulli(Tensor self, *, Generator? generator=None)` declaration.
- func: bernoulli.p(Tensor self, float p, *, Generator? generator=None) -> Tensor
  device_check: NoCheck   # TensorIterator
  variants: function, method

- func: bilinear(Tensor input1, Tensor input2, Tensor weight, Tensor? bias=None) -> Tensor

- func: binary_cross_entropy(Tensor self, Tensor target, Tensor? weight=None, int reduction=Mean) -> Tensor
  device_check: NoCheck   # TensorIterator
  python_module: nn
  variants: function
  dispatch:
    CPU: binary_cross_entropy_cpu
    CUDA: binary_cross_entropy_cuda
    MPS: binary_cross_entropy_mps

- func: binary_cross_entropy.out(Tensor self, Tensor target, Tensor? weight=None, int reduction=Mean, *, Tensor(a!) out) -> Tensor(a!)
  device_check: NoCheck   # TensorIterator
  python_module: nn
  variants: function
  dispatch:
    CPU: binary_cross_entropy_out_cpu
    CUDA: binary_cross_entropy_out_cuda
    MPS: binary_cross_entropy_out_mps

- func: binary_cross_entropy_backward(Tensor grad_output, Tensor self, Tensor target, Tensor? weight=None, int reduction=Mean) -> Tensor
  python_module: nn
  variants: function
  dispatch:
    CPU: binary_cross_entropy_backward_cpu
    CUDA: binary_cross_entropy_backward_cuda
    MPS: binary_cross_entropy_backward_mps

- func: binary_cross_entropy_backward.grad_input(Tensor grad_output, Tensor self, Tensor target, Tensor? weight=None, int reduction=Mean, *, Tensor(a!) grad_input) -> Tensor(a!)
  python_module: nn
  variants: function
  dispatch:
    CPU: binary_cross_entropy_backward_out_cpu
    CUDA: binary_cross_entropy_backward_out_cuda
    MPS: binary_cross_entropy_backward_out_mps

- func: binary_cross_entropy_with_logits(Tensor self, Tensor target, Tensor? weight=None, Tensor? pos_weight=None, int reduction=Mean) -> Tensor
  device_check: NoCheck   # TensorIterator
  variants: function
  dispatch:
    CompositeExplicitAutograd: binary_cross_entropy_with_logits

- func: binary_cross_entropy_with_logits_backward(Tensor grad_output, Tensor self, Tensor target, Tensor? weight=None, Tensor? pos_weight=None, int reduction=Mean) -> Tensor
  variants: function

- func: bincount(Tensor self, Tensor? weights=None, int minlength=0) -> Tensor
  variants: function, method
  dispatch:
    CPU: _bincount_cpu
    CUDA: _bincount_cuda

- func: bitwise_not(Tensor self) -> Tensor
  device_check: NoCheck   # TensorIterator
  structured_delegate: bitwise_not.out
  variants: function, method

- func: bitwise_not_(Tensor(a!) self) -> Tensor(a!)
  device_check: NoCheck   # TensorIterator
  structured_delegate: bitwise_not.out
  variants: method

- func: bitwise_not.out(Tensor self, *, Tensor(a!) out) -> Tensor(a!)
  device_check: NoCheck   # TensorIterator
  structured: True
  structured_inherits: TensorIteratorBase
  dispatch:
    CPU, CUDA: bitwise_not_out

- func: copysign.out(Tensor self, Tensor other, *, Tensor(a!) out) -> Tensor(a!)
  device_check: NoCheck   # TensorIterator
  structured: True
  structured_inherits: TensorIteratorBase
  dispatch:
    CPU, CUDA: copysign_out

- func: copysign.Tensor(Tensor self, Tensor other) -> Tensor
  device_check: NoCheck   # TensorIterator
  variants: function, method
  structured_delegate: copysign.out

- func: copysign_.Tensor(Tensor(a!) self, Tensor other) -> Tensor(a!)
  device_check: NoCheck   # TensorIterator
  variants: method
  structured_delegate: copysign.out

- func: copysign.Scalar(Tensor self, Scalar other) -> Tensor
  variants: function, method
  dispatch:
    CompositeExplicitAutograd: copysign

- func: copysign_.Scalar(Tensor(a!) self, Scalar other) -> Tensor(a!)
  variants: method
  dispatch:
    CompositeExplicitAutograd: copysign_

- func: copysign.Scalar_out(Tensor self, Scalar other, *, Tensor(a!) out) -> Tensor(a!)
  dispatch:
    CompositeExplicitAutograd: copysign_out

- func: logical_not(Tensor self) -> Tensor
  device_check: NoCheck   # TensorIterator
  variants: function, method
  dispatch:
    CompositeExplicitAutograd: logical_not

- func: logical_not_(Tensor(a!) self) -> Tensor(a!)
  device_check: NoCheck   # TensorIterator
  variants: method
  dispatch:
    CompositeExplicitAutograd: logical_not_

- func: logical_not.out(Tensor self, *, Tensor(a!) out) -> Tensor(a!)
  device_check: NoCheck   # TensorIterator
  dispatch:
    CPU, CUDA: logical_not_out

- func: logical_xor(Tensor self, Tensor other) -> Tensor
  device_check: NoCheck   # TensorIterator
  variants: function, method
  dispatch:
    CompositeExplicitAutograd: logical_xor

- func: logical_xor_(Tensor(a!) self, Tensor other) -> Tensor(a!)
  device_check: NoCheck   # TensorIterator
  variants: method
  dispatch:
    CompositeExplicitAutograd: logical_xor_

- func: logical_xor.out(Tensor self, Tensor other, *, Tensor(a!) out) -> Tensor(a!)
  device_check: NoCheck   # TensorIterator
  dispatch:
    CPU, CUDA: logical_xor_out

- func: logical_and(Tensor self, Tensor other) -> Tensor
  device_check: NoCheck   # TensorIterator
  variants: function, method
  dispatch:
    CompositeExplicitAutograd: logical_and

- func: logical_and_(Tensor(a!) self, Tensor other) -> Tensor(a!)
  device_check: NoCheck   # TensorIterator
  variants: method
  dispatch:
    CompositeExplicitAutograd: logical_and_

- func: logical_and.out(Tensor self, Tensor other, *, Tensor(a!) out) -> Tensor(a!)
  device_check: NoCheck   # TensorIterator
  dispatch:
    CPU, CUDA: logical_and_out

- func: logical_or(Tensor self, Tensor other) -> Tensor
  device_check: NoCheck   # TensorIterator
  variants: function, method
  dispatch:
    CompositeExplicitAutograd: logical_or

- func: logical_or_(Tensor(a!) self, Tensor other) -> Tensor(a!)
  device_check: NoCheck   # TensorIterator
  variants: method
  dispatch:
    CompositeExplicitAutograd: logical_or_

- func: logical_or.out(Tensor self, Tensor other, *, Tensor(a!) out) -> Tensor(a!)
  device_check: NoCheck   # TensorIterator
  dispatch:
    CPU, CUDA: logical_or_out

- func: blackman_window(int window_length, *, ScalarType? dtype=None, Layout? layout=None, Device? device=None, bool? pin_memory=None) -> Tensor

- func: blackman_window.periodic(int window_length, bool periodic, *, ScalarType? dtype=None, Layout? layout=None, Device? device=None, bool? pin_memory=None) -> Tensor

- func: bmm(Tensor self, Tensor mat2) -> Tensor
  structured_delegate: bmm.out
  variants: function, method
  dispatch:
    SparseCPU: bmm_sparse_cpu
    SparseCUDA: bmm_sparse_cuda

- func: bmm.out(Tensor self, Tensor mat2, *, Tensor(a!) out) -> Tensor(a!)
  structured: True
  variants: function
  dispatch:
    CPU: bmm_out_cpu
    CUDA: bmm_out_cuda
    MPS: bmm_out_mps
    SparseCPU: bmm_out_sparse_cpu
    SparseCUDA: bmm_out_sparse_cuda
    SparseCsrCUDA: bmm_out_sparse_csr_cuda

- func: broadcast_tensors(Tensor[] tensors) -> Tensor[]
  device_check: NoCheck
  device_guard: False

- func: broadcast_to(Tensor(a) self, int[] size) -> Tensor(a)
  variants: function, method

- func: _sparse_broadcast_to(Tensor(a) self, int[] size) -> Tensor(a)
  variants: function
  dispatch:
    SparseCPU, SparseCUDA: sparse_broadcast_to

- func: cat(Tensor[] tensors, int dim=0) -> Tensor
  structured_delegate: cat.out
  dispatch:
    SparseCPU, SparseCUDA: cat_sparse
    QuantizedCPU: cat_quantized_cpu

- func: cat.out(Tensor[] tensors, int dim=0, *, Tensor(a!) out) -> Tensor(a!)
  structured: True
  precomputed:
  - dim -> int dim, int valid, bool all_contiguous, bool all_same_dtype, bool all_same_sizes_and_stride, MemoryFormat memory_format
  dispatch:
    CPU: cat_out_cpu
    CUDA: cat_out_cuda
    MPS: cat_out_mps
    QuantizedCPU: cat_out_quantized_cpu

- func: cat.names(Tensor[] tensors, Dimname dim) -> Tensor

- func: cat.names_out(Tensor[] tensors, Dimname dim, *, Tensor(a!) out) -> Tensor(a!)

# alias for torch.cat
- func: concat(Tensor[] tensors, int dim=0) -> Tensor

- func: concat.out(Tensor[] tensors, int dim=0, *, Tensor(a!) out) -> Tensor(a!)

- func: concat.names(Tensor[] tensors, Dimname dim) -> Tensor

- func: concat.names_out(Tensor[] tensors, Dimname dim, *, Tensor(a!) out) -> Tensor(a!)

- func: block_diag(Tensor[] tensors) -> Tensor
  variants: function
  dispatch:
    CompositeExplicitAutograd: block_diag

- func: ceil(Tensor self) -> Tensor
  device_check: NoCheck   # TensorIterator
  structured_delegate: ceil.out
  variants: function, method
  dispatch:
    CompositeExplicitAutograd: ceil
    SparseCPU, SparseCUDA: ceil_sparse
    SparseCsrCPU, SparseCsrCUDA: ceil_sparse_csr

- func: ceil_(Tensor(a!) self) -> Tensor(a!)
  device_check: NoCheck   # TensorIterator
  structured_delegate: ceil.out
  variants: function, method
  dispatch:
    CompositeExplicitAutograd: ceil_
    SparseCPU, SparseCUDA: ceil_sparse_
    SparseCsrCPU, SparseCsrCUDA: ceil_sparse_csr_

- func: ceil.out(Tensor self, *, Tensor(a!) out) -> Tensor(a!)
  device_check: NoCheck   # TensorIterator
  structured: True
  structured_inherits: TensorIteratorBase
  dispatch:
    CPU, CUDA: ceil_out
    MPS: ceil_out_mps
    SparseCPU, SparseCUDA: ceil_sparse_out
    SparseCsrCPU, SparseCsrCUDA: ceil_sparse_csr_out

# alias for torch.linalg.multi_dot
- func: chain_matmul(Tensor[] matrices) -> Tensor
  variants: function

# alias for torch.linalg.multi_dot
- func: chain_matmul.out(Tensor[] matrices, *, Tensor(a!) out) -> Tensor(a!)

- func: unsafe_chunk(Tensor self, int chunks, int dim=0) -> Tensor[]
  variants: function, method
  device_check: NoCheck
  device_guard: False

- func: chunk(Tensor(a -> *) self, int chunks, int dim=0) -> Tensor(a)[]
  variants: function, method
  device_check: NoCheck
  device_guard: False

- func: tensor_split.sections(Tensor(a -> *) self, int sections, int dim=0) -> Tensor(a)[]
  variants: function, method

- func: tensor_split.indices(Tensor(a -> *) self, int[] indices, int dim=0) -> Tensor(a)[]
  variants: function, method

- func: tensor_split.tensor_indices_or_sections(Tensor(a -> *) self, Tensor tensor_indices_or_sections, int dim=0) -> Tensor(a)[]
  variants: function, method

- func: clamp(Tensor self, Scalar? min=None, Scalar? max=None) -> Tensor
  device_check: NoCheck   # TensorIterator
  variants: function, method
  cpp_no_default_args: ['min']
  structured_delegate: clamp.out
  dispatch:
    QuantizedCPU: clamp_quantized_cpu

- func: clamp.Tensor(Tensor self, Tensor? min=None, Tensor? max=None) -> Tensor
  variants: function, method
  structured_delegate: clamp.Tensor_out

- func: clamp_(Tensor(a!) self, Scalar? min=None, Scalar? max=None) -> Tensor(a!)
  device_check: NoCheck   # TensorIterator
  variants: function, method
  cpp_no_default_args: ['min']
  structured_delegate: clamp.out
  dispatch:
    CompositeExplicitAutograd: clamp_

- func: clamp_.Tensor(Tensor(a!) self, Tensor? min=None, Tensor? max=None) -> Tensor(a!)
  variants: function, method
  structured_delegate: clamp.Tensor_out

- func: clamp.out(Tensor self, Scalar? min=None, Scalar? max=None, *, Tensor(a!) out) -> Tensor(a!)
  device_check: NoCheck   # TensorIterator
  cpp_no_default_args: ['min']
  structured: True
  structured_inherits: TensorIteratorBase
  dispatch:
    CPU, CUDA: clamp_out
    MPS: clamp_out_mps

- func: clamp.Tensor_out(Tensor self, Tensor? min=None, Tensor? max=None, *, Tensor(a!) out) -> Tensor(a!)
  device_check: NoCheck   # TensorIterator
  structured: True
  structured_inherits: TensorIteratorBase
  dispatch:
    CPU, CUDA: clamp_Tensor_out
    MPS: clamp_Tensor_out_mps

- func: clamp_max(Tensor self, Scalar max) -> Tensor
  device_check: NoCheck   # TensorIterator
  variants: function, method
  structured_delegate: clamp_max.out

- func: clamp_max.Tensor(Tensor self, Tensor max) -> Tensor
  variants: function, method
  structured_delegate: clamp_max.Tensor_out

- func: clamp_max_(Tensor(a!) self, Scalar max) -> Tensor(a!)
  device_check: NoCheck   # TensorIterator
  variants: function, method
  structured_delegate: clamp_max.out

- func: clamp_max_.Tensor(Tensor(a!) self, Tensor max) -> Tensor(a!)
  variants: function, method
  structured_delegate: clamp_max.Tensor_out

- func: clamp_max.out(Tensor self, Scalar max, *, Tensor(a!) out) -> Tensor(a!)
  device_check: NoCheck   # TensorIterator
  structured: True
  structured_inherits: TensorIteratorBase
  dispatch:
    CPU, CUDA: clamp_max_out
    MPS: clamp_max_out_mps

- func: clamp_max.Tensor_out(Tensor self, Tensor max, *, Tensor(a!) out) -> Tensor(a!)
  device_check: NoCheck   # TensorIterator
  structured: True
  structured_inherits: TensorIteratorBase
  dispatch:
    CPU, CUDA: clamp_max_Tensor_out
    MPS: clamp_max_Tensor_out_mps

- func: clamp_min(Tensor self, Scalar min) -> Tensor
  device_check: NoCheck   # TensorIterator
  variants: function, method
  structured_delegate: clamp_min.out

- func: clamp_min.Tensor(Tensor self, Tensor min) -> Tensor
  variants: function, method
  structured_delegate: clamp_min.Tensor_out

- func: clamp_min_(Tensor(a!) self, Scalar min) -> Tensor(a!)
  device_check: NoCheck   # TensorIterator
  variants: function, method
  structured_delegate: clamp_min.out

- func: clamp_min_.Tensor(Tensor(a!) self, Tensor min) -> Tensor(a!)
  variants: function, method
  structured_delegate: clamp_min.Tensor_out

- func: clamp_min.out(Tensor self, Scalar min, *, Tensor(a!) out) -> Tensor(a!)
  device_check: NoCheck   # TensorIterator
  structured: True
  structured_inherits: TensorIteratorBase
  dispatch:
    CPU, CUDA: clamp_min_out
    MPS: clamp_min_out_mps

- func: clamp_min.Tensor_out(Tensor self, Tensor min, *, Tensor(a!) out) -> Tensor(a!)
  device_check: NoCheck   # TensorIterator
  structured: True
  structured_inherits: TensorIteratorBase
  dispatch:
    CPU, CUDA: clamp_min_Tensor_out
    MPS: clamp_min_Tensor_out_mps

# clip is an alias for clamp
- func: clip(Tensor self, Scalar? min=None, Scalar? max=None) -> Tensor
  cpp_no_default_args: ['min']
  variants: function, method

- func: clip.Tensor(Tensor self, Tensor? min=None, Tensor? max=None) -> Tensor
  variants: function, method

- func: clip_(Tensor(a!) self, Scalar? min=None, Scalar? max=None) -> Tensor(a!)
  cpp_no_default_args: ['min']
  variants: function, method

- func: clip_.Tensor(Tensor(a!) self, Tensor? min=None, Tensor? max=None) -> Tensor(a!)
  variants: function, method

- func: clip.out(Tensor self, Scalar? min=None, Scalar? max=None, *, Tensor(a!) out) -> Tensor(a!)
  cpp_no_default_args: ['min']

- func: clip.Tensor_out(Tensor self, Tensor? min=None, Tensor? max=None, *, Tensor(a!) out) -> Tensor(a!)

- func: cudnn_is_acceptable(Tensor self) -> bool
  device_check: NoCheck
  device_guard: False

- func: complex(Tensor real, Tensor imag) -> Tensor
  variants: function
  dispatch:
    CompositeExplicitAutograd: complex

- func: complex.out(Tensor real, Tensor imag, *, Tensor(a!) out) -> Tensor(a!)
  dispatch:
    CPU, CUDA: complex_out

- func: polar(Tensor abs, Tensor angle) -> Tensor
  variants: function
  dispatch:
    CompositeExplicitAutograd: polar

- func: polar.out(Tensor abs, Tensor angle, *, Tensor(a!) out) -> Tensor(a!)
  dispatch:
    CPU, CUDA: polar_out

- func: constant_pad_nd(Tensor self, int[] pad, Scalar value=0) -> Tensor
  variants: function
  dispatch:
    CompositeExplicitAutograd: constant_pad_nd

- func: contiguous(Tensor(a) self, *, MemoryFormat memory_format=contiguous_format) -> Tensor(a)
  variants: method
  manual_cpp_binding: True

- func: convolution(Tensor input, Tensor weight, Tensor? bias, int[] stride, int[] padding, int[] dilation, bool transposed, int[] output_padding, int groups) -> Tensor
  dispatch:
    CompositeExplicitAutograd: convolution

- func: convolution_backward(Tensor grad_output, Tensor input, Tensor weight, int[]? bias_sizes, int[] stride, int[] padding, int[] dilation, bool transposed, int[] output_padding, int groups, bool[3] output_mask) -> (Tensor, Tensor, Tensor)
  dispatch:
    CompositeExplicitAutograd, CUDA: convolution_backward

- func: convolution_overrideable(Tensor input, Tensor weight, Tensor? bias, int[] stride, int[] padding, int[] dilation, bool transposed, int[] output_padding, int groups) -> Tensor
  dispatch:
    CompositeExplicitAutograd: convolution_overrideable

- func: convolution_backward_overrideable(Tensor grad_output, Tensor input, Tensor weight, int[] stride, int[] padding, int[] dilation, bool transposed, int[] output_padding, int groups, bool[3] output_mask) -> (Tensor grad_input, Tensor grad_weight, Tensor grad_bias)
  dispatch:
    CompositeExplicitAutograd: convolution_backward_overrideable

- func: _convolution(Tensor input, Tensor weight, Tensor? bias, int[] stride, int[] padding, int[] dilation, bool transposed, int[] output_padding, int groups, bool benchmark, bool deterministic, bool cudnn_enabled, bool allow_tf32) -> Tensor
  dispatch:
    CompositeExplicitAutograd: _convolution

- func: _convolution.deprecated(Tensor input, Tensor weight, Tensor? bias, int[] stride, int[] padding, int[] dilation, bool transposed, int[] output_padding, int groups, bool benchmark, bool deterministic, bool cudnn_enabled) -> Tensor

- func: _convolution_mode(Tensor input, Tensor weight, Tensor? bias, int[] stride, str padding, int[] dilation, int groups) -> Tensor

- func: _convolution_double_backward(Tensor? ggI, Tensor? ggW, Tensor? ggb, Tensor gO, Tensor weight, Tensor self, int[] stride, int[] padding, int[] dilation, bool transposed, int[] output_padding, int groups, bool[3] output_mask) -> (Tensor, Tensor, Tensor)

- func: conv1d(Tensor input, Tensor weight, Tensor? bias=None, int[1] stride=1, int[1] padding=0, int[1] dilation=1, int groups=1) -> Tensor

- func: conv2d(Tensor input, Tensor weight, Tensor? bias=None, int[2] stride=1, int[2] padding=0, int[2] dilation=1, int groups=1) -> Tensor

- func: conv3d(Tensor input, Tensor weight, Tensor? bias=None, int[3] stride=1, int[3] padding=0, int[3] dilation=1, int groups=1) -> Tensor

- func: conv1d.padding(Tensor input, Tensor weight, Tensor? bias=None, int[1] stride=1, str padding="valid", int[1] dilation=1, int groups=1) -> Tensor
  cpp_no_default_args: ['bias', 'stride', 'padding']

- func: conv2d.padding(Tensor input, Tensor weight, Tensor? bias=None, int[2] stride=1, str padding="valid", int[2] dilation=1, int groups=1) -> Tensor
  cpp_no_default_args: ['bias', 'stride', 'padding']

- func: conv3d.padding(Tensor input, Tensor weight, Tensor? bias=None, int[3] stride=1, str padding="valid", int[3] dilation=1, int groups=1) -> Tensor
  cpp_no_default_args: ['bias', 'stride', 'padding']

- func: conv_tbc(Tensor self, Tensor weight, Tensor bias, int pad=0) -> Tensor
  dispatch:
    CompositeExplicitAutograd: conv_tbc

- func: conv_tbc_backward(Tensor self, Tensor input, Tensor weight, Tensor bias, int pad) -> (Tensor, Tensor, Tensor)

# NB: we inherit the goofy argument order from PyTorch torch.nn.functional
- func: conv_transpose1d(Tensor input, Tensor weight, Tensor? bias=None, int[1] stride=1, int[1] padding=0, int[1] output_padding=0, int groups=1, int[1] dilation=1) -> Tensor

- func: conv_transpose2d.input(Tensor input, Tensor weight, Tensor? bias=None, int[2] stride=1, int[2] padding=0, int[2] output_padding=0, int groups=1, int[2] dilation=1) -> Tensor

- func: conv_transpose3d.input(Tensor input, Tensor weight, Tensor? bias=None, int[3] stride=1, int[3] padding=0, int[3] output_padding=0, int groups=1, int[3] dilation=1) -> Tensor

- func: copy(Tensor self, Tensor src, bool non_blocking=False) -> Tensor
  variants: function

- func: copy_(Tensor(a!) self, Tensor src, bool non_blocking=False) -> Tensor(a!)
  variants: method
  device_check: NoCheck
  device_guard: False
  dispatch:
    MkldnnCPU: copy_mkldnn_
    SparseCPU, SparseCUDA: copy_sparse_wrapper_
    CompositeExplicitAutograd: copy_
    SparseCsrCPU, SparseCsrCUDA: copy_sparse_csr_
  autogen: copy.out

- func: _copy_from(Tensor self, Tensor dst, bool non_blocking=False) -> Tensor
  dispatch:
    MPS: _copy_from_mps

# We need this to be able to properly copy from a CPU to an XLA tensor with different sizes.
# See https://github.com/pytorch/xla/issues/2881
- func: _copy_from_and_resize(Tensor self, Tensor dst) -> Tensor
  dispatch:
    MPS: _copy_from_and_resize_mps

- func: cos(Tensor self) -> Tensor
  device_check: NoCheck   # TensorIterator
  variants: function, method
  structured_delegate: cos.out

- func: cos_(Tensor(a!) self) -> Tensor(a!)
  device_check: NoCheck   # TensorIterator
  variants: function, method
  structured_delegate: cos.out

- func: cos.out(Tensor self, *, Tensor(a!) out) -> Tensor(a!)
  device_check: NoCheck   # TensorIterator
  structured: True
  structured_inherits: TensorIteratorBase
  dispatch:
    CPU, CUDA: cos_out
    MPS: cos_out_mps

- func: cosh(Tensor self) -> Tensor
  device_check: NoCheck   # TensorIterator
  variants: function, method
  structured_delegate: cosh.out

- func: cosh_(Tensor(a!) self) -> Tensor(a!)
  device_check: NoCheck   # TensorIterator
  variants: function, method
  structured_delegate: cosh.out

- func: cosh.out(Tensor self, *, Tensor(a!) out) -> Tensor(a!)
  device_check: NoCheck   # TensorIterator
  structured: True
  structured_inherits: TensorIteratorBase
  dispatch:
    CPU, CUDA: cosh_out
    MPS: cosh_out_mps

- func: cosine_embedding_loss(Tensor input1, Tensor input2, Tensor target, float margin=0.0, int reduction=Mean) -> Tensor

- func: count_nonzero.dim_IntList(Tensor self, int[] dim) -> Tensor
  variants: function, method
  dispatch:
    CPU: count_nonzero_cpu
    CUDA: count_nonzero_cuda

- func: count_nonzero(Tensor self, int? dim=None) -> Tensor
  variants: function, method
  dispatch:
    CompositeExplicitAutograd: count_nonzero

- func: cov(Tensor self, *, int correction=1, Tensor? fweights=None, Tensor? aweights=None) -> Tensor
  variants: function, method

- func: corrcoef(Tensor self) -> Tensor
  variants: function, method

- func: cudnn_affine_grid_generator(Tensor theta, int N, int C, int H, int W) -> Tensor grid
  dispatch:
    CUDA: cudnn_affine_grid_generator_forward

# TODO: Why do I have to call this grad?!
- func: cudnn_affine_grid_generator_backward(Tensor grad, int N, int C, int H, int W) -> Tensor grad_theta
  dispatch:
    CUDA: cudnn_affine_grid_generator_backward

- func: cudnn_batch_norm(Tensor input, Tensor weight, Tensor? bias, Tensor? running_mean, Tensor? running_var, bool training, float exponential_average_factor, float epsilon) -> (Tensor, Tensor, Tensor, Tensor)
  dispatch:
    CUDA: cudnn_batch_norm

# NB: You can only use this if you used cudnn_batch_norm training=True
- func: cudnn_batch_norm_backward(Tensor input, Tensor grad_output, Tensor weight, Tensor? running_mean, Tensor? running_var, Tensor? save_mean, Tensor? save_var, float epsilon, Tensor reserveSpace) -> (Tensor, Tensor, Tensor)
  dispatch:
    CUDA: cudnn_batch_norm_backward

- func: cudnn_convolution(Tensor self, Tensor weight, int[] padding, int[] stride, int[] dilation, int groups, bool benchmark, bool deterministic, bool allow_tf32) -> Tensor
  dispatch:
    CUDA: cudnn_convolution

- func: cudnn_convolution_transpose(Tensor self, Tensor weight, int[] padding, int[] output_padding, int[] stride, int[] dilation, int groups, bool benchmark, bool deterministic, bool allow_tf32) -> Tensor
  dispatch:
    CUDA: cudnn_convolution_transpose

- func: _mps_convolution_transpose(Tensor self, Tensor weight, int[] padding, int[] output_padding, int[] stride, int[] dilation, int groups) -> Tensor
  dispatch:
    MPS: _mps_convolution_transpose

- func: mps_convolution_transpose_backward(Tensor self, Tensor grad_output, Tensor weight, int[] padding, int[] output_padding, int[] stride, int[] dilation, int groups, bool[2] output_mask) -> (Tensor, Tensor)
  dispatch:
    MPS: mps_convolution_transpose_backward

- func: cudnn_convolution_relu(Tensor self, Tensor weight, Tensor? bias, int[] stride, int[] padding, int[] dilation, int groups) -> Tensor
  dispatch:
    CUDA: cudnn_convolution_relu

- func: cudnn_convolution_add_relu(Tensor self, Tensor weight, Tensor z, Scalar? alpha, Tensor? bias, int[] stride, int[] padding, int[] dilation, int groups) -> Tensor
  dispatch:
    CUDA: cudnn_convolution_add_relu

# NB: input is special cased in a way I don't quite understand
- func: cudnn_grid_sampler(Tensor self, Tensor grid) -> Tensor output
  dispatch:
    CUDA: cudnn_grid_sampler_forward

- func: cudnn_grid_sampler_backward(Tensor self, Tensor grid, Tensor grad_output) -> (Tensor grad_self, Tensor grad_grid)
  dispatch:
    CUDA: cudnn_grid_sampler_backward

- func: cummax(Tensor self, int dim) -> (Tensor values, Tensor indices)
  device_check: NoCheck   # TensorIterator
  variants: function, method
  dispatch:
    CompositeExplicitAutograd: cummax

- func: cummax.out(Tensor self, int dim, *, Tensor(a!) values, Tensor(b!) indices) -> (Tensor(a!) values, Tensor(b!) indices)
  device_check: NoCheck   # TensorIterator
  dispatch:
    CompositeExplicitAutograd: cummax_out

- func: cummax.dimname(Tensor self, Dimname dim) -> (Tensor values, Tensor indices)
  device_check: NoCheck   # TensorIterator
  variants: function, method

- func: cummax.dimname_out(Tensor self, Dimname dim, *, Tensor(a!) values, Tensor(b!) indices) -> (Tensor(a!) values, Tensor(b!) indices)
  device_check: NoCheck   # TensorIterator

- func: _cummax_helper(Tensor self, Tensor(a!) values, Tensor(b!) indices, int dim) -> ()
  variants: function
  dispatch:
    CPU: cummax_helper_cpu
    CUDA: cummax_helper_cuda

- func: cummin(Tensor self, int dim) -> (Tensor values, Tensor indices)
  device_check: NoCheck   # TensorIterator
  variants: function, method
  dispatch:
    CompositeExplicitAutograd: cummin

- func: cummin.out(Tensor self, int dim, *, Tensor(a!) values, Tensor(b!) indices) -> (Tensor(a!) values, Tensor(b!) indices)
  device_check: NoCheck   # TensorIterator
  dispatch:
    CompositeExplicitAutograd: cummin_out

- func: cummin.dimname(Tensor self, Dimname dim) -> (Tensor values, Tensor indices)
  device_check: NoCheck   # TensorIterator
  variants: function, method

- func: cummin.dimname_out(Tensor self, Dimname dim, *, Tensor(a!) values, Tensor(b!) indices) -> (Tensor(a!) values, Tensor(b!) indices)
  device_check: NoCheck   # TensorIterator

- func: _cummin_helper(Tensor self, Tensor(a!) values, Tensor(b!) indices, int dim) -> ()
  variants: function
  dispatch:
    CPU: cummin_helper_cpu
    CUDA: cummin_helper_cuda

- func: cummaxmin_backward(Tensor grad, Tensor input, Tensor indices, int dim) -> Tensor
  variants: function
  device_check: NoCheck
  device_guard: False

- func: cumprod(Tensor self, int dim, *, ScalarType? dtype=None) -> Tensor
  structured_delegate: cumprod.out
  device_check: NoCheck   # TensorIterator
  variants: function, method

- func: cumprod_(Tensor(a!) self, int dim, *, ScalarType? dtype=None) -> Tensor(a!)
  structured_delegate: cumprod.out
  variants: method

- func: cumprod.out(Tensor self, int dim, *, ScalarType? dtype=None, Tensor(a!) out) -> Tensor(a!)
  structured: True
  device_check: NoCheck   # TensorIterator
  dispatch:
    CPU, CUDA: cumprod_out

- func: cumprod.dimname(Tensor self, Dimname dim, *, ScalarType? dtype=None) -> Tensor
  device_check: NoCheck   # TensorIterator
  variants: function, method

- func: cumprod_.dimname(Tensor(a!) self, Dimname dim, *, ScalarType? dtype=None) -> Tensor(a!)
  variants: method

- func: cumprod.dimname_out(Tensor self, Dimname dim, *, ScalarType? dtype=None, Tensor(a!) out) -> Tensor(a!)
  device_check: NoCheck   # TensorIterator

- func: cumprod_backward(Tensor grad, Tensor input, int dim, Tensor output) -> Tensor
  variants: function
  device_check: NoCheck
  device_guard: False

- func: cumsum(Tensor self, int dim, *, ScalarType? dtype=None) -> Tensor
  structured_delegate: cumsum.out
  device_check: NoCheck   # TensorIterator
  variants: function, method

- func: cumsum_(Tensor(a!) self, int dim, *, ScalarType? dtype=None) -> Tensor(a!)
  structured_delegate: cumsum.out
  variants: method

- func: cumsum.out(Tensor self, int dim, *, ScalarType? dtype=None, Tensor(a!) out) -> Tensor(a!)
  structured: True
  device_check: NoCheck   # TensorIterator
  dispatch:
    CPU, CUDA: cumsum_out

- func: cumsum.dimname(Tensor self, Dimname dim, *, ScalarType? dtype=None) -> Tensor
  device_check: NoCheck   # TensorIterator
  variants: function, method

- func: cumsum_.dimname(Tensor(a!) self, Dimname dim, *, ScalarType? dtype=None) -> Tensor(a!)
  variants: method

- func: cumsum.dimname_out(Tensor self, Dimname dim, *, ScalarType? dtype=None, Tensor(a!) out) -> Tensor(a!)
  device_check: NoCheck   # TensorIterator

- func: cumulative_trapezoid.x(Tensor y, Tensor x, *, int dim=-1) -> Tensor

- func: cumulative_trapezoid.dx(Tensor y, *, Scalar dx=1, int dim=-1) -> Tensor

- func: ctc_loss.IntList(Tensor log_probs, Tensor targets, int[] input_lengths, int[] target_lengths, int blank=0, int reduction=Mean, bool zero_infinity=False) -> Tensor

# convenience function that converts to intlists for you
- func: ctc_loss.Tensor(Tensor log_probs, Tensor targets, Tensor input_lengths, Tensor target_lengths, int blank=0, int reduction=Mean, bool zero_infinity=False) -> Tensor

- func: _ctc_loss(Tensor log_probs, Tensor targets, int[] input_lengths, int[] target_lengths, int blank=0, bool zero_infinity=False) -> (Tensor, Tensor)
  dispatch:
    CPU: ctc_loss_cpu
    CUDA: ctc_loss_gpu

- func: _ctc_loss_backward(Tensor grad, Tensor log_probs, Tensor targets, int[] input_lengths, int[] target_lengths, Tensor neg_log_likelihood, Tensor log_alpha, int blank, bool zero_infinity=False) -> Tensor
  dispatch:
    CPU: ctc_loss_backward_cpu
    CUDA: ctc_loss_backward_gpu

- func: diag_embed(Tensor self, int offset=0, int dim1=-2, int dim2=-1) -> Tensor
  variants: function, method
  dispatch:
    CompositeExplicitAutograd: diag_embed

- func: diagflat(Tensor self, int offset=0) -> Tensor
  variants: function, method

- func: diagonal(Tensor(a) self, int offset=0, int dim1=0, int dim2=1) -> Tensor(a)
  variants: function, method
  dispatch:
    CompositeExplicitAutograd: diagonal

- func: linalg_diagonal(Tensor(a) A, *, int offset=0, int dim1=-2, int dim2=-1) -> Tensor(a)
  python_module: linalg
  variants: function

- func: diagonal.Dimname(Tensor(a) self, *, Dimname outdim, Dimname dim1, Dimname dim2, int offset=0) -> Tensor(a)
  variants: function, method

- func: diagonal_backward(Tensor grad_output, int[] input_sizes, int offset, int dim1, int dim2) -> Tensor
  variants: function
  device_check: NoCheck
  device_guard: False
  dispatch:
    CompositeExplicitAutograd: diagonal_backward

- func: fill_diagonal_(Tensor(a!) self, Scalar fill_value, bool wrap=False) -> Tensor(a!)
  variants: method

- func: diff(Tensor self, int n=1, int dim=-1, Tensor? prepend=None, Tensor? append=None) -> Tensor
  variants: function, method

- func: diff.out(Tensor self, int n=1, int dim=-1, Tensor? prepend=None, Tensor? append=None, *, Tensor(a!) out) -> Tensor(a!)
  variants: function

- func: gradient.scalarint(Tensor self, *, Scalar? spacing=None, int? dim=None, int edge_order=1) -> Tensor[]
  variants: function

- func: gradient.scalararray(Tensor self, *, Scalar spacing, int[] dim, int edge_order=1) -> Tensor[]
  variants: function

- func: gradient.array(Tensor self, *, int[] dim, int edge_order=1) -> Tensor[]
  variants: function

- func: gradient.scalarrayint(Tensor self, *, Scalar[] spacing, int? dim=None, int edge_order=1) -> Tensor[]
  variants: function

- func: gradient.scalarrayarray(Tensor self, *, Scalar[] spacing, int[] dim, int edge_order=1) -> Tensor[]
  variants: function

- func: gradient.tensorarrayint(Tensor self, *, Tensor[] spacing, int? dim=None, int edge_order=1) -> Tensor[]
  variants: function

- func: gradient.tensorarray(Tensor self, *, Tensor[] spacing, int[] dim, int edge_order=1) -> Tensor[]
  variants: function

- func: div.Tensor(Tensor self, Tensor other) -> Tensor
  device_check: NoCheck   # TensorIterator
  variants: function, method
  structured_delegate: div.out
  dispatch:
    SparseCPU, SparseCUDA: div_sparse
    ZeroTensor: div_zerotensor

- func: div_.Tensor(Tensor(a!) self, Tensor other) -> Tensor(a!)
  device_check: NoCheck   # TensorIterator
  variants: method
  structured_delegate: div.out
  dispatch:
    SparseCPU, SparseCUDA: div_sparse_

- func: div.out(Tensor self, Tensor other, *, Tensor(a!) out) -> Tensor(a!)
  device_check: NoCheck   # TensorIterator
  structured: True
  structured_inherits: TensorIteratorBase
  dispatch:
    CPU, CUDA: div_out
    MPS: div_out_mps
    SparseCPU, SparseCUDA: div_out_sparse_zerodim

- func: div.Tensor_mode(Tensor self, Tensor other, *, str? rounding_mode) -> Tensor
  device_check: NoCheck   # TensorIterator
  variants: function, method
  structured_delegate: div.out_mode
  dispatch:
    SparseCPU, SparseCUDA: div_sparse

- func: div_.Tensor_mode(Tensor(a!) self, Tensor other, *, str? rounding_mode) -> Tensor(a!)
  device_check: NoCheck   # TensorIterator
  variants: method
  structured_delegate: div.out_mode
  dispatch:
    SparseCPU, SparseCUDA: div_sparse_

- func: div.out_mode(Tensor self, Tensor other, *, str? rounding_mode, Tensor(a!) out) -> Tensor(a!)
  device_check: NoCheck   # TensorIterator
  structured: True
  structured_inherits: TensorIteratorBase
  dispatch:
    CPU, CUDA: div_out_mode
    MPS: div_out_mode_mps
    SparseCPU, SparseCUDA: div_out_sparse_zerodim

# For C++ only, until we have conversion from C++ numbers to Tensor
- func: div.Scalar(Tensor self, Scalar other) -> Tensor
  device_check: NoCheck   # TensorIterator
  variants: function, method
  dispatch:
    CompositeExplicitAutograd: div

- func: div_.Scalar(Tensor(a!) self, Scalar other) -> Tensor(a!)
  device_check: NoCheck   # TensorIterator
  variants: method
  dispatch:
    CompositeExplicitAutograd: div_
  autogen: div.Scalar_out

- func: div.Scalar_mode(Tensor self, Scalar other, *, str? rounding_mode) -> Tensor
  variants: function, method
  dispatch:
    CompositeExplicitAutograd: div

- func: div_.Scalar_mode(Tensor(a!) self, Scalar other, *, str? rounding_mode) -> Tensor(a!)
  variants: method
  dispatch:
    CompositeExplicitAutograd: div_
  autogen: div.Scalar_mode_out

# divide, alias for div
- func: divide.Tensor(Tensor self, Tensor other) -> Tensor
  variants: function, method

- func: divide_.Tensor(Tensor(a!) self, Tensor other) -> Tensor(a!)
  variants: method

- func: divide.out(Tensor self, Tensor other, *, Tensor(a!) out) -> Tensor(a!)

- func: divide.Scalar(Tensor self, Scalar other) -> Tensor
  variants: function, method

- func: divide_.Scalar(Tensor(a!) self, Scalar other) -> Tensor(a!)
  variants: method

- func: divide.Tensor_mode(Tensor self, Tensor other, *, str? rounding_mode) -> Tensor
  variants: function, method

- func: divide_.Tensor_mode(Tensor(a!) self, Tensor other, *, str? rounding_mode) -> Tensor(a!)
  variants: method

- func: divide.out_mode(Tensor self, Tensor other, *, str? rounding_mode, Tensor(a!) out) -> Tensor(a!)

- func: divide.Scalar_mode(Tensor self, Scalar other, *, str? rounding_mode) -> Tensor
  variants: function, method

- func: divide_.Scalar_mode(Tensor(a!) self, Scalar other, *, str? rounding_mode) -> Tensor(a!)
  variants: method

  # true_divide, an alias for div
- func: true_divide.Tensor(Tensor self, Tensor other) -> Tensor
  device_check: NoCheck   # TensorIterator
  variants: function, method

- func: true_divide_.Tensor(Tensor(a!) self, Tensor other) -> Tensor(a!)
  device_check: NoCheck   # TensorIterator
  variants: method

- func: true_divide.out(Tensor self, Tensor other, *, Tensor(a!) out) -> Tensor(a!)
  device_check: NoCheck   # TensorIterator

- func: true_divide.Scalar(Tensor self, Scalar other) -> Tensor
  device_check: NoCheck   # TensorIterator
  variants: function, method

- func: true_divide_.Scalar(Tensor(a!) self, Scalar other) -> Tensor(a!)
  device_check: NoCheck   # TensorIterator
  variants: method

- func: dot(Tensor self, Tensor tensor) -> Tensor
  variants: function, method
  dispatch:
    CPU: dot
    CUDA: dot_cuda
    MPS: dot_mps

- func: dot.out(Tensor self, Tensor tensor, *, Tensor(a!) out) -> Tensor(a!)
  dispatch:
    CompositeExplicitAutograd: dot_out

- func: vdot(Tensor self, Tensor other) -> Tensor
  variants: function, method
  dispatch:
    CPU: vdot
    CUDA: vdot_cuda

- func: vdot.out(Tensor self, Tensor other, *, Tensor(a!) out) -> Tensor(a!)
  dispatch:
    CompositeExplicitAutograd: vdot_out

- func: einsum(str equation, Tensor[] tensors) -> Tensor

- func: embedding(Tensor weight, Tensor indices, int padding_idx=-1, bool scale_grad_by_freq=False, bool sparse=False) -> Tensor
  dispatch:
    CompositeExplicitAutograd: embedding
    NestedTensorCPU, NestedTensorCUDA: NestedTensor_embedding

- func: embedding_backward(Tensor grad, Tensor indices, int num_weights, int padding_idx, bool scale_grad_by_freq, bool sparse) -> Tensor

- func: embedding_dense_backward(Tensor grad_output, Tensor indices, int num_weights, int padding_idx, bool scale_grad_by_freq) -> Tensor
  dispatch:
    CPU: embedding_dense_backward_cpu
    CUDA: embedding_dense_backward_cuda
    MPS: embedding_dense_backward_mps

- func: embedding_renorm_(Tensor(a!) self, Tensor indices, float max_norm, float norm_type) -> Tensor(a!)
  dispatch:
    CPU: embedding_renorm_cpu_
    CUDA: embedding_renorm_cuda_
  autogen: embedding_renorm.functional, embedding_renorm.out

- func: embedding_sparse_backward(Tensor grad, Tensor indices, int num_weights, int padding_idx, bool scale_grad_by_freq) -> Tensor

# NOTE [ embedding_bag Native Functions ]
# The `_embedding_bag.*` variants assume that input tensors except for `weight`,
# e.g. `indices` and `offsets` (and `offset2bag`), are contiguous.
# We really only need to enforce this for `_embedding_bag` (the forward) because
# the backward inputs are the same as forward ones.
# The above `embedding_bag` wrapper is created to achieve this, e.g.,
# applying indices = indices.contiguous().
# The backward functions apply a check that these input tensors are contiguous.


- func: _embedding_bag_forward_only(Tensor weight, Tensor indices, Tensor offsets, bool scale_grad_by_freq=False, int mode=0, bool sparse=False, Tensor? per_sample_weights=None, bool include_last_offset=False, int padding_idx=-1) -> (Tensor, Tensor, Tensor, Tensor)
  dispatch:
    CPU: _embedding_bag_forward_only_cpu
    CUDA: _embedding_bag_forward_only_cuda

- func: _rowwise_prune(Tensor weight, Tensor mask, ScalarType compressed_indices_dtype) -> (Tensor, Tensor)

# row_stack is the alias of vstack
- func: row_stack(Tensor[] tensors) -> Tensor

- func: row_stack.out(Tensor[] tensors, *, Tensor(a!) out) -> Tensor(a!)

- func: embedding_bag(Tensor weight, Tensor indices, Tensor offsets, bool scale_grad_by_freq=False, int mode=0, bool sparse=False, Tensor? per_sample_weights=None, bool include_last_offset=False) -> (Tensor, Tensor, Tensor, Tensor)

# To keep backward and forward compatibility, and to avoid ambiguity with the
# original signature above, scale_grad_by_freq, mode, sparse,
# per_sample_weights, and include_last_offset parameters do not have default
# values. Once the original signature is removed, default values can be added.
- func: embedding_bag.padding_idx(Tensor weight, Tensor indices, Tensor offsets, bool scale_grad_by_freq, int mode, bool sparse, Tensor? per_sample_weights, bool include_last_offset, int? padding_idx) -> (Tensor, Tensor, Tensor, Tensor)

- func: _embedding_bag(Tensor weight, Tensor indices, Tensor offsets, bool scale_grad_by_freq=False, int mode=0, bool sparse=False, Tensor? per_sample_weights=None, bool include_last_offset=False, int padding_idx=-1) -> (Tensor, Tensor, Tensor, Tensor)
  dispatch:
    CPU: _embedding_bag_cpu
    CUDA: _embedding_bag_cuda

- func: _embedding_bag_backward(Tensor grad, Tensor indices, Tensor offsets, Tensor offset2bag, Tensor bag_size, Tensor maximum_indices, int num_weights, bool scale_grad_by_freq, int mode, bool sparse, Tensor? per_sample_weights, int padding_idx=-1) -> Tensor

- func: _embedding_bag_sparse_backward(Tensor grad, Tensor indices, Tensor offsets, Tensor offset2bag, Tensor bag_size, int num_weights, bool scale_grad_by_freq, int mode, Tensor? per_sample_weights, int padding_idx=-1) -> Tensor

- func: _embedding_bag_dense_backward(Tensor grad, Tensor indices, Tensor offset2bag, Tensor bag_size, Tensor maximum_indices, int num_weights, bool scale_grad_by_freq, int mode, Tensor? per_sample_weights, int padding_idx=-1) -> Tensor
  dispatch:
    CPU: _embedding_bag_dense_backward_cpu
    CUDA: _embedding_bag_dense_backward_cuda

- func: _embedding_bag_per_sample_weights_backward(Tensor grad, Tensor weight, Tensor indices, Tensor offsets, Tensor offset2bag, int mode, int padding_idx=-1) -> Tensor
  dispatch:
    CPU: _embedding_bag_per_sample_weights_backward_cpu
    CUDA: _embedding_bag_per_sample_weights_backward_cuda

- func: empty.names(int[] size, *, Dimname[]? names, ScalarType? dtype=None, Layout? layout=None, Device? device=None, bool? pin_memory=None, MemoryFormat? memory_format=None) -> Tensor
  device_check: NoCheck
  device_guard: False

- func: empty.memory_format(int[] size, *, ScalarType? dtype=None, Layout? layout=None, Device? device=None, bool? pin_memory=None, MemoryFormat? memory_format=None) -> Tensor
  dispatch:
    CPU: empty_cpu
    CUDA: empty_cuda
    MPS: empty_mps
    Meta: empty_meta
    MkldnnCPU: empty_mkldnn
    SparseCPU, SparseCUDA: empty_sparse
    SparseCsrCPU, SparseCsrCUDA: empty_sparse_compressed
    QuantizedCPU, QuantizedCUDA: empty_unknown_quantized

# We do not make new_empty a composite that calls into new_empty_strided, as the strided version
# is significantly more difficult to implement by different backends
- func: new_empty(Tensor self, int[] size, *, ScalarType? dtype=None, Layout? layout=None, Device? device=None, bool? pin_memory=None) -> Tensor
  variants: method
  dispatch:
    CompositeExplicitAutograd: new_empty

- func: new_empty_strided(Tensor self, int[] size, int[] stride, *, ScalarType? dtype=None, Layout? layout=None, Device? device=None, bool? pin_memory=None) -> Tensor
  variants: method
  dispatch:
    CompositeExplicitAutograd: new_empty_strided

- func: new_full(Tensor self, int[] size, Scalar fill_value, *, ScalarType? dtype=None, Layout? layout=None, Device? device=None, bool? pin_memory=None) -> Tensor
  variants: method

- func: new_zeros(Tensor self, int[] size, *, ScalarType? dtype=None, Layout? layout=None, Device? device=None, bool? pin_memory=None) -> Tensor
  variants: method

- func: new_ones(Tensor self, int[] size, *, ScalarType? dtype=None, Layout? layout=None, Device? device=None, bool? pin_memory=None) -> Tensor
  variants: method

# other overrides are to provide a more helpful error message that dtype is required
- func: _empty_affine_quantized(int[] size, *, ScalarType? dtype=None, Layout? layout=None, Device? device=None, bool? pin_memory=None, float scale=1, int zero_point=0, MemoryFormat? memory_format=contiguous_format) -> Tensor
  dispatch:
    CPU: empty_affine_quantized_other_backends_stub
    QuantizedCPU, QuantizedCUDA: empty_affine_quantized

# it's a factory function receiving a tensor argument, thus overriding explicitly
# other overrides are to provide a more helpful error message that dtype is required
- func: _empty_per_channel_affine_quantized(int[] size, *, Tensor scales, Tensor zero_points, int axis, ScalarType? dtype=None, Layout? layout=None, Device? device=None, bool? pin_memory=None, MemoryFormat? memory_format=contiguous_format) -> Tensor
  category_override: factory
  dispatch:
    CPU: empty_per_channel_affine_quantized_other_backends_stub
    QuantizedCPU, QuantizedCUDA: empty_per_channel_affine_quantized

- func: resize_(Tensor(a!) self, int[] size, *, MemoryFormat? memory_format=None) -> Tensor(a!)
  use_const_ref_for_mutable_tensors: True
  variants: method
  device_check: NoCheck
  device_guard: False
  dispatch:
    CPU, Meta: resize_
    CUDA: resize_cuda_
    MPS: resize_mps_
    QuantizedCPU: quantized_resize_cpu_
    SparseCsrCPU, SparseCsrCUDA: resize_sparse_csr_
  autogen: resize.functional, resize.out

# This is a utility function to enable users to resize out tensor while registering kernels for out variants.
# Eventually, we can consider exposing `resize_output` as a public API to ship it with python op registration
# to make it easy to register out variants for ops.
- func: _resize_output_(Tensor(a!) self, int[] size, Device device) -> Tensor(a!)
  use_const_ref_for_mutable_tensors: True
  variants: function
  dispatch:
    Meta: _resize_output_
  autogen: _resize_output.functional, _resize_output.out

- func: empty_quantized(int[] size, Tensor qtensor, *, ScalarType? dtype=None, Layout? layout=None, Device? device=None, bool? pin_memory=None, MemoryFormat? memory_format=None) -> Tensor
  category_override: factory
  variants: function
  dispatch:
    QuantizedCPU, QuantizedCUDA: empty_quantized

- func: empty.out(int[] size, *, MemoryFormat? memory_format=None, Tensor(a!) out) -> Tensor(a!)
  device_check: NoCheck
  device_guard: False

- func: empty_like(Tensor self, *, ScalarType? dtype=None, Layout? layout=None, Device? device=None, bool? pin_memory=None, MemoryFormat? memory_format=None) -> Tensor
  device_check: NoCheck
  device_guard: False
  dispatch:
    CompositeExplicitAutograd: empty_like
    QuantizedCPU, QuantizedCUDA: empty_like_quantized
    SparseCPU, SparseCUDA: empty_like_sparse_coo
    SparseCsrCPU, SparseCsrCUDA: empty_like_sparse_csr

- func: empty_strided(int[] size, int[] stride, *, ScalarType? dtype=None, Layout? layout=None, Device? device=None, bool? pin_memory=None) -> Tensor
  dispatch:
    CPU: empty_strided_cpu
    CUDA: empty_strided_cuda
    MPS: empty_strided_mps
    Meta: empty_strided_meta
    QuantizedCPU, QuantizedCUDA: empty_strided_unknown_quantized

- func: erf(Tensor self) -> Tensor
  device_check: NoCheck   # TensorIterator
  structured_delegate: erf.out
  variants: function, method
  dispatch:
    SparseCPU, SparseCUDA: erf_sparse
    SparseCsrCPU, SparseCsrCUDA: erf_sparse_csr

- func: erf_(Tensor(a!) self) -> Tensor(a!)
  device_check: NoCheck   # TensorIterator
  structured_delegate: erf.out
  variants: function, method
  dispatch:
    SparseCPU, SparseCUDA: erf_sparse_
    SparseCsrCPU, SparseCsrCUDA: erf_sparse_csr_

- func: erf.out(Tensor self, *, Tensor(a!) out) -> Tensor(a!)
  device_check: NoCheck   # TensorIterator
  structured: True
  structured_inherits: TensorIteratorBase
  dispatch:
    CPU, CUDA: erf_out
    MPS: erf_out_mps
    SparseCPU, SparseCUDA: erf_sparse_out
    SparseCsrCPU, SparseCsrCUDA: erf_sparse_csr_out

- func: erfc(Tensor self) -> Tensor
  device_check: NoCheck   # TensorIterator
  structured_delegate: erfc.out
  variants: function, method

- func: erfc_(Tensor(a!) self) -> Tensor(a!)
  device_check: NoCheck   # TensorIterator
  structured_delegate: erfc.out
  variants: function, method

- func: erfc.out(Tensor self, *, Tensor(a!) out) -> Tensor(a!)
  device_check: NoCheck   # TensorIterator
  structured: True
  structured_inherits: TensorIteratorBase
  dispatch:
    CPU, CUDA: erfc_out

- func: exp(Tensor self) -> Tensor
  device_check: NoCheck   # TensorIterator
  structured_delegate: exp.out
  variants: function, method

- func: exp_(Tensor(a!) self) -> Tensor(a!)
  device_check: NoCheck   # TensorIterator
  structured_delegate: exp.out
  variants: function, method

- func: exp.out(Tensor self, *, Tensor(a!) out) -> Tensor(a!)
  device_check: NoCheck   # TensorIterator
  structured: True
  structured_inherits: TensorIteratorBase
  dispatch:
    CPU, CUDA: exp_out
    MPS: exp_out_mps

- func: exp2(Tensor self) -> Tensor
  structured_delegate: exp2.out
  variants: function, method

- func: exp2_(Tensor(a!) self) -> Tensor(a!)
  structured_delegate: exp2.out
  variants: function, method

- func: exp2.out(Tensor self, *, Tensor(a!) out) -> Tensor(a!)
  structured: True
  structured_inherits: TensorIteratorBase
  dispatch:
    CPU, CUDA: exp2_out
    MPS: exp2_out_mps

- func: expm1(Tensor self) -> Tensor
  device_check: NoCheck   # TensorIterator
  structured_delegate: expm1.out
  variants: function, method
  dispatch:
    SparseCPU, SparseCUDA: expm1_sparse
    SparseCsrCPU, SparseCsrCUDA: expm1_sparse_csr

- func: expm1_(Tensor(a!) self) -> Tensor(a!)
  device_check: NoCheck   # TensorIterator
  structured_delegate: expm1.out
  variants: function, method
  dispatch:
    SparseCPU, SparseCUDA: expm1_sparse_
    SparseCsrCPU, SparseCsrCUDA: expm1_sparse_csr_

- func: expm1.out(Tensor self, *, Tensor(a!) out) -> Tensor(a!)
  device_check: NoCheck   # TensorIterator
  structured: True
  structured_inherits: TensorIteratorBase
  dispatch:
    CPU, CUDA: expm1_out
    SparseCPU, SparseCUDA: expm1_sparse_out
    SparseCsrCPU, SparseCsrCUDA: expm1_sparse_csr_out

- func: expand.SymInt(Tensor(a) self, SymInt[] size, *, bool implicit=False) -> Tensor(a)
  variants: method  # This is method-only to match the previous tensor API. In the future we could make this a function too.
  device_check: NoCheck
  device_guard: False
  dispatch:
    CompositeExplicitAutograd: expand_symint

- func: expand(Tensor(a) self, int[] size, *, bool implicit=False) -> Tensor(a)
  variants: method  # This is method-only to match the previous tensor API. In the future we could make this a function too.
  device_check: NoCheck
  device_guard: False
  dispatch:
    CompositeExplicitAutograd: expand

- func: expand_as(Tensor(a) self, Tensor other) -> Tensor(a)
  variants: method  # This is method-only to match the previous tensor API. In the future we could make this a function too.
  device_check: NoCheck
  device_guard: False

- func: eye(int n, *, ScalarType? dtype=None, Layout? layout=None, Device? device=None, bool? pin_memory=None) -> Tensor

- func: eye.m(int n, int m, *, ScalarType? dtype=None, Layout? layout=None, Device? device=None, bool? pin_memory=None) -> Tensor

- func: eye.out(int n, *, Tensor(a!) out) -> Tensor(a!)
  dispatch:
    CPU: eye_out_cpu
    CUDA: eye_out_cuda

- func: eye.m_out(int n, int m, *, Tensor(a!) out) -> Tensor(a!)
  dispatch:
    CPU: eye_out_cpu
    CUDA: eye_out_cuda

- func: flatten.using_ints(Tensor(a) self, int start_dim=0, int end_dim=-1) -> Tensor(a)
  variants: function, method

- func: flatten.named_out_dim(Tensor(a) self, int start_dim, int end_dim, Dimname out_dim) -> Tensor(a)
  variants: function, method

- func: flatten.using_names(Tensor(a) self, Dimname start_dim, Dimname end_dim, Dimname out_dim) -> Tensor(a)
  variants: function, method

- func: flatten.DimnameList(Tensor(a) self, Dimname[] dims, Dimname out_dim) -> Tensor(a)
  variants: function, method

- func: unflatten.int(Tensor(a) self, int dim, int[] sizes, Dimname[]? names=None) -> Tensor(a)
  variants: method

- func: unflatten.Dimname(Tensor(a) self, Dimname dim, int[] sizes, Dimname[] names) -> Tensor(a)
  variants: method

- func: fill.Scalar(Tensor self, Scalar value) -> Tensor
  variants: function
  dispatch:
    CompositeExplicitAutograd: fill

- func: fill.Tensor(Tensor self, Tensor value) -> Tensor
  variants: function
  dispatch:
    CompositeExplicitAutograd: fill

- func: fill_.Scalar(Tensor(a!) self, Scalar value) -> Tensor(a!)
  device_check: NoCheck   # TensorIterator
  variants: function, method
  dispatch:
    CPU, CUDA: fill_
    MPS: fill_scalar_mps
    QuantizedCPU, QuantizedCUDA: fill_quantized_
    Meta: fill_meta_
    SparseCsrCPU, SparseCsrCUDA: fill_sparse_csr_
  autogen: fill.Scalar_out

- func: fill_.Tensor(Tensor(a!) self, Tensor value) -> Tensor(a!)
  device_check: NoCheck   # TensorIterator
  variants: function, method
  dispatch:
    CPU, CUDA: fill_
    MPS: fill_tensor_mps_
    QuantizedCPU, QuantizedCUDA: fill_quantized_
    Meta: fill_meta_
  autogen: fill.Tensor_out

- func: floor(Tensor self) -> Tensor
  device_check: NoCheck   # TensorIterator
  structured_delegate: floor.out
  variants: function, method
  dispatch:
    CompositeExplicitAutograd: floor
    SparseCPU, SparseCUDA: floor_sparse
    SparseCsrCPU, SparseCsrCUDA: floor_sparse_csr

- func: floor_(Tensor(a!) self) -> Tensor(a!)
  device_check: NoCheck   # TensorIterator
  structured_delegate: floor.out
  variants: function, method
  dispatch:
    CompositeExplicitAutograd: floor_
    SparseCPU, SparseCUDA: floor_sparse_
    SparseCsrCPU, SparseCsrCUDA: floor_sparse_csr_

- func: floor.out(Tensor self, *, Tensor(a!) out) -> Tensor(a!)
  device_check: NoCheck   # TensorIterator
  structured: True
  structured_inherits: TensorIteratorBase
  dispatch:
    CPU, CUDA: floor_out
    MPS: floor_out_mps
    SparseCPU, SparseCUDA: floor_sparse_out
    SparseCsrCPU, SparseCsrCUDA: floor_sparse_csr_out

- func: floor_divide(Tensor self, Tensor other) -> Tensor
  device_check: NoCheck   # TensorIterator
  variants: function, method
  dispatch:
    CPU, CUDA: floor_divide
    SparseCPU, SparseCUDA: floor_divide_sparse

- func: floor_divide_.Tensor(Tensor(a!) self, Tensor other) -> Tensor(a!)
  device_check: NoCheck   # TensorIterator
  variants: method
  dispatch:
    CPU, CUDA: floor_divide_
    SparseCPU, SparseCUDA: floor_divide_sparse_

- func: floor_divide.out(Tensor self, Tensor other, *, Tensor(a!) out) -> Tensor(a!)
  device_check: NoCheck   # TensorIterator
  dispatch:
    CPU, CUDA: floor_divide_out
    SparseCPU, SparseCUDA: floor_divide_out_sparse_zerodim

- func: floor_divide.Scalar(Tensor self, Scalar other) -> Tensor
  device_check: NoCheck   # TensorIterator
  variants: function, method

- func: floor_divide_.Scalar(Tensor(a!) self, Scalar other) -> Tensor(a!)
  device_check: NoCheck   # TensorIterator
  variants: method

- func: frac(Tensor self) -> Tensor
  device_check: NoCheck   # TensorIterator
  structured_delegate: frac.out
  variants: function, method

- func: frac_(Tensor(a!) self) -> Tensor(a!)
  device_check: NoCheck   # TensorIterator
  structured_delegate: frac.out
  variants: function, method

- func: frac.out(Tensor self, *, Tensor(a!) out) -> Tensor(a!)
  device_check: NoCheck   # TensorIterator
  structured: True
  structured_inherits: TensorIteratorBase
  dispatch:
    CPU, CUDA: frac_out

- func: full.names(int[] size, Scalar fill_value, *, Dimname[]? names, ScalarType? dtype=None, Layout? layout=None, Device? device=None, bool? pin_memory=None) -> Tensor
  device_check: NoCheck
  device_guard: False

- func: full(int[] size, Scalar fill_value, *, ScalarType? dtype=None, Layout? layout=None, Device? device=None, bool? pin_memory=None) -> Tensor

- func: full.out(int[] size, Scalar fill_value, *, Tensor(a!) out) -> Tensor(a!)

- func: full_like(Tensor self, Scalar fill_value, *, ScalarType? dtype=None, Layout? layout=None, Device? device=None, bool? pin_memory=None, MemoryFormat? memory_format=None) -> Tensor

- func: from_file(str filename, bool? shared=None, int? size=0, *, ScalarType? dtype=None, Layout? layout=None, Device? device=None, bool? pin_memory=None) -> Tensor
  dispatch:
    CPU: from_file

- func: gcd.out(Tensor self, Tensor other, *, Tensor(a!) out) -> Tensor(a!)
  structured: True
  structured_inherits: TensorIteratorBase
  dispatch:
    CPU, CUDA: gcd_out

- func: gcd(Tensor self, Tensor other) -> Tensor
  structured_delegate: gcd.out
  variants: function, method

- func: gcd_(Tensor(a!) self, Tensor other) -> Tensor(a!)
  structured_delegate: gcd.out
  variants: function, method

- func: lcm.out(Tensor self, Tensor other, *, Tensor(a!) out) -> Tensor(a!)
  structured: True
  structured_inherits: TensorIteratorBase
  dispatch:
    CPU, CUDA: lcm_out

- func: lcm(Tensor self, Tensor other) -> Tensor
  structured_delegate: lcm.out
  variants: function, method

- func: lcm_(Tensor(a!) self, Tensor other) -> Tensor(a!)
  structured_delegate: lcm.out
  variants: function, method

# NOTE [ grid_sampler Native Functions ]
# `grid_sampler` is _supposed to_ do all the shape checking and then dispatch to
# one of `cudnn_grid_sampler`, `grid_sampler_2d`, or `grid_sampler_3d`, each of
# which has the corresponding backward defined as native functions as well.
# However, we do shape checking everywhere for now since each of the mentioned
# functions can be called directly, which will lead to crashes otherwise.
# See https://github.com/pytorch/pytorch/issues/73187 for more information.
#
# There is also _grid_sampler_2d_backward_cpu_fallback which is an
# implementation detail of grid_sampler_2d and is only exposed here for testing
# purposes.
#
# Additionally, arguments `padding_mode` and `interpolation_mode` are cast to
# enums defined in `native/GridSampler.h`. `cudnn_grid_sampler` doesn't take in
# `interpolation_mode` because it only supports Bilinear interpolation mode.
# Nor does it take in `align_corners` because it only supports the mode
# `align_corners = True`.
- func: grid_sampler(Tensor input, Tensor grid, int interpolation_mode, int padding_mode, bool align_corners) -> Tensor

- func: grid_sampler_2d(Tensor input, Tensor grid, int interpolation_mode, int padding_mode, bool align_corners) -> Tensor
  dispatch:
    CPU, QuantizedCPU: grid_sampler_2d_cpu
    CUDA: grid_sampler_2d_cuda

# `grid_sampler_2d_backward` takes in `output_mask` to optimize performance for
# the case where `input` doesn't require gradient. Gradient for `grid` is always
# computed (only `output_mask[0]` is checked by the implementations).
- func: grid_sampler_2d_backward(Tensor grad_output, Tensor input, Tensor grid, int interpolation_mode, int padding_mode, bool align_corners, bool[2] output_mask) -> (Tensor, Tensor)
  dispatch:
    CPU: grid_sampler_2d_backward_cpu
    CUDA: grid_sampler_2d_backward_cuda

# See NOTE [ grid_sample CPU fallback ]
- func: _grid_sampler_2d_cpu_fallback(Tensor input, Tensor grid, int interpolation_mode, int padding_mode, bool align_corners) -> Tensor
  dispatch:
    CompositeExplicitAutograd: _grid_sampler_2d_cpu_fallback

- func: _grid_sampler_2d_cpu_fallback_backward(Tensor grad_output, Tensor input, Tensor grid, int interpolation_mode, int padding_mode, bool align_corners) -> (Tensor, Tensor)

- func: grid_sampler_3d(Tensor input, Tensor grid, int interpolation_mode, int padding_mode, bool align_corners) -> Tensor
  dispatch:
    CPU: grid_sampler_3d_cpu
    CUDA: grid_sampler_3d_cuda

# `grid_sampler_3d_backward` takes in `output_mask` to optimize performance for
# the case where `input` doesn't require gradient. Gradient for `grid` is always
# computed (only `output_mask[0]` is checked by the implementations).
- func: grid_sampler_3d_backward(Tensor grad_output, Tensor input, Tensor grid, int interpolation_mode, int padding_mode, bool align_corners, bool[2] output_mask) -> (Tensor, Tensor)
  dispatch:
    CPU: grid_sampler_3d_backward_cpu
    CUDA: grid_sampler_3d_backward_cuda

- func: hann_window(int window_length, *, ScalarType? dtype=None, Layout? layout=None, Device? device=None, bool? pin_memory=None) -> Tensor

- func: hann_window.periodic(int window_length, bool periodic, *, ScalarType? dtype=None, Layout? layout=None, Device? device=None, bool? pin_memory=None) -> Tensor

- func: hamming_window(int window_length, *, ScalarType? dtype=None, Layout? layout=None, Device? device=None, bool? pin_memory=None) -> Tensor

- func: hamming_window.periodic(int window_length, bool periodic, *, ScalarType? dtype=None, Layout? layout=None, Device? device=None, bool? pin_memory=None) -> Tensor

- func: hamming_window.periodic_alpha(int window_length, bool periodic, float alpha, *, ScalarType? dtype=None, Layout? layout=None, Device? device=None, bool? pin_memory=None) -> Tensor

- func: hamming_window.periodic_alpha_beta(int window_length, bool periodic, float alpha, float beta, *, ScalarType? dtype=None, Layout? layout=None, Device? device=None, bool? pin_memory=None) -> Tensor

- func: kaiser_window(int window_length, *, ScalarType? dtype=None, Layout? layout=None, Device? device=None, bool? pin_memory=None) -> Tensor

- func: kaiser_window.periodic(int window_length, bool periodic, *, ScalarType? dtype=None, Layout? layout=None, Device? device=None, bool? pin_memory=None) -> Tensor

- func: kaiser_window.beta(int window_length, bool periodic, float beta, *, ScalarType? dtype=None, Layout? layout=None, Device? device=None, bool? pin_memory=None) -> Tensor

- func: hinge_embedding_loss(Tensor self, Tensor target, float margin=1.0, int reduction=Mean) -> Tensor

- func: group_norm(Tensor input, int num_groups, Tensor? weight=None, Tensor? bias=None, float eps=1e-05, bool cudnn_enabled=True) -> Tensor

- func: native_group_norm(Tensor input, Tensor? weight, Tensor? bias, int N, int C, int HxW, int group, float eps) -> (Tensor, Tensor, Tensor)
  dispatch:
    CPU, CUDA: native_group_norm
    CompositeImplicitAutograd: math_group_norm

- func: native_group_norm_backward(Tensor grad_out, Tensor input, Tensor mean, Tensor rstd, Tensor? weight, int N, int C, int HxW, int group, bool[3] output_mask) -> (Tensor, Tensor, Tensor)
  dispatch:
    CPU, CUDA: native_group_norm_backward

# Real to complex forward FFT
- func: _fft_r2c(Tensor self, int[] dim, int normalization, bool onesided) -> Tensor
  variants: function
  dispatch:
    CPU: _fft_r2c_mkl
    CUDA: _fft_r2c_cufft

- func: _fft_r2c.out(Tensor self, int[] dim, int normalization, bool onesided, *, Tensor(a!) out) -> Tensor(a!)
  variants: function
  dispatch:
    CPU: _fft_r2c_mkl_out
    CUDA: _fft_r2c_cufft_out

# Complex to real inverse FFT
- func: _fft_c2r(Tensor self, int[] dim, int normalization, int last_dim_size) -> Tensor
  variants: function
  dispatch:
    CPU: _fft_c2r_mkl
    CUDA: _fft_c2r_cufft

- func: _fft_c2r.out(Tensor self, int[] dim, int normalization, int last_dim_size, *, Tensor(a!) out) -> Tensor(a!)
  variants: function
  dispatch:
    CPU: _fft_c2r_mkl_out
    CUDA: _fft_c2r_cufft_out

# Standard complex to complex FFT (forward or backward)
- func: _fft_c2c(Tensor self, int[] dim, int normalization, bool forward) -> Tensor
  variants: function
  dispatch:
    CPU: _fft_c2c_mkl
    CUDA: _fft_c2c_cufft

- func: _fft_c2c.out(Tensor self, int[] dim, int normalization, bool forward, *, Tensor(a!) out) -> Tensor(a!)
  variants: function
  dispatch:
    CPU: _fft_c2c_mkl_out
    CUDA: _fft_c2c_cufft_out

- func: _cufft_get_plan_cache_size(int device_index) -> int

- func: _cufft_get_plan_cache_max_size(int device_index) -> int

- func: _cufft_set_plan_cache_max_size(int device_index, int max_size) -> ()

- func: _cufft_clear_plan_cache(int device_index) -> ()

- func: index.Tensor(Tensor self, Tensor?[] indices) -> Tensor
  device_check: NoCheck   # TensorIterator
  variants: function, method
  dispatch:
    CPU, CUDA: index
    QuantizedCPU: quantized_index
  # NB: This function is special-cased in tools/autograd/gen_variable_type.py
  # NB: The following functions are declared in aten/src/ATen/templates/TensorBody.h and defined in aten/src/ATen/TensorIndexing.cpp:
  # - Tensor Tensor::index(ArrayRef<TensorIndex> indices)
  # - Tensor Tensor::index(std::initializer_list<TensorIndex> indices)

- func: index_copy.out(Tensor self, int dim, Tensor index, Tensor source, *, Tensor(a!) out) -> Tensor(a!)
  structured: True
  variants: function
  precomputed:
  - dim -> int dim
  dispatch:
    CPU, CUDA: index_copy_out

- func: index_copy_(Tensor(a!) self, int dim, Tensor index, Tensor source) -> Tensor(a!)
  variants: method
  structured_delegate: index_copy.out

- func: index_copy(Tensor self, int dim, Tensor index, Tensor source) -> Tensor
  variants: function, method
  structured_delegate: index_copy.out

- func: index_copy_.dimname(Tensor(a!) self, Dimname dim, Tensor index, Tensor source) -> Tensor(a!)
  variants: method

- func: index_copy.dimname(Tensor self, Dimname dim, Tensor index, Tensor source) -> Tensor
  variants: function, method

- func: index_put_(Tensor(a!) self, Tensor?[] indices, Tensor values, bool accumulate=False) -> Tensor(a!)
  device_check: NoCheck   # delegate to _index_put_impl_, which leverages TensorIterator
  variants: function, method
  dispatch:
    CompositeExplicitAutograd: index_put_
  autogen: index_put.out
  # NB: The following functions are declared in aten/src/ATen/templates/TensorBody.h and defined in aten/src/ATen/TensorIndexing.cpp:
  # - Tensor & Tensor::index_put_(ArrayRef<TensorIndex> indices, Tensor const & rhs)
  # - Tensor & Tensor::index_put_(ArrayRef<TensorIndex> indices, Scalar v)
  # - Tensor & Tensor::index_put_(std::initializer_list<TensorIndex> indices, Tensor const & rhs)
  # - Tensor & Tensor::index_put_(std::initializer_list<TensorIndex> indices, Scalar v)

- func: index_put(Tensor self, Tensor?[] indices, Tensor values, bool accumulate=False) -> Tensor
  device_check: NoCheck   # delegate to _index_put_impl_ after clone, which leverages TensorIterator
  variants: function, method
  dispatch:
    CompositeExplicitAutograd: index_put

- func: _index_put_impl_(Tensor(a!) self, Tensor?[] indices, Tensor values, bool accumulate=False, bool unsafe=False) -> Tensor(a!)
  device_check: NoCheck   # TensorIterator
  variants: function
  dispatch:
    CPU, CUDA: _index_put_impl_
  autogen: _index_put_impl.functional, _index_put_impl.out

- func: instance_norm(Tensor input, Tensor? weight, Tensor? bias, Tensor? running_mean, Tensor? running_var, bool use_input_stats, float momentum, float eps, bool cudnn_enabled) -> Tensor
  variants: function

- func: inverse(Tensor self) -> Tensor
  variants: function, method
  dispatch:
    CompositeExplicitAutograd: inverse

- func: inverse.out(Tensor self, *, Tensor(a!) out) -> Tensor(a!)
  dispatch:
    CompositeExplicitAutograd: inverse_out

- func: isclose(Tensor self, Tensor other, float rtol=1e-05, float atol=1e-08, bool equal_nan=False) -> Tensor
  variants: function, method

- func: isin.Tensor_Tensor_out(Tensor elements, Tensor test_elements, *, bool assume_unique=False, bool invert=False, Tensor(a!) out) -> Tensor(a!)
  variants: function
  structured: True
  dispatch:
    CPU, CUDA: isin_Tensor_Tensor_out

- func: isin.Tensor_Tensor(Tensor elements, Tensor test_elements, *, bool assume_unique=False, bool invert=False) -> Tensor
  variants: function
  structured_delegate: isin.Tensor_Tensor_out

- func: isin.Tensor_Scalar_out(Tensor elements, Scalar test_element, *, bool assume_unique=False, bool invert=False, Tensor(a!) out) -> Tensor(a!)
  variants: function
  structured: True
  dispatch:
    CPU, CUDA: isin_Tensor_Scalar_out

- func: isin.Tensor_Scalar(Tensor elements, Scalar test_element, *, bool assume_unique=False, bool invert=False) -> Tensor
  variants: function
  structured_delegate: isin.Tensor_Scalar_out

- func: isin.Scalar_Tensor_out(Scalar element, Tensor test_elements, *, bool assume_unique=False, bool invert=False, Tensor(a!) out) -> Tensor(a!)
  variants: function
  structured: True
  dispatch:
    CPU, CUDA: isin_Scalar_Tensor_out

- func: isin.Scalar_Tensor(Scalar element, Tensor test_elements, *, bool assume_unique=False, bool invert=False) -> Tensor
  variants: function
  structured_delegate: isin.Scalar_Tensor_out

- func: isnan(Tensor self) -> Tensor
  variants: function, method
  device_check: NoCheck
  device_guard: False
  dispatch:
    CPU, CUDA, MPS: isnan
    SparseCPU, SparseCUDA: isnan_sparse
    SparseCsrCPU, SparseCsrCUDA: isnan_sparse_csr

- func: is_distributed(Tensor self) -> bool
  variants: function, method
  device_check: NoCheck
  device_guard: False

- func: is_floating_point(Tensor self) -> bool
  variants: function, method
  device_check: NoCheck
  device_guard: False
  manual_cpp_binding: True

- func: is_complex(Tensor self) -> bool
  variants: function, method
  device_check: NoCheck
  device_guard: False
  manual_cpp_binding: True

- func: is_conj(Tensor self) -> bool
  variants: function, method
  device_guard: False
  manual_cpp_binding: True

- func: _is_zerotensor(Tensor self) -> bool
  variants: function, method
  device_guard: False
  manual_cpp_binding: True

- func: is_neg(Tensor self) -> bool
  variants: function, method
  device_guard: False
  manual_cpp_binding: True

- func: isreal(Tensor self) -> Tensor
  variants: function, method

- func: is_nonzero(Tensor self) -> bool
  variants: function, method
  device_check: NoCheck
  device_guard: False

- func: is_same_size(Tensor self, Tensor other) -> bool
  variants: function, method
  device_check: NoCheck
  device_guard: False

- func: is_signed(Tensor self) -> bool
  variants: function, method
  device_check: NoCheck
  device_guard: False
  manual_cpp_binding: True

- func: is_inference(Tensor self) -> bool
  variants: function, method
  device_check: NoCheck
  device_guard: False
  manual_cpp_binding: True

- func: kl_div(Tensor self, Tensor target, int reduction=Mean, *, bool log_target=False) -> Tensor
  dispatch:
    CompositeExplicitAutograd: kl_div

- func: kl_div_backward(Tensor grad_output, Tensor self, Tensor target, int reduction=Mean, *, bool log_target=False) -> Tensor
  dispatch:
    CPU: kl_div_backward_cpu
    CUDA: kl_div_backward_cuda

- func: kron(Tensor self, Tensor other) -> Tensor
  variants: function, method

- func: kron.out(Tensor self, Tensor other, *, Tensor(a!) out) -> Tensor(a!)

- func: kthvalue(Tensor self, int k, int dim=-1, bool keepdim=False) -> (Tensor values, Tensor indices)
  variants: function, method
  dispatch:
    CompositeExplicitAutograd: kthvalue

- func: kthvalue.values(Tensor self, int k, int dim=-1, bool keepdim=False, *, Tensor(a!) values, Tensor(b!) indices) -> (Tensor(a!) values, Tensor(b!) indices)
  dispatch:
    CPU: kthvalue_out_cpu
    CUDA: kthvalue_out_cuda

- func: kthvalue.dimname(Tensor self, int k, Dimname dim, bool keepdim=False) -> (Tensor values, Tensor indices)
  variants: function, method

- func: kthvalue.dimname_out(Tensor self, int k, Dimname dim, bool keepdim=False, *, Tensor(a!) values, Tensor(b!) indices) -> (Tensor(a!) values, Tensor(b!) indices)

- func: layer_norm(Tensor input, int[] normalized_shape, Tensor? weight=None, Tensor? bias=None, float eps=1e-05, bool cudnn_enable=True) -> Tensor

- func: native_layer_norm(Tensor input, int[] normalized_shape, Tensor? weight, Tensor? bias, float eps) -> (Tensor, Tensor, Tensor)
  dispatch:
    CPU: layer_norm_cpu
    CUDA: layer_norm_cuda
    CompositeImplicitAutograd: math_native_layer_norm

- func: native_layer_norm_backward(Tensor grad_out, Tensor input, int[] normalized_shape, Tensor mean, Tensor rstd, Tensor? weight, Tensor? bias, bool[3] output_mask) -> (Tensor, Tensor, Tensor)
  dispatch:
    CPU: layer_norm_backward_cpu
    CUDA: layer_norm_backward_cuda

- func: nan_to_num(Tensor self, float? nan=None, float? posinf=None, float? neginf=None) -> Tensor
  variants: function, method
  dispatch:
    CompositeExplicitAutograd: nan_to_num
    SparseCPU, SparseCUDA: nan_to_num_sparse

- func: nan_to_num_(Tensor(a!) self, float? nan=None, float? posinf=None, float? neginf=None) -> Tensor(a!)
  variants: function, method
  dispatch:
    CompositeExplicitAutograd: nan_to_num_
    SparseCPU, SparseCUDA: nan_to_num_sparse_

- func: nan_to_num.out(Tensor self, float? nan=None, float? posinf=None, float? neginf=None, *, Tensor(a!) out) -> Tensor(a!)
  dispatch:
    CPU, CUDA: nan_to_num_out
    SparseCPU, SparseCUDA: nan_to_num_sparse_out

- func: linear(Tensor input, Tensor weight, Tensor? bias=None) -> Tensor
  python_module: nn

- func: linear.out(Tensor input, Tensor weight, Tensor? bias=None, *, Tensor(a!) out) -> Tensor(a!)
  python_module: nn

# TODO: Add this function to MPS dispatch key so that we avoid declaring it in
# native_functions.yaml
# https://github.com/pytorch/pytorch/issues/77394
- func: _mps_linear(Tensor self, Tensor weight, Tensor? bias=None) -> Tensor
  python_module: nn
  dispatch:
    MPS: _mps_linear

- func: mkldnn_linear(Tensor self, Tensor weight, Tensor? bias=None) -> Tensor
  python_module: nn
  dispatch:
    MkldnnCPU: mkldnn_linear

- func: mkldnn_linear_backward_input(int[] input_size, Tensor grad_output, Tensor weight) -> Tensor
  dispatch:
    MkldnnCPU: mkldnn_linear_backward_input

- func: mkldnn_linear_backward_weights(Tensor grad_output, Tensor input, Tensor weight, bool bias_defined) -> (Tensor, Tensor)
  dispatch:
    MkldnnCPU: mkldnn_linear_backward_weights

- func: mkldnn_linear_backward(Tensor self, Tensor grad_output, Tensor weight, bool[3] output_mask) -> (Tensor, Tensor, Tensor)
  dispatch:
    MkldnnCPU: mkldnn_linear_backward

- func: _mps_linear_backward_input(int[] input_size, Tensor grad_output, Tensor weight) -> Tensor
  dispatch:
    MPS: _mps_linear_backward_input

- func: _mps_linear_backward_weights(Tensor grad_output, Tensor input, Tensor weight, bool bias_defined) -> (Tensor, Tensor)
  dispatch:
    MPS: _mps_linear_backward_weights

- func: mps_linear_backward(Tensor self, Tensor grad_output, Tensor weight, bool[3] output_mask) -> (Tensor, Tensor, Tensor)
  dispatch:
    MPS: mps_linear_backward

- func: fbgemm_linear_int8_weight_fp32_activation(Tensor input, Tensor weight, Tensor packed, Tensor col_offsets, Scalar weight_scale, Scalar weight_zero_point, Tensor bias) -> Tensor

- func: fbgemm_linear_int8_weight(Tensor input, Tensor weight, Tensor packed, Tensor col_offsets, Scalar weight_scale, Scalar weight_zero_point, Tensor bias) -> Tensor

- func: fbgemm_linear_quantize_weight(Tensor input) -> (Tensor, Tensor, float, int)

- func: fbgemm_pack_gemm_matrix_fp16(Tensor input) -> Tensor

- func: fbgemm_linear_fp16_weight_fp32_activation(Tensor input, Tensor packed_weight, Tensor bias) -> Tensor

- func: fbgemm_linear_fp16_weight(Tensor input, Tensor packed_weight, Tensor bias) -> Tensor

- func: fbgemm_pack_quantized_matrix(Tensor input) -> Tensor

- func: fbgemm_pack_quantized_matrix.KN(Tensor input, int K, int N) -> Tensor

- func: ldexp.Tensor(Tensor self, Tensor other) -> Tensor
  variants: function, method

- func: ldexp_(Tensor(a!) self, Tensor other) -> Tensor(a!)
  variants: function, method

- func: ldexp.out(Tensor self, Tensor other, *, Tensor(a!) out) -> Tensor(a!)

- func: linspace(Scalar start, Scalar end, int steps, *, ScalarType? dtype=None, Layout? layout=None, Device? device=None, bool? pin_memory=None) -> Tensor

- func: linspace.out(Scalar start, Scalar end, int steps, *, Tensor(a!) out) -> Tensor(a!)
  dispatch:
    CPU, Meta: linspace_out
    CUDA: linspace_cuda_out

- func: log(Tensor self) -> Tensor
  device_check: NoCheck   # TensorIterator
  structured_delegate: log.out
  variants: function, method

- func: log_(Tensor(a!) self) -> Tensor(a!)
  device_check: NoCheck   # TensorIterator
  structured_delegate: log.out
  variants: function, method

- func: log.out(Tensor self, *, Tensor(a!) out) -> Tensor(a!)
  device_check: NoCheck   # TensorIterator
  structured: True
  structured_inherits: TensorIteratorBase
  dispatch:
    CPU, CUDA: log_out
    MPS: log_out_mps

- func: log10(Tensor self) -> Tensor
  device_check: NoCheck   # TensorIterator
  structured_delegate: log10.out
  variants: function, method
  dispatch:
    CompositeExplicitAutograd: log10

- func: log10_(Tensor(a!) self) -> Tensor(a!)
  device_check: NoCheck   # TensorIterator
  structured_delegate: log10.out
  variants: function, method

- func: log10.out(Tensor self, *, Tensor(a!) out) -> Tensor(a!)
  device_check: NoCheck   # TensorIterator
  structured: True
  structured_inherits: TensorIteratorBase
  dispatch:
    CPU, CUDA: log10_out
    MPS: log10_out_mps

- func: log1p(Tensor self) -> Tensor
  device_check: NoCheck   # TensorIterator
  structured_delegate: log1p.out
  variants: function, method
  dispatch:
    SparseCPU, SparseCUDA: log1p_sparse
    SparseCsrCPU, SparseCsrCUDA: log1p_sparse_csr

- func: log1p_(Tensor(a!) self) -> Tensor(a!)
  device_check: NoCheck   # TensorIterator
  structured_delegate: log1p.out
  variants: function, method
  dispatch:
    SparseCPU, SparseCUDA: log1p_sparse_
    SparseCsrCPU, SparseCsrCUDA: log1p_sparse_csr_

- func: log1p.out(Tensor self, *, Tensor(a!) out) -> Tensor(a!)
  device_check: NoCheck   # TensorIterator
  structured: True
  structured_inherits: TensorIteratorBase
  dispatch:
    CPU, CUDA: log1p_out
    MPS: log1p_out_mps
    SparseCPU, SparseCUDA: log1p_sparse_out
    SparseCsrCPU, SparseCsrCUDA: log1p_sparse_csr_out

- func: log2(Tensor self) -> Tensor
  device_check: NoCheck   # TensorIterator
  structured_delegate: log2.out
  variants: function, method

- func: log2_(Tensor(a!) self) -> Tensor(a!)
  device_check: NoCheck   # TensorIterator
  structured_delegate: log2.out
  variants: function, method

- func: log2.out(Tensor self, *, Tensor(a!) out) -> Tensor(a!)
  device_check: NoCheck   # TensorIterator
  structured: True
  structured_inherits: TensorIteratorBase
  dispatch:
    CPU, CUDA: log2_out
    MPS: log2_out_mps

- func: logaddexp.out(Tensor self, Tensor other, *, Tensor(a!) out) -> Tensor(a!)
  structured: True
  structured_inherits: TensorIteratorBase
  dispatch:
    CPU, CUDA: logaddexp_out
    MPS: logaddexp_out_mps

- func: logaddexp(Tensor self, Tensor other) -> Tensor
  variants: method, function
  structured_delegate: logaddexp.out
  dispatch:
    CompositeExplicitAutograd: logaddexp

- func: logaddexp2.out(Tensor self, Tensor other, *, Tensor(a!) out) -> Tensor(a!)
  structured: True
  structured_inherits: TensorIteratorBase
  dispatch:
    CPU, CUDA: logaddexp2_out
    MPS: logaddexp2_out_mps

- func: logaddexp2(Tensor self, Tensor other) -> Tensor
  variants: method, function
  structured_delegate: logaddexp2.out
  dispatch:
    CompositeExplicitAutograd: logaddexp2

- func: xlogy.Tensor(Tensor self, Tensor other) -> Tensor
  device_check: NoCheck   # TensorIterator
  structured_delegate: xlogy.OutTensor
  variants: function, method

- func: xlogy.Scalar_Self(Scalar self, Tensor other) -> Tensor
  device_check: NoCheck   # TensorIterator
  variants: function
  dispatch:
    CompositeExplicitAutograd: xlogy

- func: xlogy.Scalar_Other(Tensor self, Scalar other) -> Tensor
  device_check: NoCheck   # TensorIterator
  variants: function, method
  dispatch:
    CompositeExplicitAutograd: xlogy

# xlogy: inplace variant
- func: xlogy_.Tensor(Tensor(a!) self, Tensor other) -> Tensor(a!)
  device_check: NoCheck   # TensorIterator
  variants: function, method
  structured_delegate: xlogy.OutTensor

- func: xlogy_.Scalar_Other(Tensor(a!) self, Scalar other) -> Tensor(a!)
  device_check: NoCheck   # TensorIterator
  variants: function, method
  dispatch:
    CompositeExplicitAutograd: xlogy_

# xlogy: out variant
- func: xlogy.OutTensor(Tensor self, Tensor other, *, Tensor(a!) out) -> Tensor(a!)
  device_check: NoCheck   # TensorIterator
  structured: True
  structured_inherits: TensorIteratorBase
  variants: function
  dispatch:
    CPU, CUDA: xlogy_out

- func: xlogy.OutScalar_Self(Scalar self, Tensor other, *, Tensor(a!) out) -> Tensor(a!)
  device_check: NoCheck   # TensorIterator
  variants: function
  dispatch:
    CompositeExplicitAutograd: xlogy_out

- func: xlogy.OutScalar_Other(Tensor self, Scalar other, *, Tensor(a!) out) -> Tensor(a!)
  device_check: NoCheck   # TensorIterator
  variants: function
  dispatch:
    CompositeExplicitAutograd: xlogy_out

- func: logdet(Tensor self) -> Tensor
  variants: function, method
  dispatch:
    CompositeExplicitAutograd: logdet

- func: logspace(Scalar start, Scalar end, int steps, float base=10.0, *, ScalarType? dtype=None, Layout? layout=None, Device? device=None, bool? pin_memory=None) -> Tensor

- func: logspace.out(Scalar start, Scalar end, int steps, float base=10.0, *, Tensor(a!) out) -> Tensor(a!)
  dispatch:
    CPU, Meta: logspace_out
    CUDA: logspace_cuda_out

# log_softmax allows positional dtype, unlike most operators, because kwonly is BC-breaking when loading jit models.
- func: log_softmax.int(Tensor self, int dim, ScalarType? dtype=None) -> Tensor
  variants: function, method

- func: log_softmax.int_out(Tensor self, int dim, ScalarType? dtype=None, *, Tensor(a!) out) -> Tensor(a!)
  variants: function
  dispatch:
    CompositeExplicitAutograd: log_softmax_out

- func: log_softmax.Dimname(Tensor self, Dimname dim, *, ScalarType? dtype=None) -> Tensor
  variants: function, method

- func: _log_softmax(Tensor self, int dim, bool half_to_float) -> Tensor
  structured_delegate: _log_softmax.out

- func: _log_softmax.out(Tensor self, int dim, bool half_to_float, *, Tensor(a!) out) -> Tensor(a!)
  structured: True
  dispatch:
    CPU: log_softmax_cpu_out
    CUDA: log_softmax_cuda_out
    MPS: log_softmax_mps_out

- func: _log_softmax_backward_data(Tensor grad_output, Tensor output, int dim, ScalarType input_dtype) -> Tensor
  structured_delegate: _log_softmax_backward_data.out

- func: _log_softmax_backward_data.out(Tensor grad_output, Tensor output, int dim, ScalarType input_dtype, *, Tensor(a!) out) -> Tensor(a!)
  structured: True
  dispatch:
    CPU: log_softmax_backward_cpu_out
    CUDA: log_softmax_backward_cuda_out
    MPS: log_softmax_backward_mps_out

- func: _logcumsumexp(Tensor self, int dim) -> Tensor
  dispatch:
    CPU: _logcumsumexp_cpu
    CUDA: _logcumsumexp_cuda

- func: _logcumsumexp.out(Tensor self, int dim, *, Tensor(a!) out) -> Tensor(a!)
  dispatch:
    CPU: _logcumsumexp_out_cpu
    CUDA: _logcumsumexp_out_cuda

- func: logcumsumexp(Tensor self, int dim) -> Tensor
  variants: function, method
  dispatch:
    CompositeExplicitAutograd: logcumsumexp

- func: logcumsumexp.out(Tensor self, int dim, *, Tensor(a!) out) -> Tensor(a!)
  dispatch:
    CompositeExplicitAutograd: logcumsumexp_out

- func: logcumsumexp.dimname(Tensor self, Dimname dim) -> Tensor
  variants: function, method

- func: logcumsumexp.dimname_out(Tensor self, Dimname dim, *, Tensor(a!) out) -> Tensor(a!)

- func: logsumexp(Tensor self, int[1] dim, bool keepdim=False) -> Tensor
  device_check: NoCheck   # TensorIterator
  variants: function, method
  dispatch:
    CompositeExplicitAutograd: logsumexp

- func: logsumexp.out(Tensor self, int[1] dim, bool keepdim=False, *, Tensor(a!) out) -> Tensor(a!)
  device_check: NoCheck   # TensorIterator
  dispatch:
    CompositeExplicitAutograd: logsumexp_out

- func: logsumexp.names(Tensor self, Dimname[1] dim, bool keepdim=False) -> Tensor
  device_check: NoCheck   # TensorIterator
  variants: function, method

- func: logsumexp.names_out(Tensor self, Dimname[1] dim, bool keepdim=False, *, Tensor(a!) out) -> Tensor(a!)
  device_check: NoCheck   # TensorIterator

- func: margin_ranking_loss(Tensor input1, Tensor input2, Tensor target, float margin=0.0, int reduction=Mean) -> Tensor

- func: matmul(Tensor self, Tensor other) -> Tensor
  variants: function, method

- func: matmul.out(Tensor self, Tensor other, *, Tensor(a!) out) -> Tensor(a!)

- func: matrix_rank.tol(Tensor self, float tol, bool symmetric=False) -> Tensor

- func: matrix_rank(Tensor self, bool symmetric=False) -> Tensor

# Alias to linalg.matrix_power
- func: matrix_power(Tensor self, int n) -> Tensor
  variants: function, method

# Alias to linalg.matrix_power
- func: matrix_power.out(Tensor self, int n, *, Tensor(a!) out) -> Tensor(a!)

# Alias to linalg.matrix_exp
- func: matrix_exp(Tensor self) -> Tensor
  variants: function, method

# This function should be deprecated in favor of differential_analytic_matrix_function in FunctionsManual.cpp
- func: matrix_exp_backward(Tensor self, Tensor grad) -> Tensor

# DEPRECATED: Use torch.aminmax instead
- func: _aminmax(Tensor self) -> (Tensor, Tensor)
  dispatch:
    CPU, CUDA: _aminmax_all

# DEPRECATED: Use torch.aminmax instead
- func: _aminmax.dim(Tensor self, int dim, bool keepdim=False) -> (Tensor, Tensor)
  dispatch:
    CPU, CUDA: _aminmax

- func: aminmax(Tensor self, *, int? dim=None, bool keepdim=False) -> (Tensor min, Tensor max)
  device_check: NoCheck   # TensorIterator
  structured_delegate: aminmax.out
  variants: function, method

- func: aminmax.out(Tensor self, *, int? dim=None, bool keepdim=False, Tensor(a!) min, Tensor(b!) max) -> (Tensor(a!) min, Tensor(b!) max)
  device_check: NoCheck   # TensorIterator
  structured: True
  dispatch:
    CPU, CUDA: aminmax_out

- func: _compute_linear_combination(Tensor input, Tensor coefficients) -> Tensor
  dispatch:
    CPU, CUDA: _compute_linear_combination

- func: _compute_linear_combination.out(Tensor input, Tensor coefficients, *, Tensor(a!) out) -> Tensor(a!)
  dispatch:
    CPU, CUDA: _compute_linear_combination_out

- func: max.dim(Tensor self, int dim, bool keepdim=False) -> (Tensor values, Tensor indices)
  device_check: NoCheck   # TensorIterator
  structured_delegate: max.dim_max
  variants: function, method
  dispatch:
    QuantizedCPU, QuantizedCUDA: qmax

- func: max.dim_max(Tensor self, int dim, bool keepdim=False, *, Tensor(a!) max, Tensor(b!) max_values) -> (Tensor(a!) values, Tensor(b!) indices)
  device_check: NoCheck   # TensorIterator
  structured: True
  precomputed:
  - dim -> int dim
  dispatch:
    CPU, CUDA: max_out
    MPS: max_out_mps

- func: max.names_dim(Tensor self, Dimname dim, bool keepdim=False) -> (Tensor values, Tensor indices)
  device_check: NoCheck   # TensorIterator
  variants: function, method

- func: max.names_dim_max(Tensor self, Dimname dim, bool keepdim=False, *, Tensor(a!) max, Tensor(b!) max_values) -> (Tensor(a!) values, Tensor(b!) indices)
  device_check: NoCheck   # TensorIterator

- func: value_selecting_reduction_backward(Tensor grad, int dim, Tensor indices, int[] sizes, bool keepdim) -> Tensor
  variants: function
  device_check: NoCheck
  device_guard: False

- func: amax(Tensor self, int[1] dim=[], bool keepdim=False) -> Tensor
  variants: function, method
  structured_delegate: amax.out

- func: amax.out(Tensor self, int[1] dim=[], bool keepdim=False, *, Tensor(a!) out) -> Tensor(a!)
  structured: True
  dispatch:
    CPU, CUDA: amax_out

# Return: (Tensor output, Tensor indices)
- func: max_pool1d_with_indices(Tensor self, int[1] kernel_size, int[1] stride=[], int[1] padding=0, int[1] dilation=1, bool ceil_mode=False) -> (Tensor, Tensor)

- func: max_pool1d(Tensor self, int[1] kernel_size, int[1] stride=[], int[1] padding=0, int[1] dilation=1, bool ceil_mode=False) -> Tensor

- func: max_pool2d(Tensor self, int[2] kernel_size, int[2] stride=[], int[2] padding=0, int[2] dilation=1, bool ceil_mode=False) -> Tensor

# TODO: Add this function to MPS dispatch key so that we avoid declaring it in
# native_functions.yaml
# https://github.com/pytorch/pytorch/issues/77394
- func: _mps_max_pool2d(Tensor self, int[2] kernel_size, int[2] stride=[], int[2] padding=0, int[2] dilation=1, bool ceil_mode=False) -> Tensor
  dispatch:
    MPS: _mps_max_pool2d

- func: mps_max_pool2d_backward(Tensor grad_output, Tensor self, int[2] kernel_size, int[2] stride=[], int[2] padding=0, int[2] dilation=1, bool ceil_mode=False) -> Tensor
  dispatch:
    MPS: mps_max_pool2d_backward

- func: mkldnn_max_pool2d(Tensor self, int[2] kernel_size, int[2] stride=[], int[2] padding=0, int[2] dilation=1, bool ceil_mode=False) -> Tensor
  dispatch:
    MkldnnCPU: mkldnn_max_pool2d

- func: mkldnn_max_pool2d_backward(Tensor grad_output, Tensor output, Tensor input, int[2] kernel_size, int[2] stride=[], int[2] padding=0, int[2] dilation=1, bool ceil_mode=False) -> Tensor
  dispatch:
    MkldnnCPU: mkldnn_max_pool2d_backward

- func: mkldnn_max_pool3d(Tensor self, int[3] kernel_size, int[3] stride=[], int[3] padding=0, int[3] dilation=1, bool ceil_mode=False) -> Tensor
  dispatch:
    MkldnnCPU: mkldnn_max_pool3d

- func: mkldnn_max_pool3d_backward(Tensor grad_output, Tensor output, Tensor input, int[3] kernel_size, int[3] stride=[], int[3] padding=0, int[3] dilation=1, bool ceil_mode=False) -> Tensor
  dispatch:
    MkldnnCPU: mkldnn_max_pool3d_backward

- func: quantized_max_pool1d(Tensor self, int[1] kernel_size, int[1] stride=[], int[1] padding=0, int[1] dilation=1, bool ceil_mode=False) -> Tensor
  dispatch:
    QuantizedCPU: quantized_max_pool1d

- func: quantized_max_pool2d(Tensor self, int[2] kernel_size, int[2] stride=[], int[2] padding=0, int[2] dilation=1, bool ceil_mode=False) -> Tensor
  dispatch:
    QuantizedCPU: quantized_max_pool2d
    QuantizedCUDA: quantized_max_pool2d_cudnn

- func: max_pool3d(Tensor self, int[3] kernel_size, int[3] stride=[], int[3] padding=0, int[3] dilation=1, bool ceil_mode=False) -> Tensor

# The CPU and GPU dispatch variants are named weirdly here because otherwise there
# are namespacing issues in C++
- func: mean(Tensor self, *, ScalarType? dtype=None) -> Tensor
  device_check: NoCheck   # TensorIterator
  variants: function, method
  dispatch:
    CompositeExplicitAutograd: mean

- func: mean.dim(Tensor self, int[1] dim, bool keepdim=False, *, ScalarType? dtype=None) -> Tensor
  structured_delegate: mean.out
  device_check: NoCheck   # TensorIterator
  variants: function, method
  dispatch:
    QuantizedCPU: mean_quantized_cpu

- func: mean.out(Tensor self, int[1] dim, bool keepdim=False, *, ScalarType? dtype=None, Tensor(a!) out) -> Tensor(a!)
  structured: True
  device_check: NoCheck   # TensorIterator
  dispatch:
    CPU, CUDA: mean_out
    MPS: mean_out_mps
    QuantizedCPU: mean_out_quantized_cpu

- func: mean.names_dim(Tensor self, Dimname[1] dim, bool keepdim=False, *, ScalarType? dtype=None) -> Tensor
  device_check: NoCheck   # TensorIterator
  variants: function, method

- func: mean.names_out(Tensor self, Dimname[1] dim, bool keepdim=False, *, ScalarType? dtype=None, Tensor(a!) out) -> Tensor(a!)
  device_check: NoCheck   # TensorIterator

- func: nanmean(Tensor self, int[1] dim=[], bool keepdim=False, *, ScalarType? dtype=None) -> Tensor
  device_check: NoCheck   # Composite
  variants: function, method

- func: nanmean.out(Tensor self, int[1] dim=[], bool keepdim=False, *, ScalarType? dtype=None, Tensor(a!) out) -> Tensor(a!)
  device_check: NoCheck   # Composite

- func: median(Tensor self) -> Tensor
  variants: function, method
  dispatch:
    CPU: median_cpu
    CUDA: median_cuda

- func: median.dim(Tensor self, int dim, bool keepdim=False) -> (Tensor values, Tensor indices)
  variants: function, method
  dispatch:
    CompositeExplicitAutograd: median

- func: median.dim_values(Tensor self, int dim, bool keepdim=False, *, Tensor(a!) values, Tensor(b!) indices) -> (Tensor(a!) values, Tensor(b!) indices)
  dispatch:
    CPU: median_out_cpu
    CUDA: median_out_cuda

- func: median.names_dim(Tensor self, Dimname dim, bool keepdim=False) -> (Tensor values, Tensor indices)
  variants: function, method

- func: median.names_dim_values(Tensor self, Dimname dim, bool keepdim=False, *, Tensor(a!) values, Tensor(b!) indices) -> (Tensor(a!) values, Tensor(b!) indices)

- func: nanmedian(Tensor self) -> Tensor
  variants: function, method
  dispatch:
    CPU: nanmedian_cpu
    CUDA: nanmedian_cuda

- func: nanmedian.dim(Tensor self, int dim, bool keepdim=False) -> (Tensor values, Tensor indices)
  variants: function, method
  dispatch:
    CompositeExplicitAutograd: nanmedian

- func: nanmedian.dim_values(Tensor self, int dim, bool keepdim=False, *, Tensor(a!) values, Tensor(b!) indices) -> (Tensor(a!) values, Tensor(b!) indices)
  dispatch:
    CPU: nanmedian_out_cpu
    CUDA: nanmedian_out_cuda

- func: nanmedian.names_dim(Tensor self, Dimname dim, bool keepdim=False) -> (Tensor values, Tensor indices)
  variants: function, method

- func: nanmedian.names_dim_values(Tensor self, Dimname dim, bool keepdim=False, *, Tensor(a!) values, Tensor(b!) indices) -> (Tensor(a!) values, Tensor(b!) indices)

- func: min.dim(Tensor self, int dim, bool keepdim=False) -> (Tensor values, Tensor indices)
  device_check: NoCheck   # TensorIterator
  structured_delegate: min.dim_min
  variants: function, method
  dispatch:
    QuantizedCPU, QuantizedCUDA: qmin

- func: min.dim_min(Tensor self, int dim, bool keepdim=False, *, Tensor(a!) min, Tensor(b!) min_indices) -> (Tensor(a!) values, Tensor(b!) indices)
  device_check: NoCheck   # TensorIterator
  structured: True
  precomputed:
  - dim -> int dim
  dispatch:
    CPU, CUDA: min_out
    MPS: min_out_mps

- func: min.names_dim(Tensor self, Dimname dim, bool keepdim=False) -> (Tensor values, Tensor indices)
  device_check: NoCheck   # TensorIterator
  variants: function, method

- func: min.names_dim_min(Tensor self, Dimname dim, bool keepdim=False, *, Tensor(a!) min, Tensor(b!) min_indices) -> (Tensor(a!) values, Tensor(b!) indices)
  device_check: NoCheck   # TensorIterator

- func: amin(Tensor self, int[1] dim=[], bool keepdim=False) -> Tensor
  variants: function, method
  structured_delegate: amin.out

- func: amin.out(Tensor self, int[1] dim=[], bool keepdim=False, *, Tensor(a!) out) -> Tensor(a!)
  structured: True
  dispatch:
    CPU, CUDA: amin_out

# TODO: Add this function to MPS dispatch key so that we avoid declaring it in
# native_functions.yaml
# https://github.com/pytorch/pytorch/issues/77394
- func: _mps_convolution(Tensor self, Tensor weight, Tensor? bias, int[] padding, int[] stride, int[] dilation, int groups) -> Tensor
  dispatch:
    MPS: _mps_convolution

- func: mps_convolution_backward(Tensor self, Tensor grad_output, Tensor weight, int[] padding, int[] stride, int[] dilation, int groups, bool[3] output_mask) -> (Tensor, Tensor, Tensor)
  dispatch:
    MPS: mps_convolution_backward

- func: mkldnn_convolution(Tensor self, Tensor weight, Tensor? bias, int[] padding, int[] stride, int[] dilation, int groups) -> Tensor
  dispatch:
    CompositeExplicitAutograd: mkldnn_convolution

- func: miopen_batch_norm(Tensor input, Tensor weight, Tensor? bias, Tensor? running_mean, Tensor? running_var, bool training, float exponential_average_factor, float epsilon) -> (Tensor, Tensor, Tensor)
  dispatch:
    CUDA: miopen_batch_norm

- func: miopen_batch_norm_backward(Tensor input, Tensor grad_output, Tensor weight, Tensor? running_mean, Tensor? running_var, Tensor? save_mean, Tensor? save_var, float epsilon) -> (Tensor, Tensor, Tensor)
  dispatch:
    CUDA: miopen_batch_norm_backward

- func: miopen_convolution(Tensor self, Tensor weight, Tensor? bias, int[] padding, int[] stride, int[] dilation, int groups, bool benchmark, bool deterministic) -> Tensor
  dispatch:
    CUDA: miopen_convolution

- func: miopen_convolution_transpose(Tensor self, Tensor weight, Tensor? bias, int[] padding, int[] output_padding, int[] stride, int[] dilation, int groups, bool benchmark, bool deterministic) -> Tensor
  dispatch:
    CUDA: miopen_convolution_transpose

- func: miopen_depthwise_convolution(Tensor self, Tensor weight, Tensor? bias, int[] padding, int[] stride, int[] dilation, int groups, bool benchmark, bool deterministic) -> Tensor
  dispatch:
    CUDA: miopen_depthwise_convolution

- func: miopen_rnn(Tensor input, Tensor[] weight, int weight_stride0, Tensor hx, Tensor? cx, int mode, int hidden_size, int num_layers, bool batch_first, float dropout, bool train, bool bidirectional, int[] batch_sizes, Tensor? dropout_state) -> (Tensor, Tensor, Tensor, Tensor, Tensor)
  dispatch:
    CUDA: miopen_rnn

- func: miopen_rnn_backward(Tensor input, Tensor[] weight, int weight_stride0, Tensor weight_buf, Tensor hx, Tensor? cx, Tensor output, Tensor? grad_output, Tensor? grad_hy, Tensor? grad_cy, int mode, int hidden_size, int num_layers, bool batch_first, float dropout, bool train, bool bidirectional, int[] batch_sizes, Tensor? dropout_state, Tensor reserve, bool[4] output_mask) -> (Tensor, Tensor, Tensor, Tensor[])
  dispatch:
    CUDA: miopen_rnn_backward

- func: mm(Tensor self, Tensor mat2) -> Tensor
  structured_delegate: mm.out
  variants: function, method
  dispatch:
    SparseCPU, SparseCUDA: _sparse_mm
    SparseCsrCPU, SparseCsrCUDA: _sparse_csr_mm

- func: mm.out(Tensor self, Tensor mat2, *, Tensor(a!) out) -> Tensor(a!)
  structured: True
  dispatch:
    CPU: mm_out_cpu
    CUDA: mm_out_cuda
    MPS: mm_out_mps
    SparseCPU, SparseCUDA: _sparse_mm_out
    SparseCsrCPU, SparseCsrCUDA: _sparse_csr_mm_out

- func: _sparse_mm(Tensor sparse, Tensor dense) -> Tensor
  python_module: sparse

- func: _sparse_sparse_matmul(Tensor self, Tensor other) -> Tensor
  dispatch:
    SparseCPU: sparse_sparse_matmul_cpu
    SparseCUDA: sparse_sparse_matmul_cuda

- func: _sparse_mask_helper(Tensor t, Tensor mask_indices) -> Tensor
  dispatch:
    SparseCPU: sparse_mask_helper_cpu
    SparseCUDA: sparse_mask_helper_cuda

- func: mode(Tensor self, int dim=-1, bool keepdim=False) -> (Tensor values, Tensor indices)
  variants: function, method
  dispatch:
    CPU, CUDA: mode

- func: mode.values(Tensor self, int dim=-1, bool keepdim=False, *, Tensor(a!) values, Tensor(b!) indices) -> (Tensor(a!) values, Tensor(b!) indices)
  dispatch:
    CompositeExplicitAutograd: mode_out

- func: mode.dimname(Tensor self, Dimname dim, bool keepdim=False) -> (Tensor values, Tensor indices)
  variants: function, method

- func: mode.dimname_out(Tensor self, Dimname dim, bool keepdim=False, *, Tensor(a!) values, Tensor(b!) indices) -> (Tensor(a!) values, Tensor(b!) indices)

- func: mul.Tensor(Tensor self, Tensor other) -> Tensor
  device_check: NoCheck   # TensorIterator
  structured_delegate: mul.out
  variants: function, method
  dispatch:
    SparseCPU, SparseCUDA: mul_sparse
    SparseCsrCPU, SparseCsrCUDA: mul_sparse_csr
    MkldnnCPU: mkldnn_mul
    ZeroTensor: mul_zerotensor
    NestedTensorCPU, NestedTensorCUDA: NestedTensor_mul_Tensor

- func: mul_.Tensor(Tensor(a!) self, Tensor other) -> Tensor(a!)
  device_check: NoCheck   # TensorIterator
  structured_delegate: mul.out
  variants: method
  dispatch:
    SparseCPU, SparseCUDA: mul_sparse_
    SparseCsrCPU, SparseCsrCUDA: mul_sparse_csr_
    MkldnnCPU: mkldnn_mul_
    NestedTensorCPU, NestedTensorCUDA: NestedTensor_mul__Tensor

- func: mul.out(Tensor self, Tensor other, *, Tensor(a!) out) -> Tensor(a!)
  device_check: NoCheck   # TensorIterator
  structured: True
  structured_inherits: TensorIteratorBase
  dispatch:
    CPU, CUDA: mul_out
    MPS: mul_out_mps
    SparseCPU: mul_out_sparse_cpu
    SparseCUDA: mul_out_sparse_cuda
    SparseCsrCPU, SparseCsrCUDA: mul_out_sparse_csr
    MkldnnCPU: mkldnn_mul_out

  # For C++ only, until we have conversion from C++ numbers to Tensor
- func: mul.Scalar(Tensor self, Scalar other) -> Tensor
  device_check: NoCheck   # TensorIterator
  variants: function, method
  dispatch:
    CompositeExplicitAutograd: mul
    SparseCsrCPU, SparseCsrCUDA: mul_scalar_sparse_csr

- func: mul_.Scalar(Tensor(a!) self, Scalar other) -> Tensor(a!)
  device_check: NoCheck   # TensorIterator
  variants: method
  dispatch:
    CompositeExplicitAutograd: mul_
    SparseCsrCPU, SparseCsrCUDA: mul__scalar_sparse_csr
  autogen: mul.Scalar_out

# multiply, alias for mul
- func: multiply.Tensor(Tensor self, Tensor other) -> Tensor
  variants: function, method

- func: multiply_.Tensor(Tensor(a!) self, Tensor other) -> Tensor(a!)
  variants: method

- func: multiply.out(Tensor self, Tensor other, *, Tensor(a!) out) -> Tensor(a!)

- func: multiply.Scalar(Tensor self, Scalar other) -> Tensor
  variants: function, method

- func: multiply_.Scalar(Tensor(a!) self, Scalar other) -> Tensor(a!)
  variants: method

- func: mv(Tensor self, Tensor vec) -> Tensor
  variants: function, method
  dispatch:
    CompositeExplicitAutograd: mv
    SparseCPU, SparseCUDA: mv_sparse

- func: mv.out(Tensor self, Tensor vec, *, Tensor(a!) out) -> Tensor(a!)
  dispatch:
    CompositeExplicitAutograd: mv_out

- func: mvlgamma.out(Tensor self, int p, *, Tensor(a!) out) -> Tensor(a!)
  dispatch:
    CPU, CUDA: mvlgamma_out

- func: mvlgamma(Tensor self, int p) -> Tensor
  device_check: NoCheck   # TensorIterator
  variants: function, method
  dispatch:
    CompositeExplicitAutograd: mvlgamma

- func: mvlgamma_(Tensor(a!) self, int p) -> Tensor(a!)
  device_check: NoCheck   # TensorIterator
  variants: method
  dispatch:
    CompositeExplicitAutograd: mvlgamma_

- func: narrow_copy(Tensor self, int dim, int start, int length) -> Tensor
  variants: function, method
  dispatch:
    CPU: narrow_copy_dense_cpu
    SparseCPU, SparseCUDA: narrow_copy_sparse
    CompositeExplicitAutograd: narrow_copy_dense
  tags: view_copy

- func: narrow_copy.SymInt(Tensor self, int dim, int start, SymInt length) -> Tensor
  variants: function, method
  dispatch:
    CompositeExplicitAutograd: narrow_copy_symint

- func: narrow_copy.out(Tensor self, int dim, int start, int length, *, Tensor(a!) out) -> Tensor(a!)
  dispatch:
    CPU: narrow_copy_dense_cpu_out

- func: narrow(Tensor(a) self, int dim, int start, int length) -> Tensor(a)
  variants: function, method
  device_check: NoCheck
  device_guard: False

- func: narrow.Tensor(Tensor(a) self, int dim, Tensor start, int length) -> Tensor(a)
  variants: function, method
  device_check: NoCheck
  device_guard: False

- func: native_batch_norm(Tensor input, Tensor? weight, Tensor? bias, Tensor? running_mean, Tensor? running_var, bool training, float momentum, float eps) -> (Tensor, Tensor, Tensor)
  dispatch:
    CPU: batch_norm_cpu
    CUDA: batch_norm_cuda
    MPS: batch_norm_mps
    MkldnnCPU: mkldnn_batch_norm

- func: native_batch_norm.out(Tensor input, Tensor? weight, Tensor? bias, Tensor? running_mean, Tensor? running_var, bool training, float momentum, float eps, *, Tensor(a!) out, Tensor(b!) save_mean, Tensor(c!) save_invstd) -> (Tensor(a!), Tensor(b!), Tensor(c!))
  dispatch:
    CUDA: batch_norm_cuda_out
    MPS: batch_norm_mps_out

- func: batch_norm_stats(Tensor input, float eps) -> (Tensor, Tensor)
  dispatch:
    CUDA: batch_norm_stats_cuda

- func: batch_norm_elemt(Tensor input, Tensor? weight, Tensor? bias, Tensor mean, Tensor invstd, float eps) -> Tensor
  dispatch:
    CUDA: batch_norm_elemt_cuda

- func: batch_norm_elemt.out(Tensor input, Tensor? weight, Tensor? bias, Tensor mean, Tensor invstd, float eps, *, Tensor(a!) out) -> Tensor(a!)
  dispatch:
    CUDA: batch_norm_elemt_cuda_out

# for backward compatibility
- func: batch_norm_gather_stats(Tensor input, Tensor mean, Tensor invstd, Tensor? running_mean, Tensor? running_var, float momentum, float eps, int count) -> (Tensor, Tensor)
  dispatch:
    CUDA: batch_norm_gather_stats_cuda

- func: batch_norm_gather_stats_with_counts(Tensor input, Tensor mean, Tensor invstd, Tensor? running_mean, Tensor? running_var, float momentum, float eps, Tensor counts) -> (Tensor, Tensor)
  dispatch:
    CUDA: batch_norm_gather_stats_with_counts_cuda

- func: native_batch_norm_backward(Tensor grad_out, Tensor input, Tensor? weight, Tensor? running_mean, Tensor? running_var, Tensor? save_mean, Tensor? save_invstd, bool train, float eps, bool[3] output_mask) -> (Tensor, Tensor, Tensor)
  dispatch:
    CPU: batch_norm_backward_cpu
    CUDA: batch_norm_backward_cuda
    MPS: batch_norm_backward_mps
    MkldnnCPU: mkldnn_batch_norm_backward

- func: batch_norm_backward_reduce(Tensor grad_out, Tensor input, Tensor mean, Tensor invstd, Tensor? weight, bool input_g, bool weight_g, bool bias_g) -> (Tensor, Tensor, Tensor, Tensor)
  dispatch:
    CUDA: batch_norm_backward_reduce_cuda

- func: batch_norm_backward_elemt(Tensor grad_out, Tensor input, Tensor mean, Tensor invstd, Tensor? weight, Tensor mean_dy, Tensor mean_dy_xmu, Tensor count) -> Tensor
  dispatch:
    CUDA: batch_norm_backward_elemt_cuda

- func: batch_norm_update_stats(Tensor input, Tensor? running_mean, Tensor? running_var, float momentum) -> (Tensor, Tensor)
  dispatch:
    CPU: batch_norm_update_stats_cpu
    CUDA: batch_norm_update_stats_cuda

- func: is_vulkan_available() -> bool

- func: _nnpack_available() -> bool

- func: _nnpack_spatial_convolution(Tensor input, Tensor weight, Tensor? bias, int[2] padding, int[2] stride=1) -> Tensor
  variants: function
  dispatch:
    CompositeExplicitAutograd: _nnpack_spatial_convolution

- func: ones.names(int[] size, *, Dimname[]? names, ScalarType? dtype=None, Layout? layout=None, Device? device=None, bool? pin_memory=None) -> Tensor
  device_check: NoCheck
  device_guard: False

- func: ones(int[] size, *, ScalarType? dtype=None, Layout? layout=None, Device? device=None, bool? pin_memory=None) -> Tensor

- func: ones.out(int[] size, *, Tensor(a!) out) -> Tensor(a!)

- func: ones_like(Tensor self, *, ScalarType? dtype=None, Layout? layout=None, Device? device=None, bool? pin_memory=None, MemoryFormat? memory_format=None) -> Tensor

- func: pairwise_distance(Tensor x1, Tensor x2, float p=2, float eps=1e-06, bool keepdim=False) -> Tensor

- func: cdist(Tensor x1, Tensor x2, float p=2, int? compute_mode=None) -> Tensor

- func: _euclidean_dist(Tensor x1, Tensor x2) -> Tensor
  dispatch:
    CompositeExplicitAutograd: _euclidean_dist

- func: _cdist_forward(Tensor x1, Tensor x2, float p, int? compute_mode) -> Tensor
  dispatch:
    CPU, CUDA: _cdist_forward

- func: _cdist_backward(Tensor grad, Tensor x1, Tensor x2, float p, Tensor cdist) -> Tensor
  dispatch:
    CPU, CUDA: _cdist_backward

- func: pdist(Tensor self, float p=2) -> Tensor

- func: _pdist_forward(Tensor self, float p=2) -> Tensor
  dispatch:
    CPU, CUDA: _pdist_forward

- func: _pdist_backward(Tensor grad, Tensor self, float p, Tensor pdist) -> Tensor
  dispatch:
    CPU, CUDA: _pdist_backward

- func: cosine_similarity(Tensor x1, Tensor x2, int dim=1, float eps=1e-08) -> Tensor
  variants: function

- func: permute(Tensor(a) self, int[] dims) -> Tensor(a)
  variants: function, method
  dispatch:
    CompositeExplicitAutograd: permute
    MPS: permute_mps

- func: movedim.intlist(Tensor(a) self, int[] source, int[] destination) -> Tensor(a)
  variants: function, method

- func: movedim.int(Tensor(a) self, int source, int destination) -> Tensor(a)
  variants: function, method

# moveaxis, alias for movedim
- func: moveaxis.intlist(Tensor(a) self, int[] source, int[] destination) -> Tensor(a)
  variants: function, method

- func: moveaxis.int(Tensor(a) self, int source, int destination) -> Tensor(a)
  variants: function, method

# Only exposed from C++ -- in Python,
# we expose it as an attribute `T`, not a function.
#
# I'd like to name this "T" in C++ too, but
# calling a native function "T" causes undefined
# behavior on Windows, for reasons I don't understand
# (maybe related to capital letter collation somehow...)
- func: numpy_T(Tensor(a) self) -> Tensor(a)
  variants: method

# Exposed on Python as an attribute 'H'
- func: matrix_H(Tensor(a) self) -> Tensor(a)
  variants: method

# Exposed on Python as an attribute 'mT'
- func: mT(Tensor(a) self) -> Tensor(a)
  variants: method

# Exposed on Python as an attribute 'mH'
- func: mH(Tensor(a) self) -> Tensor(a)
  variants: method

- func: adjoint(Tensor(a) self) -> Tensor(a)
  variants: function, method

- func: pixel_shuffle(Tensor self, int upscale_factor) -> Tensor
  dispatch:
    CPU: pixel_shuffle_cpu
    CompositeExplicitAutograd: math_pixel_shuffle

- func: pixel_unshuffle(Tensor self, int downscale_factor) -> Tensor
  dispatch:
    CPU: pixel_unshuffle_cpu
    CompositeExplicitAutograd: math_pixel_unshuffle

- func: channel_shuffle(Tensor self, int groups) -> Tensor
  dispatch:
    CPU: channel_shuffle
    QuantizedCPU: channel_shuffle_quantized_cpu

- func: native_channel_shuffle(Tensor self, int groups) -> Tensor
  dispatch:
    CPU: channel_shuffle_cpu
    CompositeImplicitAutograd: math_channel_shuffle

- func: is_pinned(Tensor self, Device? device=None) -> bool
  variants: method
  dispatch:
    CUDA: is_pinned_cuda
    MPS: is_pinned_mps
    CompositeExplicitAutograd: is_pinned_default

# TODO: add a copy kwarg that guarantees that the tensor is put into fresh
# pinned memory
- func: pin_memory(Tensor(a) self, Device? device=None) -> Tensor(a)
  variants: method

# Unlike pin_memory, this is guaranteed to give a new non-aliasing tensor
- func: _pin_memory(Tensor self, Device? device=None) -> Tensor
  dispatch:
    CUDA: _pin_memory_cuda
    MPS: _pin_memory_mps

- func: pinverse(Tensor self, float rcond=1e-15) -> Tensor
  variants: function, method

- func: poisson_nll_loss(Tensor input, Tensor target, bool log_input, bool full, float eps, int reduction) -> Tensor
  variants: function

- func: rad2deg(Tensor self) -> Tensor
  variants: function, method
  dispatch:
    CompositeExplicitAutograd: rad2deg
    SparseCsrCPU, SparseCsrCUDA: rad2deg_sparse_csr

- func: rad2deg_(Tensor(a!) self) -> Tensor(a!)
  variants: function, method
  dispatch:
    CompositeExplicitAutograd: rad2deg_
    SparseCsrCPU, SparseCsrCUDA: rad2deg_sparse_csr_

- func: rad2deg.out(Tensor self, *, Tensor(a!) out) -> Tensor(a!)
  dispatch:
    CompositeExplicitAutograd: rad2deg_out
    SparseCsrCPU, SparseCsrCUDA: rad2deg_sparse_csr_out

- func: deg2rad(Tensor self) -> Tensor
  variants: function, method
  dispatch:
    CompositeExplicitAutograd: deg2rad

- func: deg2rad_(Tensor(a!) self) -> Tensor(a!)
  variants: function, method
  dispatch:
    CompositeExplicitAutograd: deg2rad_

- func: deg2rad.out(Tensor self, *, Tensor(a!) out) -> Tensor(a!)
  dispatch:
    CompositeExplicitAutograd: deg2rad_out

- func: scalar_tensor(Scalar s, *, ScalarType? dtype=None, Layout? layout=None, Device? device=None, bool? pin_memory=None) -> Tensor

- func: rand.names(int[] size, *, Dimname[]? names, ScalarType? dtype=None, Layout? layout=None, Device? device=None, bool? pin_memory=None) -> Tensor
  device_check: NoCheck
  device_guard: False

- func: rand.generator_with_names(int[] size, *, Generator? generator, Dimname[]? names, ScalarType? dtype=None, Layout? layout=None, Device? device=None, bool? pin_memory=None) -> Tensor
  device_check: NoCheck
  device_guard: False

- func: rand(int[] size, *, ScalarType? dtype=None, Layout? layout=None, Device? device=None, bool? pin_memory=None) -> Tensor

- func: rand.generator(int[] size, *, Generator? generator, ScalarType? dtype=None, Layout? layout=None, Device? device=None, bool? pin_memory=None) -> Tensor

- func: rand.out(int[] size, *, Tensor(a!) out) -> Tensor(a!)

- func: rand.generator_out(int[] size, *, Generator? generator, Tensor(a!) out) -> Tensor(a!)

- func: rand_like(Tensor self, *, ScalarType? dtype=None, Layout? layout=None, Device? device=None, bool? pin_memory=None, MemoryFormat? memory_format=None) -> Tensor

- func: randint(int high, int[] size, *, ScalarType? dtype=None, Layout? layout=None, Device? device=None, bool? pin_memory=None) -> Tensor

- func: randint.generator(int high, int[] size, *, Generator? generator, ScalarType? dtype=None, Layout? layout=None, Device? device=None, bool? pin_memory=None) -> Tensor

- func: randint.low(int low, int high, int[] size, *, ScalarType? dtype=None, Layout? layout=None, Device? device=None, bool? pin_memory=None) -> Tensor

- func: randint.low_generator(int low, int high, int[] size, *, Generator? generator, ScalarType? dtype=None, Layout? layout=None, Device? device=None, bool? pin_memory=None) -> Tensor

- func: randint.out(int high, int[] size, *, Tensor(a!) out) -> Tensor(a!)

- func: randint.generator_out(int high, int[] size, *, Generator? generator, Tensor(a!) out) -> Tensor(a!)

- func: randint.low_out(int low, int high, int[] size, *, Tensor(a!) out) -> Tensor(a!)

- func: randint.low_generator_out(int low, int high, int[] size, *, Generator? generator, Tensor(a!) out) -> Tensor(a!)

- func: randint_like(Tensor self, int high, *, ScalarType? dtype=None, Layout? layout=None, Device? device=None, bool? pin_memory=None, MemoryFormat? memory_format=None) -> Tensor

- func: randint_like.low_dtype(Tensor self, int low, int high, *, ScalarType? dtype=None, Layout? layout=None, Device? device=None, bool? pin_memory=None, MemoryFormat? memory_format=None) -> Tensor

- func: randn(int[] size, *, ScalarType? dtype=None, Layout? layout=None, Device? device=None, bool? pin_memory=None) -> Tensor

- func: randn.generator(int[] size, *, Generator? generator, ScalarType? dtype=None, Layout? layout=None, Device? device=None, bool? pin_memory=None) -> Tensor

- func: randn.names(int[] size, *, Dimname[]? names, ScalarType? dtype=None, Layout? layout=None, Device? device=None, bool? pin_memory=None) -> Tensor
  device_check: NoCheck
  device_guard: False

- func: randn.generator_with_names(int[] size, *, Generator? generator, Dimname[]? names, ScalarType? dtype=None, Layout? layout=None, Device? device=None, bool? pin_memory=None) -> Tensor
  device_check: NoCheck
  device_guard: False

- func: randn.out(int[] size, *, Tensor(a!) out) -> Tensor(a!)

- func: randn.generator_out(int[] size, *, Generator? generator, Tensor(a!) out) -> Tensor(a!)

- func: randn_like(Tensor self, *, ScalarType? dtype=None, Layout? layout=None, Device? device=None, bool? pin_memory=None, MemoryFormat? memory_format=None) -> Tensor

- func: randperm(int n, *, ScalarType? dtype=long, Layout? layout=None, Device? device=None, bool? pin_memory=None) -> Tensor

- func: randperm.generator(int n, *, Generator? generator, ScalarType? dtype=long, Layout? layout=None, Device? device=None, bool? pin_memory=None) -> Tensor

- func: randperm.out(int n, *, Tensor(a!) out) -> Tensor(a!)

- func: randperm.generator_out(int n, *, Generator? generator, Tensor(a!) out) -> Tensor(a!)
  dispatch:
    CPU: randperm_out_cpu
    CUDA: randperm_out_cuda

- func: range.step(Scalar start, Scalar end, Scalar step=1, *, ScalarType? dtype=None, Layout? layout=None, Device? device=None, bool? pin_memory=None) -> Tensor

- func: range(Scalar start, Scalar end, *, ScalarType? dtype=None, Layout? layout=None, Device? device=None, bool? pin_memory=None) -> Tensor

- func: range.out(Scalar start, Scalar end, Scalar step=1, *, Tensor(a!) out) -> Tensor(a!)
  dispatch:
    CPU, Meta: range_out
    CUDA: range_cuda_out

- func: ravel(Tensor(a) self) -> Tensor(a)
  variants: function, method

- func: reciprocal(Tensor self) -> Tensor
  device_check: NoCheck   # TensorIterator
  structured_delegate: reciprocal.out
  variants: function, method

- func: reciprocal_(Tensor(a!) self) -> Tensor(a!)
  device_check: NoCheck   # TensorIterator
  structured_delegate: reciprocal.out
  variants: function, method

- func: reciprocal.out(Tensor self, *, Tensor(a!) out) -> Tensor(a!)
  device_check: NoCheck   # TensorIterator
  structured: True
  structured_inherits: TensorIteratorBase
  dispatch:
    CPU, CUDA: reciprocal_out
    MPS: reciprocal_out_mps

- func: neg(Tensor self) -> Tensor
  device_check: NoCheck   # TensorIterator
  structured_delegate: neg.out
  variants: function, method
  dispatch:
    SparseCPU, SparseCUDA: neg_sparse
    SparseCsrCPU, SparseCsrCUDA: neg_sparse_csr

- func: neg_(Tensor(a!) self) -> Tensor(a!)
  device_check: NoCheck   # TensorIterator
  structured_delegate: neg.out
  variants: function, method
  dispatch:
    SparseCPU, SparseCUDA: neg_sparse_
    SparseCsrCPU, SparseCsrCUDA: neg_sparse_csr_

- func: neg.out(Tensor self, *, Tensor(a!) out) -> Tensor(a!)
  device_check: NoCheck   # TensorIterator
  structured: True
  structured_inherits: TensorIteratorBase
  dispatch:
    CPU, CUDA: neg_out
    MPS: neg_out_mps
    SparseCPU, SparseCUDA: neg_out_sparse
    SparseCsrCPU, SparseCsrCUDA: neg_sparse_csr_out

# Alias for neg
- func: negative(Tensor self) -> Tensor
  variants: function, method

- func: negative_(Tensor(a!) self) -> Tensor(a!)
  variants: function, method

- func: negative.out(Tensor self, *, Tensor(a!) out) -> Tensor(a!)

- func: repeat(Tensor self, int[] repeats) -> Tensor
  variants: method  # This is method-only to match the previous tensor API. In the future we could make this a function too.
  dispatch:
    CompositeExplicitAutograd: repeat
    MPS: repeat_mps

- func: repeat_interleave.Tensor(Tensor repeats, *, int? output_size=None) -> Tensor
  variants: function
  dispatch:
    CPU: repeat_interleave_cpu
    CUDA: repeat_interleave_cuda

- func: repeat_interleave.self_Tensor(Tensor self, Tensor repeats, int? dim=None, *, int? output_size=None) -> Tensor
  variants: function, method

- func: repeat_interleave.self_int(Tensor self, int repeats, int? dim=None, *, int? output_size=None) -> Tensor
  variants: function, method

- func: reshape(Tensor(a) self, int[] shape) -> Tensor(a)
  variants: function, method
  device_check: NoCheck
  device_guard: False

# NOTE [ _reshape_alias ] is meant to be used in the implementation of reshape.
# They are not user-facing, hence the leading underscore. Please don't use it
# anywhere else.
- func: _reshape_alias(Tensor(a) self, int[] size, int[] stride) -> Tensor(a)
  variants: function, method
  device_check: NoCheck
  device_guard: False
  dispatch:
    CPU, CUDA, Meta, QuantizedCPU, QuantizedCUDA, ZeroTensor, MPS: _reshape_alias
    # We don't need to support mkldnn since this is handled explicitly by the reshape operator.

- func: _mkldnn_reshape(Tensor self, int[] shape) -> Tensor
  device_check: NoCheck
  device_guard: False
  dispatch:
    MkldnnCPU: mkldnn_reshape

- func: reshape_as(Tensor(a) self, Tensor other) -> Tensor(a)
  variants: method
  device_check: NoCheck
  device_guard: False

- func: round(Tensor self) -> Tensor
  device_check: NoCheck   # TensorIterator
  structured_delegate: round.out
  variants: function, method
  dispatch:
    SparseCPU, SparseCUDA: round_sparse
    SparseCsrCPU, SparseCsrCUDA: round_sparse_csr

- func: round_(Tensor(a!) self) -> Tensor(a!)
  device_check: NoCheck   # TensorIterator
  structured_delegate: round.out
  variants: function, method
  dispatch:
    SparseCPU, SparseCUDA: round_sparse_
    SparseCsrCPU, SparseCsrCUDA: round_sparse_csr_

- func: round.out(Tensor self, *, Tensor(a!) out) -> Tensor(a!)
  device_check: NoCheck   # TensorIterator
  structured: True
  structured_inherits: TensorIteratorBase
  dispatch:
    CPU: round_out
    CUDA: round_out
    MPS: round_out_mps
    SparseCPU, SparseCUDA: round_sparse_out
    SparseCsrCPU, SparseCsrCUDA: round_sparse_csr_out

- func: round.decimals(Tensor self, *, int decimals) -> Tensor
  device_check: NoCheck   # TensorIterator
  structured_delegate: round.decimals_out
  variants: function, method

- func: round_.decimals(Tensor(a!) self, *, int decimals) -> Tensor(a!)
  device_check: NoCheck   # TensorIterator
  structured_delegate: round.decimals_out
  variants: function, method

- func: round.decimals_out(Tensor self, *, int decimals, Tensor(a!) out) -> Tensor(a!)
  device_check: NoCheck   # TensorIterator
  structured: True
  structured_inherits: TensorIteratorBase
  dispatch:
    CPU: round_decimals_out
    CUDA: round_decimals_out

- func: rrelu(Tensor self, Scalar lower=0.125, Scalar upper=0.3333333333333333, bool training=False, Generator? generator=None) -> Tensor
  device_check: NoCheck   # TensorIterator

- func: rrelu_(Tensor(a!) self, Scalar lower=0.125, Scalar upper=0.3333333333333333, bool training=False, Generator? generator=None) -> Tensor(a!)
  device_check: NoCheck   # TensorIterator

- func: relu(Tensor self) -> Tensor
  device_check: NoCheck   # TensorIterator
  variants: function, method
  dispatch:
    CPU, CUDA: relu
    MPS: relu_mps
    MkldnnCPU: mkldnn_relu
    QuantizedCPU: relu_quantized_cpu
    NestedTensorCPU, NestedTensorCUDA: NestedTensor_relu

- func: relu_(Tensor(a!) self) -> Tensor(a!)
  device_check: NoCheck   # TensorIterator
  variants: function, method
  dispatch:
    CPU, CUDA: relu_
    MPS: relu_mps_
    MkldnnCPU: mkldnn_relu_
    QuantizedCPU: relu_quantized_cpu_
    NestedTensorCPU, NestedTensorCUDA: NestedTensor_relu_
  autogen: relu.out

- func: relu6(Tensor self) -> Tensor
  python_module: nn

- func: relu6_(Tensor(a!) self) -> Tensor(a!)
  python_module: nn

- func: prelu(Tensor self, Tensor weight) -> Tensor
  variants: function, method
  dispatch:
    MkldnnCPU: mkldnn_prelu
    CPU: prelu_cpu
    CUDA: prelu_cuda

- func: prelu_backward(Tensor grad_output, Tensor self, Tensor weight) -> (Tensor, Tensor)
  variants: function, method
  dispatch:
    MkldnnCPU: mkldnn_prelu_backward
    CPU: prelu_backward_cpu
    CUDA: prelu_backward_cuda

- func: gelu.out(Tensor self, *, str approximate='none', Tensor(a!) out) -> Tensor(a!)
  structured: True
  structured_inherits: TensorIteratorBase
  device_check: NoCheck   # TensorIterator
  python_module: nn
  dispatch:
    CPU: gelu_out_cpu
    CUDA: gelu_out_cuda
    MPS: gelu_out_mps

- func: gelu_(Tensor(a!) self, *, str approximate='none') -> Tensor(a!)
  structured_delegate: gelu.out
  device_check: NoCheck   # TensorIterator
  python_module: nn
  dispatch:
    NestedTensorCPU, NestedTensorCUDA: NestedTensor_gelu_

- func: gelu(Tensor self, *, str approximate='none') -> Tensor
  structured_delegate: gelu.out
  device_check: NoCheck   # TensorIterator
  python_module: nn
  dispatch:
    MkldnnCPU: mkldnn_gelu
    QuantizedCPU: gelu_quantized_cpu
    NestedTensorCPU, NestedTensorCUDA: NestedTensor_gelu

- func: gelu_backward.grad_input(Tensor grad_output, Tensor self, *, str approximate='none', Tensor(a!) grad_input) -> Tensor(a!)
  structured: True
  structured_inherits: TensorIteratorBase
  python_module: nn
  dispatch:
    CPU: gelu_backward_out_cpu
    CUDA: gelu_backward_out_cuda
    MPS: gelu_backward_out_mps

- func: gelu_backward(Tensor grad_output, Tensor self, *, str approximate='none') -> Tensor
  structured_delegate: gelu_backward.grad_input
  python_module: nn
  dispatch:
    MkldnnCPU: mkldnn_gelu_backward

- func: infinitely_differentiable_gelu_backward(Tensor grad, Tensor self) -> Tensor
  variants: function
  python_module: nn
  device_check: NoCheck
  device_guard: False

- func: hardshrink.out(Tensor self, Scalar lambd=0.5, *, Tensor(a!) out) -> Tensor(a!)
  structured: True
  structured_inherits: TensorIteratorBase
  device_check: NoCheck   # TensorIterator
  dispatch:
    CPU, CUDA: hardshrink_out

- func: hardshrink(Tensor self, Scalar lambd=0.5) -> Tensor
  structured_delegate: hardshrink.out
  device_check: NoCheck   # TensorIterator
  variants: function, method

- func: hardshrink_backward.grad_input(Tensor grad_out, Tensor self, Scalar lambd, *, Tensor(a!) grad_input) -> Tensor(a!)
  structured: True
  structured_inherits: TensorIteratorBase
  dispatch:
    CPU, CUDA: hardshrink_backward_out

- func: hardshrink_backward(Tensor grad_out, Tensor self, Scalar lambd) -> Tensor
  structured_delegate: hardshrink_backward.grad_input
  variants: function, method

- func: rsqrt(Tensor self) -> Tensor
  device_check: NoCheck   # TensorIterator
  structured_delegate: rsqrt.out
  variants: function, method

- func: rsqrt_(Tensor(a!) self) -> Tensor(a!)
  device_check: NoCheck   # TensorIterator
  structured_delegate: rsqrt.out
  variants: function, method

- func: rsqrt.out(Tensor self, *, Tensor(a!) out) -> Tensor(a!)
  device_check: NoCheck   # TensorIterator
  structured: True
  structured_inherits: TensorIteratorBase
  dispatch:
    CPU, CUDA: rsqrt_out
    MPS: rsqrt_out_mps

- func: select.Dimname(Tensor(a) self, Dimname dim, int index) -> Tensor(a)
  variants: function, method
  device_check: NoCheck
  device_guard: False

- func: select.int(Tensor(a) self, int dim, int index) -> Tensor(a)
  variants: function, method
  device_check: NoCheck
  device_guard: False
  dispatch:
    CompositeExplicitAutograd: select
    SparseCsrCPU, SparseCsrCUDA: select_sparse_csr

- func: select_backward(Tensor grad_output, int[] input_sizes, int dim, int index) -> Tensor
  variants: function
  device_check: NoCheck
  device_guard: False
  dispatch:
    CompositeExplicitAutograd: select_backward

- func: selu(Tensor self) -> Tensor
  device_check: NoCheck   # TensorIterator

- func: selu_(Tensor(a!) self) -> Tensor(a!)
  device_check: NoCheck   # TensorIterator

- func: celu(Tensor self, Scalar alpha=1.0) -> Tensor
  device_check: NoCheck   # TensorIterator
  dispatch:
    CompositeExplicitAutograd: celu

- func: celu_(Tensor(a!) self, Scalar alpha=1.0) -> Tensor(a!)
  device_check: NoCheck   # TensorIterator
  dispatch:
    CompositeExplicitAutograd: celu_
  autogen: celu.out

- func: silu(Tensor self) -> Tensor
  structured_delegate: silu.out
  python_module: nn
  dispatch:
    CompositeExplicitAutograd: silu

- func: silu_(Tensor(a!) self) -> Tensor(a!)
  structured_delegate: silu.out
  python_module: nn
  dispatch:
    CompositeExplicitAutograd: silu_

- func: silu.out(Tensor self, *, Tensor(a!) out) -> Tensor(a!)
  structured: True
  structured_inherits: TensorIteratorBase
  python_module: nn
  dispatch:
    CPU, CUDA: silu_out
    MPS: silu_out_mps

- func: silu_backward.grad_input(Tensor grad_output, Tensor self, *, Tensor(a!) grad_input) -> Tensor(a!)
  structured: True
  structured_inherits: TensorIteratorBase
  python_module: nn
  dispatch:
    CPU, CUDA: silu_backward_out
    MPS: silu_backward_out_mps

- func: silu_backward(Tensor grad_output, Tensor self) -> Tensor
  structured_delegate: silu_backward.grad_input
  python_module: nn
  dispatch:
    CompositeImplicitAutograd: math_silu_backward

- func: mish(Tensor self) -> Tensor
  structured_delegate: mish.out
  python_module: nn
  dispatch:
    CompositeExplicitAutograd: mish

- func: mish_(Tensor(a!) self) -> Tensor(a!)
  structured_delegate: mish.out
  python_module: nn
  dispatch:
    CompositeExplicitAutograd: mish_

- func: mish.out(Tensor self, *, Tensor(a!) out) -> Tensor(a!)
  structured: True
  structured_inherits: TensorIteratorBase
  python_module: nn
  dispatch:
    CPU, CUDA: mish_out

- func: mish_backward(Tensor grad_output, Tensor self) -> Tensor
  python_module: nn
  dispatch:
    CPU, CUDA: mish_backward
    CompositeImplicitAutograd: math_mish_backward

- func: sigmoid(Tensor self) -> Tensor
  device_check: NoCheck   # TensorIterator
  structured_delegate: sigmoid.out
  variants: function, method
  dispatch:
    QuantizedCPU: sigmoid_quantized_cpu
    MkldnnCPU: mkldnn_sigmoid

- func: sigmoid_(Tensor(a!) self) -> Tensor(a!)
  device_check: NoCheck   # TensorIterator
  structured_delegate: sigmoid.out
  variants: function, method
  dispatch:
    MkldnnCPU: mkldnn_sigmoid_

- func: sigmoid.out(Tensor self, *, Tensor(a!) out) -> Tensor(a!)
  device_check: NoCheck   # TensorIterator
  structured: True
  structured_inherits: TensorIteratorBase
  dispatch:
    CPU, CUDA: sigmoid_out
    MPS: sigmoid_out_mps

- func: logit(Tensor self, float? eps=None) -> Tensor
  variants: function, method
  dispatch:
    CPU, CUDA: logit

- func: logit_(Tensor(a!) self, float? eps=None) -> Tensor(a!)
  variants: function, method
  dispatch:
    CPU, CUDA: logit_

- func: logit.out(Tensor self, float? eps=None, *, Tensor(a!) out) -> Tensor(a!)
  dispatch:
    CPU, CUDA: logit_out

- func: sin(Tensor self) -> Tensor
  device_check: NoCheck   # TensorIterator
  structured_delegate: sin.out
  variants: function, method
  dispatch:
    SparseCsrCPU, SparseCsrCUDA: sin_sparse_csr
    SparseCPU, SparseCUDA: sin_sparse

- func: sin_(Tensor(a!) self) -> Tensor(a!)
  device_check: NoCheck   # TensorIterator
  structured_delegate: sin.out
  variants: function, method
  dispatch:
    SparseCsrCPU, SparseCsrCUDA: sin_sparse_csr_
    SparseCPU, SparseCUDA: sin_sparse_

- func: sin.out(Tensor self, *, Tensor(a!) out) -> Tensor(a!)
  device_check: NoCheck   # TensorIterator
  structured: True
  structured_inherits: TensorIteratorBase
  dispatch:
    CPU, CUDA: sin_out
    MPS: sin_out_mps
    SparseCsrCPU, SparseCsrCUDA: sin_sparse_csr_out
    SparseCPU, SparseCUDA: sin_sparse_out

- func: sinc(Tensor self) -> Tensor
  structured_delegate: sinc.out
  variants: function, method

- func: sinc_(Tensor(a!) self) -> Tensor(a!)
  structured_delegate: sinc.out
  variants: function, method

- func: sinc.out(Tensor self, *, Tensor(a!) out) -> Tensor(a!)
  structured: True
  structured_inherits: TensorIteratorBase
  dispatch:
    CPU, CUDA: sinc_out

- func: sinh(Tensor self) -> Tensor
  device_check: NoCheck   # TensorIterator
  structured_delegate: sinh.out
  variants: function, method
  dispatch:
    SparseCPU, SparseCUDA: sinh_sparse
    SparseCsrCPU, SparseCsrCUDA: sinh_sparse_csr

- func: sinh_(Tensor(a!) self) -> Tensor(a!)
  device_check: NoCheck   # TensorIterator
  structured_delegate: sinh.out
  variants: function, method
  dispatch:
    SparseCPU, SparseCUDA: sinh_sparse_
    SparseCsrCPU, SparseCsrCUDA: sinh_sparse_csr_

- func: sinh.out(Tensor self, *, Tensor(a!) out) -> Tensor(a!)
  device_check: NoCheck   # TensorIterator
  structured: True
  structured_inherits: TensorIteratorBase
  dispatch:
    CPU, CUDA: sinh_out
    MPS: sinh_out_mps
    SparseCPU, SparseCUDA: sinh_sparse_out
    SparseCsrCPU, SparseCsrCUDA: sinh_sparse_csr_out

# Returns a copy of this `Variable` that is detached from its autograd graph.
# This method is OK to call if the `Variable` is a view.
#
# NOTE: Previously, if we change the tensor metadata (e.g. sizes / strides /
# storage / storage_offset) of a tensor created from `detach()`, those metadata
# in the original tensor will also be updated. However, the new behavior is that
# those metadata changes to the detached tensor will not update the original tensor
# anymore, and in the `detach()` function we need to set `allow_tensor_metadata_change_`
# to false to make such changes explicitly illegal, in order to prevent users from
# changing metadata of the detached tensor and expecting the original tensor to also
# be updated.
- func: detach(Tensor(a) self) -> Tensor(a)
  variants: function, method
  dispatch:
    CompositeExplicitAutograd: detach

# Like `detach()`, but modifies this `Variable` in-place. This method may
# only be called on non-view `Variable`s. You can use `is_view()` to check
# this. If this `Variable` is a view, throws an `std::runtime_error()`.
- func: detach_(Tensor(a!) self) -> Tensor(a!)
  variants: function, method
  tags: inplace_view
  dispatch:
    CompositeExplicitAutograd: detach_

- func: size.int(Tensor self, int dim) -> int
  variants: function
  device_check: NoCheck
  device_guard: False
  manual_cpp_binding: True

- func: size.Dimname(Tensor self, Dimname dim) -> int
  variants: function, method
  device_check: NoCheck
  device_guard: False

- func: slice.Tensor(Tensor(a) self, int dim=0, int? start=None, int? end=None, int step=1) -> Tensor(a)
  variants: function, method
  device_check: NoCheck
  device_guard: False
  dispatch:
    CompositeExplicitAutograd: slice

- func: slice_backward(Tensor grad_output, int[] input_sizes, int dim, int start, int end, int step) -> Tensor
  variants: function
  device_check: NoCheck
  device_guard: False
  dispatch:
    CompositeExplicitAutograd: slice_backward

- func: slice_scatter(Tensor self, Tensor src, int dim=0, int? start=None, int? end=None, int step=1) -> Tensor
  variants: function, method
  device_check: NoCheck
  device_guard: False
  dispatch:
    CompositeExplicitAutograd: slice_scatter

- func: select_scatter(Tensor self, Tensor src, int dim, int index) -> Tensor
  variants: function, method
  device_check: NoCheck
  device_guard: False
  dispatch:
    CompositeExplicitAutograd: select_scatter

- func: diagonal_scatter(Tensor self, Tensor src, int offset=0, int dim1=0, int dim2=1) -> Tensor
  variants: function, method
  device_check: NoCheck
  device_guard: False
  dispatch:
    CompositeExplicitAutograd: diagonal_scatter

- func: as_strided_scatter(Tensor self, Tensor src, int[] size, int[] stride, int? storage_offset=None) -> Tensor
  variants: function, method
  device_check: NoCheck
  device_guard: False
  dispatch:
    CompositeExplicitAutograd: as_strided_scatter

- func: slogdet(Tensor self) -> (Tensor sign, Tensor logabsdet)
  variants: function, method
  dispatch:
    CompositeExplicitAutograd: slogdet

- func: smm(Tensor self, Tensor mat2) -> Tensor
  variants: function, method

# softmax allows positional dtype, unlike most operators, because kwonly is BC-breaking when loading jit models.
- func: softmax.int(Tensor self, int dim, ScalarType? dtype=None) -> Tensor
  variants: function, method

- func: softmax.int_out(Tensor self, int dim, ScalarType? dtype=None, *, Tensor(a!) out) -> Tensor(a!)
  variants: function
  dispatch:
    CompositeExplicitAutograd: softmax_out

- func: softmax.Dimname(Tensor self, Dimname dim, *, ScalarType? dtype=None) -> Tensor
  variants: function, method

- func: _softmax(Tensor self, int dim, bool half_to_float) -> Tensor
  structured_delegate: _softmax.out
  dispatch:
    MkldnnCPU: mkldnn_softmax

- func: _softmax.out(Tensor self, int dim, bool half_to_float, *, Tensor(a!) out) -> Tensor(a!)
  structured: True
  dispatch:
    CPU: softmax_cpu_out
    CUDA: softmax_cuda_out
    MPS: softmax_mps_out

- func: _softmax_backward_data(Tensor grad_output, Tensor output, int dim, ScalarType input_dtype) -> Tensor
  structured_delegate: _softmax_backward_data.out

- func: _softmax_backward_data.out(Tensor grad_output, Tensor output, int dim, ScalarType input_dtype, *, Tensor(a!) grad_input) -> Tensor(a!)
  structured: True
  dispatch:
    CPU: softmax_backward_cpu_out
    CUDA: softmax_backward_cuda_out
    MPS: softmax_backward_mps_out

- func: unsafe_split.Tensor(Tensor self, int split_size, int dim=0) -> Tensor[]
  variants: function, method
  device_check: NoCheck
  device_guard: False
  dispatch:
    CompositeExplicitAutograd: unsafe_split

- func: split.Tensor(Tensor(a -> *) self, int split_size, int dim=0) -> Tensor(a)[]
  variants: function, method
  device_check: NoCheck
  device_guard: False
  dispatch:
    CompositeExplicitAutograd: split

- func: split.sizes(Tensor(a -> *) self, int[] split_size, int dim=0) -> Tensor(a)[]
  variants: function, method
  device_guard: False

- func: unsafe_split_with_sizes(Tensor self, int[] split_sizes, int dim=0) -> Tensor[]
  variants: function, method
  device_check: NoCheck
  device_guard: False
  dispatch:
    CompositeExplicitAutograd: unsafe_split_with_sizes

- func: split_with_sizes(Tensor(a -> *) self, int[] split_sizes, int dim=0) -> Tensor(a)[]
  variants: function, method
  device_check: NoCheck
  device_guard: False
  dispatch:
    CompositeExplicitAutograd: split_with_sizes

- func: hsplit.int(Tensor(a -> *) self, int sections) -> Tensor(a)[]
  variants: function, method

- func: hsplit.array(Tensor(a -> *) self, int[] indices) -> Tensor(a)[]
  variants: function, method

- func: vsplit.int(Tensor(a -> *) self, int sections) -> Tensor(a)[]
  variants: function, method

- func: vsplit.array(Tensor(a -> *) self, int[] indices) -> Tensor(a)[]
  variants: function, method

- func: dsplit.int(Tensor(a -> *) self, int sections) -> Tensor(a)[]
  variants: function, method

- func: dsplit.array(Tensor(a -> *) self, int[] indices) -> Tensor(a)[]
  variants: function, method

- func: squeeze(Tensor(a) self) -> Tensor(a)
  variants: function, method
  device_check: NoCheck
  device_guard: False
  dispatch:
    CompositeExplicitAutograd: squeeze
    QuantizedCPU, QuantizedCUDA: squeeze_quantized

- func: squeeze.dim(Tensor(a) self, int dim) -> Tensor(a)
  variants: function, method
  device_check: NoCheck
  device_guard: False
  dispatch:
    CompositeExplicitAutograd: squeeze
    QuantizedCPU, QuantizedCUDA: squeeze_quantized

- func: squeeze.dimname(Tensor(a) self, Dimname dim) -> Tensor(a)
  variants: function, method
  device_check: NoCheck
  device_guard: False

- func: squeeze_(Tensor(a!) self) -> Tensor(a!)
  variants: method
  device_check: NoCheck
  device_guard: False
  tags: inplace_view
  dispatch:
    CompositeExplicitAutograd: squeeze_

- func: squeeze_.dim(Tensor(a!) self, int dim) -> Tensor(a!)
  variants: method
  device_check: NoCheck
  device_guard: False
  tags: inplace_view
  dispatch:
    CompositeExplicitAutograd: squeeze_

- func: squeeze_.dimname(Tensor(a!) self, Dimname dim) -> Tensor(a!)
  variants: method
  device_check: NoCheck
  device_guard: False
  tags: inplace_view

- func: sspaddmm(Tensor self, Tensor mat1, Tensor mat2, *, Scalar beta=1, Scalar alpha=1) -> Tensor
  variants: function, method

- func: sspaddmm.out(Tensor self, Tensor mat1, Tensor mat2, *, Scalar beta=1, Scalar alpha=1, Tensor(a!) out) -> Tensor(a!)
  dispatch:
    CPU: _sspaddmm_out_only_sparse
    CUDA: _sspaddmm_out_only_sparse_cuda
    SparseCPU: _sspaddmm_out_cpu
    SparseCUDA: _sspaddmm_out_cuda

- func: stack(Tensor[] tensors, int dim=0) -> Tensor
  dispatch:
    CompositeExplicitAutograd: stack

- func: stack.out(Tensor[] tensors, int dim=0, *, Tensor(a!) out) -> Tensor(a!)
  dispatch:
    CompositeExplicitAutograd: stack_out

- func: _stack(Tensor[] tensors, int dim=0) -> Tensor
  dispatch: # match the backends supported by _cat
    CPU: _stack_cpu
    CompositeExplicitAutograd: _stack

- func: _stack.out(Tensor[] tensors, int dim=0, *, Tensor(a!) out) -> Tensor(a!)
  dispatch: # match the backends supported by _cat_out
    CPU: _stack_out_cpu
    CompositeExplicitAutograd: _stack_out

- func: hstack(Tensor[] tensors) -> Tensor

- func: hstack.out(Tensor[] tensors, *, Tensor(a!) out) -> Tensor(a!)

- func: vstack(Tensor[] tensors) -> Tensor

- func: vstack.out(Tensor[] tensors, *, Tensor(a!) out) -> Tensor(a!)

- func: dstack(Tensor[] tensors) -> Tensor

- func: dstack.out(Tensor[] tensors, *, Tensor(a!) out) -> Tensor(a!)

# Overload without center & pad mode, needed for forward-compatibility
- func: stft(Tensor self, int n_fft, int? hop_length=None, int? win_length=None, Tensor? window=None, bool normalized=False, bool? onesided=None, bool? return_complex=None) -> Tensor
  variants: function, method
  cpp_no_default_args: ['hop_length', 'win_length', 'window', 'normalized']

- func: stft.center(Tensor self, int n_fft, int? hop_length=None, int? win_length=None, Tensor? window=None, bool center=True, str pad_mode="reflect", bool normalized=False, bool? onesided=None, bool? return_complex=None) -> Tensor
  variants: function, method

- func: istft(Tensor self, int n_fft, int? hop_length=None, int? win_length=None, Tensor? window=None, bool center=True, bool normalized=False, bool? onesided=None, int? length=None, bool return_complex=False) -> Tensor
  variants: function, method

- func: stride.int(Tensor self, int dim) -> int
  variants: function
  device_check: NoCheck
  device_guard: False
  manual_cpp_binding: True

- func: stride.Dimname(Tensor self, Dimname dim) -> int
  variants: function, method
  device_check: NoCheck
  device_guard: False

- func: sum(Tensor self, *, ScalarType? dtype=None) -> Tensor
  device_check: NoCheck   # TensorIterator
  variants: function, method
  dispatch:
    CompositeExplicitAutograd: sum
    SparseCsrCPU, SparseCsrCUDA: sum_csr

- func: sum.dim_IntList(Tensor self, int[1] dim, bool keepdim=False, *, ScalarType? dtype=None) -> Tensor
  structured_delegate: sum.IntList_out
  device_check: NoCheck   # TensorIterator
  variants: function, method

- func: sum.dim_DimnameList(Tensor self, Dimname[1] dim, bool keepdim=False, *, ScalarType? dtype=None) -> Tensor
  device_check: NoCheck   # TensorIterator
  variants: function, method

- func: sum.IntList_out(Tensor self, int[1] dim, bool keepdim=False, *, ScalarType? dtype=None, Tensor(a!) out) -> Tensor(a!)
  structured: True
  device_check: NoCheck   # TensorIterator
  dispatch:
    CPU, CUDA: sum_out
    MPS: sum_out_mps

- func: sum.DimnameList_out(Tensor self, Dimname[1] dim, bool keepdim=False, *, ScalarType? dtype=None, Tensor(a!) out) -> Tensor(a!)
  device_check: NoCheck   # TensorIterator

- func: nansum(Tensor self, int[1] dim=[], bool keepdim=False, *, ScalarType? dtype=None) -> Tensor
  variants: function, method
  dispatch:
    CPU, CUDA: nansum

- func: nansum.out(Tensor self, int[1] dim=[], bool keepdim=False, *, ScalarType? dtype=None, Tensor(a!) out) -> Tensor(a!)
  dispatch:
    CPU, CUDA: nansum_out

- func: sum_to_size(Tensor self, int[] size) -> Tensor
  variants: method
  device_check: NoCheck
  device_guard: False

- func: sqrt(Tensor self) -> Tensor
  device_check: NoCheck   # TensorIterator
  structured_delegate: sqrt.out
  variants: function, method
  dispatch:
    SparseCPU, SparseCUDA: sqrt_sparse
    SparseCsrCPU, SparseCsrCUDA: sqrt_sparse_csr

- func: sqrt_(Tensor(a!) self) -> Tensor(a!)
  device_check: NoCheck   # TensorIterator
  structured_delegate: sqrt.out
  variants: function, method
  dispatch:
    SparseCPU, SparseCUDA: sqrt_sparse_
    SparseCsrCPU, SparseCsrCUDA: sqrt_sparse_csr_

- func: sqrt.out(Tensor self, *, Tensor(a!) out) -> Tensor(a!)
  device_check: NoCheck   # TensorIterator
  structured: True
  structured_inherits: TensorIteratorBase
  dispatch:
    CPU, CUDA: sqrt_out
    MPS: sqrt_out_mps
    SparseCPU, SparseCUDA: sqrt_sparse_out
    SparseCsrCPU, SparseCsrCUDA: sqrt_sparse_csr_out

- func: square(Tensor self) -> Tensor
  device_check: NoCheck   # TensorIterator
  variants: function, method

- func: square_(Tensor(a!) self) -> Tensor(a!)
  device_check: NoCheck   # TensorIterator
  variants: function, method

- func: square.out(Tensor self, *, Tensor(a!) out) -> Tensor(a!)
  dispatch:
    CPU, CUDA: square_out
    MPS: square_out_mps

- func: std(Tensor self, bool unbiased=True) -> Tensor
  device_check: NoCheck   # TensorIterator
  variants: function, method

- func: std.dim(Tensor self, int[1] dim, bool unbiased=True, bool keepdim=False) -> Tensor
  device_check: NoCheck   # TensorIterator
  variants: function, method

- func: std.correction(Tensor self, int[1]? dim, *, int? correction, bool keepdim=False) -> Tensor
  device_check: NoCheck   # TensorIterator
  variants: function, method
  dispatch:
    CPU, CUDA: std
    MPS: std_mps

- func: std_mean(Tensor self, bool unbiased=True) -> (Tensor, Tensor)
  device_check: NoCheck   # TensorIterator
  variants: function

- func: std_mean.dim(Tensor self, int[1] dim, bool unbiased=True, bool keepdim=False) -> (Tensor, Tensor)
  device_check: NoCheck   # TensorIterator
  variants: function

- func: std_mean.correction(Tensor self, int[1]? dim, *, int? correction, bool keepdim=False) -> (Tensor, Tensor)
  device_check: NoCheck   # TensorIterator
  variants: function
  dispatch:
    CPU, CUDA: std_mean

- func: std_mean.names_dim(Tensor self, Dimname[1] dim, bool unbiased=True, bool keepdim=False) -> (Tensor, Tensor)
  device_check: NoCheck   # TensorIterator
  variants: function

- func: std_mean.correction_names(Tensor self, Dimname[1] dim, *, int? correction, bool keepdim=False) -> (Tensor, Tensor)
  device_check: NoCheck   # TensorIterator
  variants: function

- func: std.out(Tensor self, int[1] dim, bool unbiased=True, bool keepdim=False, *, Tensor(a!) out) -> Tensor(a!)
  device_check: NoCheck   # TensorIterator

- func: std.correction_out(Tensor self, int[1]? dim, *, int? correction, bool keepdim=False, Tensor(a!) out) -> Tensor(a!)
  device_check: NoCheck   # TensorIterator
  dispatch:
    CPU, CUDA: std_out

- func: std.names_dim(Tensor self, Dimname[1] dim, bool unbiased=True, bool keepdim=False) -> Tensor
  device_check: NoCheck   # TensorIterator
  variants: function, method

- func: std.names_out(Tensor self, Dimname[1] dim, bool unbiased=True, bool keepdim=False, *, Tensor(a!) out) -> Tensor(a!)
  device_check: NoCheck   # TensorIterator

- func: std.correction_names(Tensor self, Dimname[1] dim, *, int? correction, bool keepdim=False) -> Tensor
  device_check: NoCheck   # TensorIterator
  variants: function, method

- func: std.correction_names_out(Tensor self, Dimname[1] dim, *, int? correction, bool keepdim=False, Tensor(a!) out) -> Tensor(a!)
  device_check: NoCheck   # TensorIterator
  variants: function

- func: prod(Tensor self, *, ScalarType? dtype=None) -> Tensor
  device_check: NoCheck   # TensorIterator
  variants: function, method
  dispatch:
    CPU, CUDA: prod
    MPS: prod_mps

- func: prod.dim_int(Tensor self, int dim, bool keepdim=False, *, ScalarType? dtype=None) -> Tensor
  structured_delegate: prod.int_out
  device_check: NoCheck   # TensorIterator
  variants: function, method

- func: prod.int_out(Tensor self, int dim, bool keepdim=False, *, ScalarType? dtype=None, Tensor(a!) out) -> Tensor(a!)
  structured: True
  device_check: NoCheck   # TensorIterator
  dispatch:
    CPU, CUDA: prod_out
    MPS: prod_out_mps

- func: prod.dim_Dimname(Tensor self, Dimname dim, bool keepdim=False, *, ScalarType? dtype=None) -> Tensor
  device_check: NoCheck   # TensorIterator
  variants: function, method

- func: prod.Dimname_out(Tensor self, Dimname dim, bool keepdim=False, *, ScalarType? dtype=None, Tensor(a!) out) -> Tensor(a!)
  device_check: NoCheck   # TensorIterator

- func: t(Tensor(a) self) -> Tensor(a)
  device_check: NoCheck
  device_guard: False
  variants: function, method
  dispatch:
    CompositeExplicitAutograd: t

- func: t_(Tensor(a!) self) -> Tensor(a!)
  device_check: NoCheck
  device_guard: False
  variants: method
  tags: inplace_view
  dispatch:
    CompositeExplicitAutograd: t_

- func: tan(Tensor self) -> Tensor
  device_check: NoCheck   # TensorIterator
  structured_delegate: tan.out
  variants: function, method
  dispatch:
    SparseCPU, SparseCUDA: tan_sparse
    SparseCsrCPU, SparseCsrCUDA: tan_sparse_csr

- func: tan_(Tensor(a!) self) -> Tensor(a!)
  device_check: NoCheck   # TensorIterator
  structured_delegate: tan.out
  variants: function, method
  dispatch:
    SparseCPU, SparseCUDA: tan_sparse_
    SparseCsrCPU, SparseCsrCUDA: tan_sparse_csr_

- func: tan.out(Tensor self, *, Tensor(a!) out) -> Tensor(a!)
  device_check: NoCheck   # TensorIterator
  structured: True
  structured_inherits: TensorIteratorBase
  dispatch:
    CPU, CUDA: tan_out
    MPS: tan_out_mps
    SparseCPU, SparseCUDA: tan_sparse_out
    SparseCsrCPU, SparseCsrCUDA: tan_sparse_csr_out

- func: tanh(Tensor self) -> Tensor
  device_check: NoCheck   # TensorIterator
  structured_delegate: tanh.out
  variants: function, method
  dispatch:
    QuantizedCPU: tanh_quantized_cpu
    MkldnnCPU: mkldnn_tanh
    SparseCPU, SparseCUDA: tanh_sparse
    SparseCsrCPU, SparseCsrCUDA: tanh_sparse_csr

- func: tanh_(Tensor(a!) self) -> Tensor(a!)
  device_check: NoCheck   # TensorIterator
  structured_delegate: tanh.out
  variants: function, method
  dispatch:
    MkldnnCPU: mkldnn_tanh_
    SparseCPU, SparseCUDA: tanh_sparse_
    SparseCsrCPU, SparseCsrCUDA: tanh_sparse_csr_

- func: tanh.out(Tensor self, *, Tensor(a!) out) -> Tensor(a!)
  device_check: NoCheck   # TensorIterator
  structured: True
  structured_inherits: TensorIteratorBase
  dispatch:
    CPU, CUDA: tanh_out
    MPS: tanh_out_mps
    SparseCPU, SparseCUDA: tanh_sparse_out
    SparseCsrCPU, SparseCsrCUDA: tanh_sparse_csr_out

- func: tensordot(Tensor self, Tensor other, int[] dims_self, int[] dims_other) -> Tensor
  variants: function

- func: tensordot.out(Tensor self, Tensor other, int[] dims_self, int[] dims_other, *, Tensor(a!) out) -> Tensor(a!)
  variants: function
  dispatch:
    CPU, CUDA: tensordot_out

# TODO: namespace threshold in 'nn'
- func: threshold(Tensor self, Scalar threshold, Scalar value) -> Tensor
  device_check: NoCheck   # TensorIterator
  variants: function
  structured_delegate: threshold.out
  dispatch:
    QuantizedCPU: threshold_quantized_cpu

- func: threshold_(Tensor(a!) self, Scalar threshold, Scalar value) -> Tensor(a!)
  device_check: NoCheck   # TensorIterator
  variants: function
  structured_delegate: threshold.out

- func: threshold.out(Tensor self, Scalar threshold, Scalar value, *, Tensor(a!) out) -> Tensor(a!)
  device_check: NoCheck   # TensorIterator
  structured: True
  structured_inherits: TensorIteratorBase
  dispatch:
    CPU, CUDA: threshold_out
    MPS: threshold_out_mps

- func: threshold_backward.grad_input(Tensor grad_output, Tensor self, Scalar threshold, *, Tensor(a!) grad_input) -> Tensor(a!)
  structured: True
  structured_inherits: TensorIteratorBase
  dispatch:
    CPU, CUDA: threshold_backward_out
    MPS: threshold_backward_out_mps

- func: threshold_backward(Tensor grad_output, Tensor self, Scalar threshold) -> Tensor
  variants: function
  structured_delegate: threshold_backward.grad_input
  dispatch:
    MkldnnCPU: mkldnn_relu_backward

- func: tile(Tensor self, int[] dims) -> Tensor
  variants: function, method

- func: transpose.int(Tensor(a) self, int dim0, int dim1) -> Tensor(a)
  variants: function, method
  device_check: NoCheck
  device_guard: False
  dispatch:
    CompositeExplicitAutograd: transpose

- func: transpose.Dimname(Tensor(a) self, Dimname dim0, Dimname dim1) -> Tensor(a)
  variants: function, method
  device_check: NoCheck
  device_guard: False

- func: _mkldnn_transpose(Tensor self, int dim0, int dim1) -> Tensor
  device_check: NoCheck
  device_guard: False
  dispatch:
    MkldnnCPU: mkldnn_transpose

- func: transpose_(Tensor(a!) self, int dim0, int dim1) -> Tensor(a!)
  variants: method
  device_check: NoCheck
  device_guard: False
  tags: inplace_view
  dispatch:
    CompositeExplicitAutograd: transpose_

- func: _mkldnn_transpose_(Tensor(a!) self, int dim0, int dim1) -> Tensor(a!)
  device_check: NoCheck
  device_guard: False
  dispatch:
    MkldnnCPU: mkldnn_transpose_
  autogen: _mkldnn_transpose.out

- func: one_hot(Tensor self, int num_classes=-1) -> Tensor
  python_module: nn
  variants: function

- func: flip(Tensor self, int[] dims) -> Tensor
  variants: function, method
  dispatch:
    CPU, QuantizedCPU, CUDA, QuantizedCUDA: flip

- func: fliplr(Tensor self) -> Tensor
  variants: function, method

- func: flipud(Tensor self) -> Tensor
  variants: function, method

- func: roll(Tensor self, int[1] shifts, int[1] dims=[]) -> Tensor
  variants: function, method
  dispatch:
    CPU: roll_cpu
    CUDA: roll_cuda

# default int[] value [0,1] should not add space after comma, since codegen parser uses ', ' to split args

- func: rot90(Tensor self, int k=1, int[] dims=[0,1]) -> Tensor
  variants: function, method
  dispatch:
    CompositeExplicitAutograd: rot90

- func: trapezoid.x(Tensor y, Tensor x, *, int dim=-1) -> Tensor

- func: trapezoid.dx(Tensor y, *, Scalar dx=1, int dim=-1) -> Tensor

- func: trapz.x(Tensor y, Tensor x, *, int dim=-1) -> Tensor

- func: trapz.dx(Tensor y, *, float dx=1, int dim=-1) -> Tensor

# Fused implementation detail for transformers. Adds in-projection bias to QKV and divides Q by sqrt(D/num_heads).
- func: _transform_bias_rescale_qkv(Tensor qkv, Tensor qkv_bias, int num_heads) -> (Tensor, Tensor, Tensor)
  dispatch:
    CPU, NestedTensorCPU: transform_bias_rescale_qkv_cpu
    CUDA, NestedTensorCUDA: transform_bias_rescale_qkv_cuda

- func: _nested_tensor_from_mask(Tensor t, Tensor mask) -> Tensor
  dispatch:
    CPU, CUDA: NestedTensor_nested_tensor_from_mask

- func: _nested_from_padded(Tensor padded, Tensor cpu_nested_shape_example, bool fuse_transform_0213=False) -> Tensor
  device_check: NoCheck # cpu_nested_shape_example will always be on CPU
  dispatch:
    CPU: nested_from_padded_generic
    CUDA: nested_from_padded_cuda

# _nested_from_padded is not usable from Python, so
# _nested_from_padded_and_nested_example is available for testing.
- func: _nested_from_padded_and_nested_example(Tensor padded, Tensor nt_example) -> Tensor
  dispatch:
    NestedTensorCPU, NestedTensorCUDA: NestedTensor_from_padded_and_nested_example

- func: _trilinear(Tensor i1, Tensor i2, Tensor i3, int[] expand1, int[] expand2, int[] expand3, int[] sumdim, int unroll_dim=1) -> Tensor
  dispatch:
    CompositeExplicitAutograd: _trilinear

- func: triplet_margin_loss(Tensor anchor, Tensor positive, Tensor negative, float margin=1.0, float p=2, float eps=1e-06, bool swap=False, int reduction=Mean) -> Tensor

- func: trunc(Tensor self) -> Tensor
  structured_delegate: trunc.out
  device_check: NoCheck   # TensorIterator
  variants: function, method
  dispatch:
    CompositeExplicitAutograd: trunc
    SparseCPU, SparseCUDA: trunc_sparse
    SparseCsrCPU, SparseCsrCUDA: trunc_sparse_csr

- func: trunc_(Tensor(a!) self) -> Tensor(a!)
  structured_delegate: trunc.out
  device_check: NoCheck   # TensorIterator
  variants: function, method
  dispatch:
    CompositeExplicitAutograd: trunc_
    SparseCPU, SparseCUDA: trunc_sparse_
    SparseCsrCPU, SparseCsrCUDA: trunc_sparse_csr_

- func: trunc.out(Tensor self, *, Tensor(a!) out) -> Tensor(a!)
  structured: True
  structured_inherits: TensorIteratorBase
  device_check: NoCheck   # TensorIterator
  dispatch:
    CPU, CUDA: trunc_out
    MPS: trunc_out_mps
    SparseCPU, SparseCUDA: trunc_sparse_out
    SparseCsrCPU, SparseCsrCUDA: trunc_sparse_csr_out

# Alias for trunc
- func: fix(Tensor self) -> Tensor
  variants: function, method

- func: fix_(Tensor(a!) self) -> Tensor(a!)
  variants: function, method

- func: fix.out(Tensor self, *, Tensor(a!) out) -> Tensor(a!)

- func: type_as(Tensor self, Tensor other) -> Tensor
  variants: method

- func: _has_compatible_shallow_copy_type(Tensor self, Tensor from) -> bool
  variants: function

- func: _unique(Tensor self, bool sorted=True, bool return_inverse=False) -> (Tensor, Tensor)
  variants: function
  dispatch:
    CPU: _unique_cpu
    CUDA: _unique_cuda

- func: unique_dim(Tensor self, int dim, bool sorted=True, bool return_inverse=False, bool return_counts=False) -> (Tensor, Tensor, Tensor)
  variants: function
  dispatch:
    CPU: unique_dim_cpu
    CUDA: unique_dim_cuda

- func: unique_consecutive(Tensor self, bool return_inverse=False, bool return_counts=False, int? dim=None) -> (Tensor, Tensor, Tensor)
  variants: function
  dispatch:
    CPU: unique_consecutive_cpu
    CUDA: unique_consecutive_cuda

- func: unique_dim_consecutive(Tensor self, int dim, bool return_inverse=False, bool return_counts=False) -> (Tensor, Tensor, Tensor)
  variants: function
  dispatch:
    CPU: unique_dim_consecutive_cpu
    CUDA: unique_dim_consecutive_cuda

# _unique and _unique_dim are fragile and modifying them easily cause internal break
# the below operator is a temporary hack for adding return_counts support
# Please don't rely on these two operators, they will be removed soon

- func: _unique2(Tensor self, bool sorted=True, bool return_inverse=False, bool return_counts=False) -> (Tensor, Tensor, Tensor)
  variants: function
  dispatch:
    CPU: _unique2_cpu
    CUDA: _unique2_cuda

- func: _unsafe_view(Tensor self, int[] size) -> Tensor
  dispatch:
    CompositeExplicitAutograd: _unsafe_view

- func: unsqueeze(Tensor(a) self, int dim) -> Tensor(a)
  variants: function, method
  device_check: NoCheck
  device_guard: False
  dispatch:
    CompositeExplicitAutograd: unsqueeze
    SparseCPU, SparseCUDA: unsqueeze_sparse
    QuantizedCPU, QuantizedCUDA: unsqueeze_quantized

- func: unsqueeze_(Tensor(a!) self, int dim) -> Tensor(a!)
  variants: method
  device_check: NoCheck
  device_guard: False
  tags: inplace_view
  dispatch:
    CompositeExplicitAutograd: unsqueeze_

- func: vander(Tensor x, int? N=None, bool increasing=False) -> Tensor

- func: var(Tensor self, bool unbiased=True) -> Tensor
  device_check: NoCheck   # TensorIterator
  variants: function, method

- func: var.dim(Tensor self, int[1] dim, bool unbiased=True, bool keepdim=False) -> Tensor
  device_check: NoCheck   # TensorIterator
  variants: function, method

- func: var.correction(Tensor self, int[1]? dim, *, int? correction, bool keepdim=False) -> Tensor
  device_check: NoCheck   # TensorIterator
  variants: function, method
  dispatch:
    CPU, CUDA: var
    MPS: var_mps

- func: var.out(Tensor self, int[1] dim, bool unbiased=True, bool keepdim=False, *, Tensor(a!) out) -> Tensor(a!)
  device_check: NoCheck   # TensorIterator

- func: var.correction_out(Tensor self, int[1]? dim, *, int? correction, bool keepdim=False, Tensor(a!) out) -> Tensor(a!)
  device_check: NoCheck   # TensorIterator
  dispatch:
    CPU, CUDA: var_out

- func: var.names_dim(Tensor self, Dimname[1] dim, bool unbiased=True, bool keepdim=False) -> Tensor
  device_check: NoCheck   # TensorIterator
  variants: function, method

- func: var.names_out(Tensor self, Dimname[1] dim, bool unbiased=True, bool keepdim=False, *, Tensor(a!) out) -> Tensor(a!)
  device_check: NoCheck   # TensorIterator

- func: var.correction_names(Tensor self, Dimname[1] dim, *, int? correction, bool keepdim=False) -> Tensor
  device_check: NoCheck   # TensorIterator
  variants: function, method

- func: var.correction_names_out(Tensor self, Dimname[1] dim, *, int? correction, bool keepdim=False, Tensor(a!) out) -> Tensor(a!)
  device_check: NoCheck   # TensorIterator
  variants: function

- func: var_mean(Tensor self, bool unbiased=True) -> (Tensor, Tensor)
  device_check: NoCheck   # TensorIterator
  variants: function

- func: var_mean.dim(Tensor self, int[1] dim, bool unbiased=True, bool keepdim=False) -> (Tensor, Tensor)
  device_check: NoCheck   # TensorIterator
  variants: function

- func: var_mean.correction(Tensor self, int[1]? dim, *, int? correction, bool keepdim=False) -> (Tensor, Tensor)
  device_check: NoCheck   # TensorIterator
  variants: function
  dispatch:
    CPU, CUDA: var_mean

- func: var_mean.names_dim(Tensor self, Dimname[1] dim, bool unbiased=True, bool keepdim=False) -> (Tensor, Tensor)
  device_check: NoCheck   # TensorIterator
  variants: function

- func: var_mean.correction_names(Tensor self, Dimname[1] dim, *, int? correction, bool keepdim=False) -> (Tensor, Tensor)
  device_check: NoCheck   # TensorIterator
  variants: function

- func: view_as(Tensor(a) self, Tensor other) -> Tensor(a)
  variants: method
  device_check: NoCheck
  device_guard: False

- func: where.self(Tensor condition, Tensor self, Tensor other) -> Tensor
  device_check: NoCheck   # TensorIterator
  variants: function, method
  dispatch:
    CPU, CUDA: where
    MPS: where_mps

- func: where.self_out(Tensor condition, Tensor self, Tensor other, *, Tensor(a!) out) -> Tensor(a!)
  device_check: NoCheck   # TensorIterator
  dispatch:
    CPU, CUDA: where_self_out
    MPS: where_self_out_mps

- func: where.ScalarSelf(Tensor condition, Scalar self, Tensor other) -> Tensor
  variants: function

- func: where.ScalarOther(Tensor condition, Tensor self, Scalar other) -> Tensor
  variants: function

- func: where.Scalar(Tensor condition, Scalar self, Scalar other) -> Tensor
  variants: function

- func: where(Tensor condition) -> Tensor[]
  device_check: NoCheck   # TensorIterator
  variants: function

- func: norm_except_dim(Tensor v, int pow=2, int dim=0) -> Tensor
  variants: function

# VariableType::_weight_norm does not want to be given a gap in the autograd graph,
# so we don't define "dispatch" variants for it.
- func: _weight_norm(Tensor v, Tensor g, int dim=0) -> Tensor
  variants: function

- func: _weight_norm_interface(Tensor v, Tensor g, int dim=0) -> (Tensor, Tensor)
  variants: function
  dispatch:
    CPU: weight_norm_cpu
    CUDA: weight_norm_cuda

- func: _weight_norm_interface_backward(Tensor grad_w, Tensor saved_v, Tensor saved_g, Tensor saved_norms, int dim) -> (Tensor, Tensor)
  variants: function
  dispatch:
    CPU: weight_norm_backward_cpu
    CUDA: weight_norm_backward_cuda

- func: _weight_norm_differentiable_backward(Tensor grad_w, Tensor saved_v, Tensor saved_g, Tensor saved_norms, int dim) -> (Tensor, Tensor)
  variants: function

- func: zeros.names(int[] size, *, Dimname[]? names, ScalarType? dtype=None, Layout? layout=None, Device? device=None, bool? pin_memory=None) -> Tensor
  device_check: NoCheck
  device_guard: False

- func: _efficientzerotensor(int[] size, *, ScalarType? dtype=None, Layout? layout=None, Device? device=None, bool? pin_memory=None) -> Tensor
  dispatch:
    CPU: _efficientzerotensor
    CUDA: _efficientzerotensor_cuda

- func: zeros(int[] size, *, ScalarType? dtype=None, Layout? layout=None, Device? device=None, bool? pin_memory=None) -> Tensor

- func: zeros.out(int[] size, *, Tensor(a!) out) -> Tensor(a!)

- func: zeros_like(Tensor self, *, ScalarType? dtype=None, Layout? layout=None, Device? device=None, bool? pin_memory=None, MemoryFormat? memory_format=None) -> Tensor

- func: _standard_gamma_grad(Tensor self, Tensor output) -> Tensor
  variants: function
  dispatch:
    CPU: _standard_gamma_grad_cpu
    CUDA: _standard_gamma_grad_cuda

- func: _standard_gamma(Tensor self, Generator? generator=None) -> Tensor
  variants: function
  dispatch:
    CPU: _s_gamma_cpu
    CUDA: _s_gamma_cuda

- func: _dirichlet_grad(Tensor x, Tensor alpha, Tensor total) -> Tensor
  dispatch:
    CPU: _dirichlet_grad_cpu
    CUDA: _dirichlet_grad_cuda

- func: _sample_dirichlet(Tensor self, Generator? generator=None) -> Tensor
  variants: function
  dispatch:
    CPU: _s_dirichlet_cpu
    CUDA: _s_dirichlet_cuda

- func: poisson(Tensor self, Generator? generator=None) -> Tensor
  device_check: NoCheck   # TensorIterator
  dispatch:
    CPU: _s_poisson_cpu
    CUDA: _s_poisson_cuda

- func: binomial(Tensor count, Tensor prob, Generator? generator=None) -> Tensor
  device_check: NoCheck   # TensorIterator
  dispatch:
    CPU: _s_binomial_cpu
    CUDA: _s_binomial_cuda

# When more variants get ported to native, this dispatch will get more
# complicated

- func: native_norm(Tensor self, Scalar p=2) -> Tensor
  dispatch:
    SparseCPU, SparseCUDA: norm_sparse

- func: native_norm.ScalarOpt_dim_dtype(Tensor self, Scalar? p, int[1] dim, bool keepdim, ScalarType? dtype) -> Tensor
  dispatch:
    SparseCPU, SparseCUDA: norm_sparse

# TODO: reduce signatures down to one when optional args is available
- func: _sparse_sum(Tensor self) -> Tensor

- func: _sparse_sum.dtype(Tensor self, *, ScalarType dtype) -> Tensor

- func: _sparse_sum.dim(Tensor self, int[1] dim) -> Tensor
  dispatch:
    CompositeExplicitAutograd: _sparse_sum

- func: _sparse_sum.dim_dtype(Tensor self, int[1] dim, *, ScalarType dtype) -> Tensor

- func: _sparse_sum_backward(Tensor grad, Tensor self, int[] dim) -> Tensor
  dispatch:
    SparseCPU: _sparse_sum_backward_cpu
    SparseCUDA: _sparse_sum_backward_cuda

- func: _sparse_csr_sum.dim_dtype(Tensor self, int[1] dim, bool keepdim=False, *, ScalarType? dtype=None) -> Tensor
  dispatch:
    SparseCsrCPU: _sparse_csr_sum_cpu
    SparseCsrCUDA: _sparse_csr_sum_cuda

- func: _sparse_csr_prod.dim_dtype(Tensor self, int[1] dim, bool keepdim=False, *, ScalarType? dtype=None) -> Tensor
  dispatch:
    SparseCsrCPU: _sparse_csr_prod_cpu
    SparseCsrCUDA: _sparse_csr_prod_cuda

- func: _sparse_softmax.int(Tensor self, int dim, ScalarType? dtype=None) -> Tensor
  python_module: sparse
  variants: function

- func: _sparse_softmax.Dimname(Tensor self, Dimname dim, *, ScalarType? dtype=None) -> Tensor
  python_module: sparse
  variants: function

- func: _sparse_softmax(Tensor self, int dim, bool half_to_float) -> Tensor
  python_module: sparse
  dispatch:
    SparseCPU: softmax_sparse_cpu
    SparseCUDA: softmax_sparse_cuda

- func: _sparse_softmax_backward_data(Tensor grad_output, Tensor output, int dim, Tensor self) -> Tensor
  dispatch:
    SparseCPU: softmax_backward_sparse_cpu
    SparseCUDA: softmax_backward_sparse_cuda

- func: _sparse_log_softmax.int(Tensor self, int dim, ScalarType? dtype=None) -> Tensor
  python_module: sparse
  variants: function

- func: _sparse_log_softmax.Dimname(Tensor self, Dimname dim, *, ScalarType? dtype=None) -> Tensor
  python_module: sparse
  variants: function

- func: _sparse_log_softmax(Tensor self, int dim, bool half_to_float) -> Tensor
  python_module: sparse
  dispatch:
    SparseCPU: log_softmax_sparse_cpu
    SparseCUDA: log_softmax_sparse_cuda

- func: _sparse_log_softmax_backward_data(Tensor grad_output, Tensor output, int dim, Tensor self) -> Tensor
  dispatch:
    SparseCPU: log_softmax_backward_sparse_cpu
    SparseCUDA: log_softmax_backward_sparse_cuda

- func: norm.ScalarOpt_dtype(Tensor self, Scalar? p, *, ScalarType dtype) -> Tensor
  device_check: NoCheck   # TensorIterator
  variants: function, method
  dispatch:
    CompositeExplicitAutograd: norm

- func: norm.Scalar(Tensor self, Scalar p=2) -> Tensor
  device_check: NoCheck   # TensorIterator
  variants: function, method
  dispatch:
    CompositeExplicitAutograd: norm

- func: norm.ScalarOpt_dim_dtype(Tensor self, Scalar? p, int[1] dim, bool keepdim, *, ScalarType dtype) -> Tensor
  structured_delegate: norm.dtype_out
  device_check: NoCheck   # TensorIterator
  variants: function, method
  dispatch:
    SparseCPU, SparseCUDA: sparse_dtype_norm

- func: norm.ScalarOpt_dim(Tensor self, Scalar? p, int[1] dim, bool keepdim=False) -> Tensor
  structured_delegate: norm.out
  device_check: NoCheck   # TensorIterator
  variants: function, method
  dispatch:
    SparseCPU, SparseCUDA: sparse_norm

- func: norm.dtype_out(Tensor self, Scalar? p, int[1] dim, bool keepdim, *, ScalarType dtype, Tensor(a!) out) -> Tensor(a!)
  structured: True
  device_check: NoCheck   # TensorIterator
  dispatch:
    CPU, CUDA: norm_dtype_out

- func: norm.out(Tensor self, Scalar? p, int[1] dim, bool keepdim=False, *, Tensor(a!) out) -> Tensor(a!)
  structured: True
  device_check: NoCheck   # TensorIterator
  dispatch:
    CPU, CUDA: norm_out
    MPS: norm_out_mps

# These four redispatch in their implementation, so OK to be CompositeImplicitAutograd
- func: norm.names_ScalarOpt_dim_dtype(Tensor self, Scalar? p, Dimname[1] dim, bool keepdim, *, ScalarType dtype) -> Tensor
  device_check: NoCheck   # TensorIterator
  variants: function, method

- func: norm.names_ScalarOpt_dim(Tensor self, Scalar? p, Dimname[1] dim, bool keepdim=False) -> Tensor
  device_check: NoCheck   # TensorIterator
  variants: function, method

- func: norm.names_dtype_out(Tensor self, Scalar? p, Dimname[1] dim, bool keepdim, *, ScalarType dtype, Tensor(a!) out) -> Tensor(a!)
  device_check: NoCheck   # TensorIterator

- func: norm.names_out(Tensor self, Scalar? p, Dimname[1] dim, bool keepdim=False, *, Tensor(a!) out) -> Tensor(a!)
  device_check: NoCheck   # TensorIterator

- func: frexp.Tensor(Tensor self) -> (Tensor mantissa, Tensor exponent)
  variants: method, function
  dispatch:
    CompositeExplicitAutograd: frexp

- func: frexp.Tensor_out(Tensor self, *, Tensor(a!) mantissa, Tensor(b!) exponent) -> (Tensor(a!) mantissa, Tensor(b!) exponent)
  dispatch:
    CPU, CUDA: frexp_out

- func: frobenius_norm(Tensor self) -> Tensor
  variants: function

- func: frobenius_norm.dim(Tensor self, int[1] dim, bool keepdim=False) -> Tensor
  variants: function

- func: frobenius_norm.out(Tensor self, int[1] dim, bool keepdim=False, *, Tensor(a!) out) -> Tensor(a!)
  variants: function

- func: nuclear_norm(Tensor self, bool keepdim=False) -> Tensor
  variants: function

- func: nuclear_norm.out(Tensor self, bool keepdim=False, *, Tensor(a!) out) -> Tensor(a!)
  variants: function

- func: nuclear_norm.dim(Tensor self, int[2] dim, bool keepdim=False) -> Tensor
  variants: function

- func: nuclear_norm.dim_out(Tensor self, int[2] dim, bool keepdim=False, *, Tensor(a!) out) -> Tensor(a!)
  variants: function

- func: clone(Tensor self, *, MemoryFormat? memory_format=None) -> Tensor
  variants: function, method
  dispatch:
    CompositeExplicitAutograd: clone
    SparseCPU, SparseCUDA: clone_sparse
    SparseCsrCPU, SparseCsrCUDA: clone_sparse_compressed
    MkldnnCPU: mkldnn_clone
    QuantizedCPU, QuantizedCUDA: quantized_clone

- func: positive(Tensor(a) self) -> Tensor(a)
  variants: function, method

- func: resize_as_(Tensor(a!) self, Tensor the_template, *, MemoryFormat? memory_format=None) -> Tensor(a!)
  use_const_ref_for_mutable_tensors: True
  variants: function, method
  dispatch:
    CompositeExplicitAutograd: resize_as_
  autogen: resize_as.functional, resize_as.out

- func: resize_as_sparse_(Tensor(a!) self, Tensor the_template) -> Tensor(a!)
  use_const_ref_for_mutable_tensors: True
  variants: function, method
  dispatch:
    SparseCPU, SparseCUDA: resize_as_sparse_
    SparseCsrCPU, SparseCsrCUDA: resize_as_sparse_csr_
  autogen: resize_as_sparse.functional, resize_as_sparse.out

- func: zero_(Tensor(a!) self) -> Tensor(a!)
  device_check: NoCheck   # TensorIterator
  variants: method, function
  dispatch:
    CPU, CUDA: zero_
    MPS: zero_mps_
    Meta: zero_meta_
    SparseCPU, SparseCUDA: zero_sparse_
    SparseCsrCPU, SparseCsrCUDA: zero_sparse_csr_
    MkldnnCPU: mkldnn_zero_
  autogen: zero.functional, zero.out

- func: sub.out(Tensor self, Tensor other, *, Scalar alpha=1, Tensor(a!) out) -> Tensor(a!)
  device_check: NoCheck   # TensorIterator
  structured: True
  structured_inherits: TensorIteratorBase
  dispatch:
    CPU, CUDA: sub_out
    MPS: sub_out_mps
    SparseCPU, SparseCUDA: sub_out_sparse

- func: sub.Tensor(Tensor self, Tensor other, *, Scalar alpha=1) -> Tensor
  device_check: NoCheck   # TensorIterator
  variants: function, method
  structured_delegate: sub.out
  dispatch:
    SparseCPU, SparseCUDA: sub_sparse
    ZeroTensor: sub_zerotensor

- func: sub_.Tensor(Tensor(a!) self, Tensor other, *, Scalar alpha=1) -> Tensor(a!)
  device_check: NoCheck   # TensorIterator
  variants: method
  structured_delegate: sub.out
  dispatch:
    SparseCPU, SparseCUDA: sub_sparse_

# For C++ only, until we have conversion from C++ numbers to Tensor
- func: sub.Scalar(Tensor self, Scalar other, Scalar alpha=1) -> Tensor
  device_check: NoCheck   # TensorIterator
  variants: function, method
  dispatch:
    CompositeExplicitAutograd: sub

- func: sub_.Scalar(Tensor(a!) self, Scalar other, Scalar alpha=1) -> Tensor(a!)
  device_check: NoCheck   # TensorIterator
  variants: method
  dispatch:
    CompositeExplicitAutograd: sub_
  autogen: sub.Scalar_out

# subtract, alias for sub
- func: subtract.out(Tensor self, Tensor other, *, Scalar alpha=1, Tensor(a!) out) -> Tensor(a!)

- func: subtract.Tensor(Tensor self, Tensor other, *, Scalar alpha=1) -> Tensor
  variants: function, method

- func: subtract_.Tensor(Tensor(a!) self, Tensor other, *, Scalar alpha=1) -> Tensor(a!)
  variants: method

# For C++ only, until we have conversion from C++ numbers to Tensor
- func: subtract.Scalar(Tensor self, Scalar other, Scalar alpha=1) -> Tensor
  variants: function, method

- func: subtract_.Scalar(Tensor(a!) self, Scalar other, Scalar alpha=1) -> Tensor(a!)
  variants: method

- func: rsub.Tensor(Tensor self, Tensor other, *, Scalar alpha=1) -> Tensor
  device_check: NoCheck   # TensorIterator
  variants: function
  dispatch:
    CPU, CUDA: rsub

- func: heaviside.out(Tensor self, Tensor values, *, Tensor(a!) out) -> Tensor(a!)
  structured: True
  structured_inherits: TensorIteratorBase
  device_check: NoCheck   # TensorIterator
  dispatch:
    CPU, CUDA: heaviside_out

- func: heaviside(Tensor self, Tensor values) -> Tensor
  device_check: NoCheck   # TensorIterator
  variants: function, method
  structured_delegate: heaviside.out

- func: heaviside_(Tensor(a!) self, Tensor values) -> Tensor(a!)
  device_check: NoCheck   # TensorIterator
  variants: method
  structured_delegate: heaviside.out

# For C++ only, until we have conversion from C++ numbers to Tensor
- func: rsub.Scalar(Tensor self, Scalar other, Scalar alpha=1) -> Tensor
  device_check: NoCheck   # TensorIterator
  variants: function
  dispatch:
    CompositeExplicitAutograd: rsub

# Functionally the same as addmm, but we give it a different derivative formula
# that doesn't propagate gradients to non-present entries on sparse.
- func: _sparse_addmm(Tensor self, Tensor mat1, Tensor mat2, *, Scalar beta=1, Scalar alpha=1) -> Tensor
  python_module: sparse
  dispatch:
    CompositeExplicitAutograd: _sparse_addmm

- func: sparse_sampled_addmm.out(Tensor self, Tensor mat1, Tensor mat2, *, Scalar beta=1, Scalar alpha=1, Tensor(a!) out) -> Tensor(a!)
  python_module: sparse
  dispatch:
    SparseCsrCUDA: sparse_sampled_addmm_out_sparse_csr_cuda
    SparseCsrCPU: sparse_sampled_addmm_out_sparse_csr_cpu

- func: sparse_sampled_addmm(Tensor self, Tensor mat1, Tensor mat2, *, Scalar beta=1, Scalar alpha=1) -> Tensor
  python_module: sparse
  dispatch:
    SparseCsrCUDA: sparse_sampled_addmm_sparse_csr_cuda
    SparseCsrCPU: sparse_sampled_addmm_sparse_csr_cpu

- func: addmm.out(Tensor self, Tensor mat1, Tensor mat2, *, Scalar beta=1, Scalar alpha=1, Tensor(a!) out) -> Tensor(a!)
  structured: True
  dispatch:
    CPU: addmm_out_cpu
    CUDA: addmm_out_cuda
    MPS: addmm_out_mps
    SparseCPU: addmm_out_sparse_dense_cpu
    SparseCUDA: addmm_out_sparse_dense_cuda
    SparseCsrCPU: addmm_out_sparse_csr_cpu
    SparseCsrCUDA: addmm_out_sparse_csr_cuda

- func: addmm(Tensor self, Tensor mat1, Tensor mat2, *, Scalar beta=1, Scalar alpha=1) -> Tensor
  structured_delegate: addmm.out
  variants: function, method
  dispatch:
    SparseCPU: addmm_sparse_dense_cpu
    SparseCUDA: addmm_sparse_dense_cuda
    SparseCsrCPU, SparseCsrCUDA: addmm_sparse_csr_dense

- func: addmm_(Tensor(a!) self, Tensor mat1, Tensor mat2, *, Scalar beta=1, Scalar alpha=1) -> Tensor(a!)
  structured_delegate: addmm.out
  variants: method
  dispatch:
    # Warning!  For whatever reason, the inplace sparse addmm is NON
    # broadcasting
    SparseCPU: s_addmm_sparse_dense_cpu_
    SparseCUDA: s_addmm_sparse_dense_cuda_

- func: _addmm_activation.out(Tensor self, Tensor mat1, Tensor mat2, *, Scalar beta=1, Scalar alpha=1, bool use_gelu=False, Tensor(a!) out) -> Tensor(a!)
  structured: True
  dispatch:
    CPU: addmm_activation_out_cpu
    CUDA: addmm_activation_out_cuda

- func: _addmm_activation(Tensor self, Tensor mat1, Tensor mat2, *, Scalar beta=1, Scalar alpha=1, bool use_gelu=False) -> Tensor
  structured_delegate: _addmm_activation.out
  variants: function, method

# NOTE [ Sparse: autograd and API ]
#
#
# Sparse Tensor Constructors
# ~~~~~~~~~~~~~~~~~~~~~~~~~~
#
# The API entry points to sparse tensor construction should be
# `sparse_coo tensor` and `_sparse_coo_tensor_unsafe`. Depending on whether the
# indices and values tensors are given, they eventually dispatch to either
# `sparse_coo_tensor_with_dims` or `sparse_coo_tensor_with_dims_and_tensors`.
#
# The autograd support for ctor is implement on `sparse_coo_tensor_with_dims_and_tensors`.
#
# The API methods `sparse_coo tensor` and `_sparse_coo_tensor_unsafe`
# **must not** have specific type dispatches because otherwise codegen will
# consider them as abstract methods (see Note [Abstract ATen methods]), dispatch
# using **Tensor** type, and thus lose autograd tracking on the actual method
# they dispatch to, e.g., `sparse_coo_tensor_with_dims_and_tensors`.
#
#
# Sparse Methods API Design
# ~~~~~~~~~~~~~~~~~~~~~~~~~
#
# Goals: 1. Flexible API for users to write custom sparse ops
#        2. ctor and member accessor with autograd support
#
# To achieve 1, we need to provide a set of *dangerous* APIs (dangerous in the
# sense that misusing them will break sparse tensor invariant and may out in
# unexpected behavior, e.g., crash). These methods are all prefixed with
# underscore "_" to indicate that they should be used with care. We provide:
#
#   + `_indices()`: returns the *raw* indices within the sparse tensor (not just
#                   sharing storage). Any inplace operation will change the
#                   actual indices, including t_, set_, as_strided_, resize_,
#                   etc.
#   + `_values()`: returns the *raw* values within the sparse tensor. Similar
#                  semantics as `_indices()`
#   + `_nnz()`: returns the number of non-zero entries. This will always be
#               determined by the shapes of indices and values.
#   + `_coalesced_(bool)`: inplace sets whether the tensor is coalesced, and
#                          returns itself.
#
# These methods are very useful in writing new operations, e.g., a custom
# autograd Function.
#
# We also provide other public *safe* APIs:
#   + `indices()`: returns a **view** of the indices tensor if the sparse tensor
#                  is **coalesced**.
#   + `values()`: returns a **view** of the values tensor if the containing
#                 sparse tensor is **coalesced**.
#   + `sparse_dim()`: number of sparse dimensions
#   + `dense_dim()`: number of dense dimensions
#   + `is_coalesced()`: whether the sparse tensor is coalesced
#
# `_indices()` and `_values()` should returns the raw indices and values dense
# tensors within a sparse tensor. They can be quite unsafe with inplace
# operations like `t_()`, and exposes uncoalesced indices and values. The public
# recommended API is `indices()` and `values()`, both of which first check that
# the tensor is coalesced and return views on those tensors.
#
#
# Autograd Support
# ~~~~~~~~~~~~~~~~
#
# Autograd is supported on `values()` and sparse tensor ctor with indices and
# values tensors. E.g., `torch.sparse_coo_tensor(i, v).values().sum()` is
# differentiable w.r.t. `v`.
#
# NB: The `values()` and `_values()` operators are special in that they are
# layout-aware, i.e., the output depends not just on the data it represents, but
# also on the input layout details (in this case, the `indices` tensor). See
# NOTE [ as_strided Backward and layout-aware/agnostic autograd ] in Functions.cpp
# for discussion on layout-aware vs layout-agnostic autograd. Since PyTorch ops
# operate in the layout-agnostic mode, similar to `as_strided`, backward of
# these two operators need to consider them in a layout-agnostic way:
#   + `values()`:
#     Input is coalesced.
#     We just pretend having `input.indices()` as an additional argument
#     `input_indices`, then forward is similar to
#     `input.to(kStrided).index_select(input_indices)` regardless of the layout.
#     Note that `values()` normally is layout-aware even if we constrain
#     ourselves on sparse inputs since it may include all zeros values entries
#     as "present" entries.
#   + `_values()`:
#     Input may be uncoalesced.
#     It is not straightforward to construct a layout-agnostic version because
#     duplicate indices entries may exist and additional parameterization is
#     needed to distribute the value into different values entries. Furthermore,
#     this op is intended to provide ways to write custom sparse ops, rather
#     than being used in autograd graph, so it is marked as *non-differentiable*
#     in derivatives.yaml.
#
# Before reading the following, see NOTE [ Autograd Variable Views ] in
# variable.h for details on views that are tracked by autograd, and views that
# are not.
#
# Moreover, these methods return tensors that share storage with inputs, so we
# mark these methods as view ops to support autograd history tracking.
# The sparse tensor ctor output should technically be view of both input indices
# and values tensors, but currently we only support setting as view of a single
# Variable, so it is only view of the values tensor.
# TODO: clone indices in sparse tensor ctor.
#
# For other methods that return outputs that share storage with inputs, i.e.,
# `indices()` and `_indices()`. We mark their outputs as non-differentiable, so
# the view relation is not tracked by autograd, but the version counter is still
# shared. In other words, their outputs are non-differentiable views of the
# sparse tensor.
# FIXME: would be nicer if TensorOptions was optional based; not adding default arguments for options given
# the default would never make sense.

- func: sparse_compressed_tensor.comp_plain_value_size(Tensor compressed_indices, Tensor plain_indices, Tensor values, int[] size, *, ScalarType? dtype=None, Layout? layout=None, Device? device=None, bool? pin_memory=False) -> Tensor
- func: sparse_csr_tensor.crow_col_value_size(Tensor crow_indices, Tensor col_indices, Tensor values, int[] size, *, ScalarType? dtype=None, Layout? layout=None, Device? device=None, bool? pin_memory=False) -> Tensor
- func: sparse_csc_tensor.ccol_row_value_size(Tensor ccol_indices, Tensor row_indices, Tensor values, int[] size, *, ScalarType? dtype=None, Layout? layout=None, Device? device=None, bool? pin_memory=False) -> Tensor
- func: sparse_bsr_tensor.crow_col_value_size(Tensor crow_indices, Tensor col_indices, Tensor values, int[] size, *, ScalarType? dtype=None, Layout? layout=None, Device? device=None, bool? pin_memory=False) -> Tensor
- func: sparse_bsc_tensor.ccol_row_value_size(Tensor ccol_indices, Tensor row_indices, Tensor values, int[] size, *, ScalarType? dtype=None, Layout? layout=None, Device? device=None, bool? pin_memory=False) -> Tensor

- func: sparse_compressed_tensor.comp_plain_value(Tensor compressed_indices, Tensor plain_indices, Tensor values, *, ScalarType? dtype=None, Layout? layout=None, Device? device=None, bool? pin_memory=False) -> Tensor
- func: sparse_csr_tensor.crow_col_value(Tensor crow_indices, Tensor col_indices, Tensor values, *, ScalarType? dtype=None, Layout? layout=None, Device? device=None, bool? pin_memory=False) -> Tensor
- func: sparse_csc_tensor.ccol_row_value(Tensor ccol_indices, Tensor row_indices, Tensor values, *, ScalarType? dtype=None, Layout? layout=None, Device? device=None, bool? pin_memory=False) -> Tensor
- func: sparse_bsr_tensor.crow_col_value(Tensor crow_indices, Tensor col_indices, Tensor values, *, ScalarType? dtype=None, Layout? layout=None, Device? device=None, bool? pin_memory=False) -> Tensor
- func: sparse_bsc_tensor.ccol_row_value(Tensor ccol_indices, Tensor row_indices, Tensor values, *, ScalarType? dtype=None, Layout? layout=None, Device? device=None, bool? pin_memory=False) -> Tensor

- func: _sparse_compressed_tensor_unsafe(Tensor compressed_indices, Tensor plain_indices, Tensor values, int[] size, *, ScalarType? dtype=None, Layout? layout=None, Device? device=None, bool? pin_memory=None) -> Tensor
- func: _sparse_csr_tensor_unsafe(Tensor crow_indices, Tensor col_indices, Tensor values, int[] size, *, ScalarType? dtype=None, Layout? layout=None, Device? device=None, bool? pin_memory=None) -> Tensor
- func: _sparse_csc_tensor_unsafe(Tensor ccol_indices, Tensor row_indices, Tensor values, int[] size, *, ScalarType? dtype=None, Layout? layout=None, Device? device=None, bool? pin_memory=None) -> Tensor
- func: _sparse_bsr_tensor_unsafe(Tensor crow_indices, Tensor col_indices, Tensor values, int[] size, *, ScalarType? dtype=None, Layout? layout=None, Device? device=None, bool? pin_memory=None) -> Tensor
- func: _sparse_bsc_tensor_unsafe(Tensor ccol_indices, Tensor row_indices, Tensor values, int[] size, *, ScalarType? dtype=None, Layout? layout=None, Device? device=None, bool? pin_memory=None) -> Tensor

- func: sparse_coo_tensor.size(int[] size, *, ScalarType? dtype=None, Layout? layout=None, Device? device=None, bool? pin_memory=False) -> Tensor

- func: sparse_coo_tensor.indices(Tensor indices, Tensor values, *, ScalarType? dtype=None, Layout? layout=None, Device? device=None, bool? pin_memory=None) -> Tensor

- func: sparse_coo_tensor.indices_size(Tensor indices, Tensor values, int[] size, *, ScalarType? dtype=None, Layout? layout=None, Device? device=None, bool? pin_memory=None) -> Tensor

- func: _sparse_coo_tensor_unsafe(Tensor indices, Tensor values, int[] size, *, ScalarType? dtype=None, Layout? layout=None, Device? device=None, bool? pin_memory=None) -> Tensor

- func: _validate_sparse_coo_tensor_args(Tensor indices, Tensor values, int[] size) -> ()

- func: _validate_sparse_compressed_tensor_args(Tensor compressed_indices, Tensor plain_indices, Tensor values, int[] size, Layout layout) -> ()
- func: _validate_sparse_csr_tensor_args(Tensor crow_indices, Tensor col_indices, Tensor values, int[] size) -> ()
- func: _validate_sparse_csc_tensor_args(Tensor ccol_indices, Tensor row_indices, Tensor values, int[] size) -> ()
- func: _validate_sparse_bsr_tensor_args(Tensor crow_indices, Tensor col_indices, Tensor values, int[] size) -> ()
- func: _validate_sparse_bsc_tensor_args(Tensor ccol_indices, Tensor row_indices, Tensor values, int[] size) -> ()

- func: _sparse_coo_tensor_with_dims(int sparse_dim, int dense_dim, int[] size, *, ScalarType? dtype=None, Layout? layout=None, Device? device=None, bool? pin_memory=False) -> Tensor
  dispatch:
    SparseCPU, SparseCUDA: new_with_dims_sparse

- func: _sparse_coo_tensor_with_dims_and_tensors(int sparse_dim, int dense_dim, int[] size, Tensor indices, Tensor values, *, ScalarType? dtype=None, Layout? layout=None, Device? device=None, bool? pin_memory=False) -> Tensor
  dispatch:
    SparseCPU, SparseCUDA: new_with_dims_and_tensor_sparse

- func: sparse_resize_(Tensor(a!) self, int[] size, int sparse_dim, int dense_dim) -> Tensor(a!)
  use_const_ref_for_mutable_tensors: True
  variants: method
  dispatch:
    SparseCPU, SparseCUDA: sparse_resize_
  autogen: sparse_resize.functional, sparse_resize.out

- func: sparse_resize_and_clear_(Tensor(a!) self, int[] size, int sparse_dim, int dense_dim) -> Tensor(a!)
  use_const_ref_for_mutable_tensors: True
  variants: method
  dispatch:
    SparseCPU, SparseCUDA: sparse_resize_and_clear_
  autogen: sparse_resize_and_clear.functional, sparse_resize_and_clear.out

- func: sparse_mask(Tensor self, Tensor mask) -> Tensor
  variants: method
  dispatch:
    SparseCPU: sparse_mask_cpu
    SparseCUDA: sparse_mask_cuda
    SparseCsrCPU, SparseCsrCUDA: sparse_mask_sparse_csr

- func: _to_cpu(Tensor[] tensors) -> Tensor[]
  variants: function

- func: to_dense(Tensor self, ScalarType? dtype=None) -> Tensor
  variants: method

# Special case of to_dense with custom derivative
- func: _to_dense(Tensor self, ScalarType? dtype=None) -> Tensor
  variants: method
  dispatch:
    SparseCPU, SparseCUDA: sparse_to_dense
    SparseCsrCPU, SparseCsrCUDA: sparse_csr_to_dense
    MkldnnCPU: mkldnn_to_dense

- func: to_dense_backward(Tensor grad, Tensor input) -> Tensor

- func: sparse_dim(Tensor self) -> int
  variants: method
  dispatch:
    SparseCPU, SparseCUDA: sparse_dim_sparse
  device_check: NoCheck
  device_guard: False

# legacy method
- func: _dimI(Tensor self) -> int
  variants: method
  dispatch:
    SparseCPU, SparseCUDA: sparse_dim_sparse
  device_check: NoCheck
  device_guard: False

- func: dense_dim(Tensor self) -> int
  variants: method
  dispatch:
    SparseCPU, SparseCUDA: dense_dim_sparse
  device_check: NoCheck
  device_guard: False

# legacy method
- func: _dimV(Tensor self) -> int
  variants: method
  dispatch:
    SparseCPU, SparseCUDA: dense_dim_sparse
  device_check: NoCheck
  device_guard: False

- func: _nnz(Tensor self) -> int
  variants: method
  dispatch:
    SparseCPU, SparseCUDA: _nnz_sparse
    SparseCsrCPU, SparseCsrCUDA: _nnz_sparse_csr
  device_check: NoCheck
  device_guard: False

# NOTE: [ coalesce autograd ]
# coalesce returns self directly for already coalesced sparse tensors.
# This means coalesce cannot have a derivative registered, otherwise it creates
# circular references in the autograd graph (see gh-52874).
# Instead, the derivative is registered on the slow-path "_coalesce"
- func: coalesce(Tensor(a) self) -> Tensor(a)
  variants: method

- func: _coalesce(Tensor self) -> Tensor
  dispatch:
    SparseCPU: _coalesce_sparse_cpu
    SparseCUDA: _coalesce_sparse_cuda

- func: is_coalesced(Tensor self) -> bool
  variants: method
  dispatch:
    SparseCPU, SparseCUDA: is_coalesced_sparse
  device_check: NoCheck
  device_guard: False

- func: _indices(Tensor(a) self) -> Tensor(a)
  variants: method
  dispatch:
    SparseCPU, SparseCUDA: _indices_sparse
  device_check: NoCheck
  device_guard: False

- func: _values(Tensor(a) self) -> Tensor(a)
  variants: method
  dispatch:
    SparseCPU, SparseCUDA: _values_sparse
  device_check: NoCheck
  device_guard: False

# This method doesn't do any check but only directly sets the flag. So it can be
# a bit unsafe. Similar to _indices and _values, this is useful for implementing
# custom sparse operations in Python/C++ extension.
- func: _coalesced_(Tensor(a!) self, bool coalesced) -> Tensor(a!)
  variants: method
  dispatch:
    SparseCPU, SparseCUDA: _coalesced_sparse_
  device_check: NoCheck
  device_guard: False
  autogen: _coalesced.functional, _coalesced.out

- func: indices(Tensor(a) self) -> Tensor(a)
  variants: method
  dispatch:
    SparseCPU, SparseCUDA: indices_sparse
  device_check: NoCheck
  device_guard: False

- func: values(Tensor(a) self) -> Tensor(a)
  variants: method
  dispatch:
    SparseCPU, SparseCUDA: values_sparse
    SparseCsrCPU, SparseCsrCUDA: values_sparse_csr
  device_check: NoCheck
  device_guard: False

- func: crow_indices(Tensor(a) self) -> Tensor(a)
  variants: method
  dispatch:
    SparseCsrCPU, SparseCsrCUDA: crow_indices_sparse_csr
  device_check: NoCheck
  device_guard: False

- func: col_indices(Tensor(a) self) -> Tensor(a)
  variants: method
  dispatch:
    SparseCsrCPU, SparseCsrCUDA: col_indices_sparse_csr
  device_check: NoCheck
  device_guard: False

- func: ccol_indices(Tensor(a) self) -> Tensor(a)
  variants: method
  dispatch:
    SparseCsrCPU, SparseCsrCUDA: ccol_indices_sparse_csr
  device_check: NoCheck
  device_guard: False

- func: row_indices(Tensor(a) self) -> Tensor(a)
  variants: method
  dispatch:
    SparseCsrCPU, SparseCsrCUDA: row_indices_sparse_csr
  device_check: NoCheck
  device_guard: False

- func: hspmm.out(Tensor mat1, Tensor mat2, *, Tensor(a!) out) -> Tensor(a!)
  dispatch:
    SparseCPU: hspmm_out_sparse_cpu
    SparseCUDA: hspmm_out_sparse_cuda

- func: hspmm(Tensor mat1, Tensor mat2) -> Tensor
  dispatch:
    SparseCPU: hspmm_sparse_cpu
    SparseCUDA: hspmm_sparse_cuda

- func: copy_sparse_to_sparse_(Tensor(a!) self, Tensor src, bool non_blocking=False) -> Tensor(a!)
  device_check: NoCheck  # Allows copy into different device
  variants: function
  dispatch:
    SparseCPU, SparseCUDA: copy_sparse_
  autogen: copy_sparse_to_sparse.functional, copy_sparse_to_sparse.out

- func: unbind.int(Tensor(a -> *) self, int dim=0) -> Tensor(a)[]
  variants: function, method
  dispatch:
    CompositeExplicitAutograd: unbind
    NestedTensorCPU, NestedTensorCUDA: NestedTensor_unbind

- func: unbind.Dimname(Tensor(a -> *) self, Dimname dim) -> Tensor(a)[]
  variants: function, method

- func: to_sparse.sparse_dim(Tensor self, int sparse_dim) -> Tensor
  variants: method
  dispatch:
    CPU, CUDA: dense_to_sparse
    SparseCsrCPU, SparseCsrCUDA: sparse_csr_to_sparse

- func: to_sparse(Tensor self) -> Tensor
  variants: method
  dispatch:
    CPU, CUDA: dense_to_sparse
    SparseCsrCPU, SparseCsrCUDA: sparse_csr_to_sparse

- func: to_sparse_csr(Tensor self) -> Tensor
  variants: method
  dispatch:
    CPU, CUDA: dense_to_sparse_csr
    SparseCPU, SparseCUDA: coo_to_sparse_csr
    SparseCsrCPU, SparseCsrCUDA: sparse_compressed_to_sparse_csr

- func: to_sparse_csc(Tensor self) -> Tensor
  variants: method
  dispatch:
    CPU, CUDA: dense_to_sparse_csc
    SparseCPU, SparseCUDA: coo_to_sparse_csc
    SparseCsrCPU, SparseCsrCUDA: sparse_compressed_to_sparse_csc

- func: to_sparse_bsr(Tensor self, int[2] blocksize) -> Tensor
  variants: method
  dispatch:
    CPU, CUDA: dense_to_sparse_bsr
    SparseCPU, SparseCUDA: coo_to_sparse_bsr
    SparseCsrCPU, SparseCsrCUDA: sparse_compressed_to_sparse_bsr

- func: to_sparse_bsc(Tensor self, int[2] blocksize) -> Tensor
  variants: method
  dispatch:
    CPU, CUDA: dense_to_sparse_bsc
    SparseCPU, SparseCUDA: coo_to_sparse_bsc
    SparseCsrCPU, SparseCsrCUDA: sparse_compressed_to_sparse_bsc

- func: to_mkldnn(Tensor self, ScalarType? dtype=None) -> Tensor
  variants: method
  dispatch:
    CPU: dense_to_mkldnn

- func: mkldnn_reorder_conv2d_weight(Tensor self, int[2] padding=0, int[2] stride=1, int[2] dilation=1, int groups=1) -> Tensor
  variants: function
  python_module: nn
  dispatch:
    MkldnnCPU: mkldnn_reorder_conv2d_weight

- func: mkldnn_reorder_conv3d_weight(Tensor self, int[3] padding=0, int[3] stride=1, int[3] dilation=1, int groups=1) -> Tensor
  variants: function
  python_module: nn
  dispatch:
    MkldnnCPU: mkldnn_reorder_conv3d_weight

- func: to_mkldnn_backward(Tensor grad, Tensor input) -> Tensor

- func: quantize_per_tensor_dynamic(Tensor self, ScalarType dtype, bool reduce_range) -> Tensor
  variants: function
  dispatch:
    CPU, CUDA: quantize_per_tensor_dynamic

- func: quantize_per_tensor(Tensor self, float scale, int zero_point, ScalarType dtype) -> Tensor
  variants: function
  dispatch:
    CPU, CUDA: quantize_per_tensor

- func: quantize_per_tensor.tensor_qparams(Tensor self, Tensor scale, Tensor zero_point, ScalarType dtype) -> Tensor
  variants: function
  dispatch:
    CPU, CUDA: quantize_per_tensor_tensor_qparams

- func: quantize_per_tensor.tensors(Tensor[] tensors, Tensor scales, Tensor zero_points, ScalarType dtype) -> Tensor[]
  variants: function
  dispatch:
    CPU: quantize_per_tensor_list_cpu

- func: quantize_per_channel(Tensor self, Tensor scales, Tensor zero_points, int axis, ScalarType dtype) -> Tensor
  variants: function
  dispatch:
    CPU, CUDA: quantize_per_channel

- func: dequantize.self(Tensor self) -> Tensor
  variants: function, method
  dispatch:
    CPU, CUDA: dequantize_cpu_or_cuda
    QuantizedCPU, QuantizedCUDA: dequantize_quantized

- func: dequantize.tensors(Tensor[] tensors) -> Tensor[]
  variants: function
  dispatch:
    QuantizedCPU: dequantize_tensors_quantized_cpu

- func: q_scale(Tensor self) -> float
  variants: function, method
  dispatch:
    QuantizedCPU, QuantizedCUDA: q_scale_quant

- func: q_zero_point(Tensor self) -> int
  variants: function, method
  dispatch:
    QuantizedCPU, QuantizedCUDA: q_zero_point_quant

- func: q_per_channel_scales(Tensor self) -> Tensor
  variants: function, method
  dispatch:
    QuantizedCPU, QuantizedCUDA: q_per_channel_scales

- func: q_per_channel_zero_points(Tensor self) -> Tensor
  variants: function, method
  dispatch:
    QuantizedCPU, QuantizedCUDA: q_per_channel_zero_points

- func: q_per_channel_axis(Tensor self) -> int
  variants: function, method
  dispatch:
    QuantizedCPU, QuantizedCUDA: q_per_channel_axis

- func: int_repr(Tensor self) -> Tensor
  device_check: NoCheck   # TensorIterator
  variants: function, method
  dispatch:
    QuantizedCPU: int_repr_quantized_cpu
    QuantizedCUDA: int_repr_quantized_cuda

- func: _make_per_tensor_quantized_tensor(Tensor self, float scale, int zero_point) -> Tensor
  dispatch:
    CPU: make_per_tensor_quantized_tensor_cpu
    CUDA: make_per_tensor_quantized_tensor_cuda

- func: _make_per_channel_quantized_tensor(Tensor self, Tensor scale, Tensor zero_point, int axis) -> Tensor
  dispatch:
    CPU: make_per_channel_quantized_tensor_cpu
    CUDA: make_per_channel_quantized_tensor_cuda

- func: qscheme(Tensor self) -> QScheme
  variants: method
  dispatch:
    QuantizedCPU, QuantizedCUDA: qscheme_quant

- func: fake_quantize_per_tensor_affine(Tensor self, float scale, int zero_point, int quant_min, int quant_max) -> Tensor
  device_check: NoCheck   # TensorIterator
  variants: function

- func: fake_quantize_per_tensor_affine.tensor_qparams(Tensor self, Tensor scale, Tensor zero_point, int quant_min, int quant_max) -> Tensor
  device_check: NoCheck   # TensorIterator
  variants: function

- func: fake_quantize_per_tensor_affine_cachemask(Tensor self, float scale, int zero_point, int quant_min, int quant_max) -> (Tensor output, Tensor mask)
  variants: function
  dispatch:
    CPU, CUDA: fake_quantize_per_tensor_affine_cachemask

- func: _fake_quantize_per_tensor_affine_cachemask_tensor_qparams(Tensor self, Tensor scale, Tensor zero_point, Tensor fake_quant_enabled, int quant_min, int quant_max) -> (Tensor output, Tensor mask)
  variants: function
  dispatch:
    CPU, CUDA: _fake_quantize_per_tensor_affine_cachemask_tensor_qparams

- func: fake_quantize_per_tensor_affine_cachemask_backward(Tensor grad, Tensor mask) -> Tensor
  variants: function

- func: _fake_quantize_learnable_per_tensor_affine(Tensor self, Tensor scale, Tensor zero_point, int quant_min, int quant_max, float grad_factor=1.0) -> Tensor
  variants: function
  dispatch:
    CPU, CUDA: _fake_quantize_learnable_per_tensor_affine

- func: _fake_quantize_learnable_per_tensor_affine_backward(Tensor grad, Tensor self, Tensor scale, Tensor zero_point, int quant_min, int quant_max, float grad_factor=1.0) -> (Tensor, Tensor, Tensor)
  variants: function

- func: fake_quantize_per_channel_affine(Tensor self, Tensor scale, Tensor zero_point, int axis, int quant_min, int quant_max) -> Tensor
  device_check: NoCheck   # TensorIterator
  variants: function

- func: fake_quantize_per_channel_affine_cachemask(Tensor self, Tensor scale, Tensor zero_point, int axis, int quant_min, int quant_max) -> (Tensor output, Tensor mask)
  variants: function
  dispatch:
    CPU, CUDA: fake_quantize_per_channel_affine_cachemask

- func: fake_quantize_per_channel_affine_cachemask_backward(Tensor grad, Tensor mask) -> Tensor
  variants: function

- func: _fake_quantize_learnable_per_channel_affine(Tensor self, Tensor scale, Tensor zero_point, int axis, int quant_min, int quant_max, float grad_factor=1.0) -> Tensor
  variants: function
  dispatch:
    CPU, CUDA: _fake_quantize_learnable_per_channel_affine

- func: _fake_quantize_learnable_per_channel_affine_backward(Tensor grad, Tensor self, Tensor scale, Tensor zero_point, int axis, int quant_min, int quant_max, float grad_factor=1.0) -> (Tensor, Tensor, Tensor)
  variants: function

- func: fused_moving_avg_obs_fake_quant(Tensor self, Tensor observer_on, Tensor fake_quant_on, Tensor(a!) running_min, Tensor(b!) running_max, Tensor(c!) scale, Tensor(d!) zero_point, float averaging_const, int quant_min, int quant_max, int ch_axis, bool per_row_fake_quant=False, bool symmetric_quant=False) -> Tensor
  variants: function

- func: _fused_moving_avg_obs_fq_helper(Tensor self, Tensor observer_on, Tensor fake_quant_on, Tensor(a!) running_min, Tensor(b!) running_max, Tensor(c!) scale, Tensor(d!) zero_point, float averaging_const, int quant_min, int quant_max, int ch_axis, bool per_row_fake_quant=False, bool symmetric_quant=False) -> (Tensor output, Tensor mask)
  dispatch:
    CPU: fused_moving_avg_obs_fake_quant_cpu
    CUDA: fused_moving_avg_obs_fake_quant_cuda
  autogen: _fused_moving_avg_obs_fq_helper.functional, _fused_moving_avg_obs_fq_helper.out

- func: _choose_qparams_per_tensor(Tensor self, bool reduce_range=False) -> (float, int)
  variants: function

- func: _saturate_weight_to_fp16(Tensor weight) -> Tensor
  variants: function

- func: choose_qparams_optimized(Tensor input, int numel, int n_bins, float ratio, int bit_width) -> (Tensor, Tensor)
  variants: function

- func: _autocast_to_reduced_precision(Tensor(a) self, bool cuda_enabled, bool cpu_enabled, ScalarType cuda_dtype, ScalarType cpu_dtype) -> Tensor(a)
  variants: method
  device_guard: False

- func: _autocast_to_full_precision(Tensor(a) self, bool cuda_enabled, bool cpu_enabled) -> Tensor(a)
  variants: method
  device_guard: False

- func: _to_copy(Tensor self, *, ScalarType? dtype=None, Layout? layout=None, Device? device=None, bool? pin_memory=None, bool non_blocking=False, MemoryFormat? memory_format=None) -> Tensor
  device_check: NoCheck
  device_guard: False
  dispatch:
    CompositeExplicitAutograd: _to_copy

# to(Device) must not exist because all constructors of Device also works for
# TensorOptions. Otherwise, an ambiguity error is thrown.
# See NOTE [ TensorOptions Constructors ].
- func: to.dtype_layout(Tensor(a) self, *, ScalarType? dtype=None, Layout? layout=None, Device? device=None, bool? pin_memory=None, bool non_blocking=False, bool copy=False, MemoryFormat? memory_format=None) -> Tensor(a)
  variants: method
  device_check: NoCheck
  device_guard: False

- func: to.device(Tensor(a) self, Device device, ScalarType dtype, bool non_blocking=False, bool copy=False, MemoryFormat? memory_format=None) -> Tensor(a)
  variants: method
  device_check: NoCheck
  device_guard: False

- func: to.dtype(Tensor(a) self, ScalarType dtype, bool non_blocking=False, bool copy=False, MemoryFormat? memory_format=None) -> Tensor(a)
  variants: method
  device_check: NoCheck
  device_guard: False

- func: to.other(Tensor(a) self, Tensor other, bool non_blocking=False, bool copy=False, MemoryFormat? memory_format=None) -> Tensor(a)
  variants: method
  device_check: NoCheck
  device_guard: False

- func: meshgrid(Tensor[] tensors) -> Tensor[]

# TODO: Two weeks after this lands, combine these two overloads,
#       making "indexing" optional. These are temporarily distinct for
#       forward-compatibility reasons.
- func: meshgrid.indexing(Tensor[] tensors, *, str indexing) -> Tensor[]

- func: cartesian_prod(Tensor[] tensors) -> Tensor
  variants: function

- func: combinations(Tensor self, int r=2, bool with_replacement=False) -> Tensor
  variants: function

- func: item(Tensor self) -> Scalar
  variants: method

- func: result_type.Tensor(Tensor tensor, Tensor other) -> ScalarType
  variants: function

- func: result_type.Scalar(Tensor tensor, Scalar other) -> ScalarType
  variants: function

- func: result_type.Scalar_Tensor(Scalar scalar, Tensor tensor) -> ScalarType
  variants: function

- func: result_type.Scalar_Scalar(Scalar scalar1, Scalar scalar2) -> ScalarType

- func: can_cast(ScalarType from, ScalarType to) -> bool
  variants: function

- func: promote_types(ScalarType type1, ScalarType type2) -> ScalarType
  variants: function

# NB: Does NOT check precondition that numel == 1
- func: _local_scalar_dense(Tensor self) -> Scalar
  dispatch:
    CPU: _local_scalar_dense_cpu
    CUDA: _local_scalar_dense_cuda
    MPS: _local_scalar_dense_mps
  variants: function

# MPS LSTM implementation

- func: _lstm_mps(Tensor input, Tensor[] hx, Tensor[] params, bool has_biases, int num_layers, float dropout, bool train, bool bidirectional, bool batch_first) -> (Tensor, Tensor, Tensor, Tensor, Tensor)
  dispatch:
    MPS: _lstm_mps

- func: lstm_mps_backward(Tensor grad_y, Tensor? grad_hy, Tensor? grad_cy, Tensor z_state, Tensor cell_state_fwd, Tensor input, Tensor[] hx, Tensor[] params, bool has_biases, int num_layers, float dropout, bool train, bool bidirectional, bool batch_first) -> (Tensor, Tensor[], Tensor[])
  dispatch:
    MPS: lstm_mps_backward


# Fused RNN kernels
- func: _thnn_fused_lstm_cell(Tensor input_gates, Tensor hidden_gates, Tensor cx, Tensor? input_bias=None, Tensor? hidden_bias=None) -> (Tensor, Tensor, Tensor)
  dispatch:
    CUDA: _thnn_fused_lstm_cell_cuda

# NB: The composite version of this function below is a simple wrapper that duplicates some of the outputs
#     It is necessary to avoid triggering TensorImpl use count checks in debug mode
# NB: this is function is NOT differentiable
- func: _thnn_fused_lstm_cell_backward_impl(Tensor? grad_hy, Tensor? grad_cy, Tensor cx, Tensor cy, Tensor workspace, bool has_bias) -> (Tensor, Tensor, Tensor)
  dispatch:
    CUDA: _thnn_fused_lstm_cell_backward_impl_cuda

- func: _thnn_fused_lstm_cell_backward(Tensor? grad_hy, Tensor? grad_cy, Tensor cx, Tensor cy, Tensor workspace, bool has_bias) -> (Tensor, Tensor, Tensor, Tensor, Tensor)

- func: _thnn_differentiable_lstm_cell_backward(Tensor? grad_hy, Tensor? grad_cy, Tensor input_gates, Tensor hidden_gates, Tensor? input_bias, Tensor? hidden_bias, Tensor cx, Tensor cy) -> (Tensor, Tensor, Tensor, Tensor, Tensor)

- func: _thnn_fused_gru_cell(Tensor input_gates, Tensor hidden_gates, Tensor hx, Tensor? input_bias=None, Tensor? hidden_bias=None) -> (Tensor, Tensor)
  dispatch:
    CUDA: _thnn_fused_gru_cell_cuda

- func: _thnn_fused_gru_cell_backward(Tensor grad_hy, Tensor workspace, bool has_bias) -> (Tensor, Tensor, Tensor, Tensor, Tensor)
  dispatch:
    CUDA: _thnn_fused_gru_cell_backward_cuda

- func: _thnn_differentiable_gru_cell_backward(Tensor grad_hy, Tensor input_gates, Tensor hidden_gates, Tensor hx, Tensor? input_bias, Tensor? hidden_bias) -> (Tensor, Tensor, Tensor, Tensor, Tensor)

# RNN cells and layers
- func: lstm.input(Tensor input, Tensor[] hx, Tensor[] params, bool has_biases, int num_layers, float dropout, bool train, bool bidirectional, bool batch_first) -> (Tensor, Tensor, Tensor)

- func: lstm.data(Tensor data, Tensor batch_sizes, Tensor[] hx, Tensor[] params, bool has_biases, int num_layers, float dropout, bool train, bool bidirectional) -> (Tensor, Tensor, Tensor)

- func: gru.input(Tensor input, Tensor hx, Tensor[] params, bool has_biases, int num_layers, float dropout, bool train, bool bidirectional, bool batch_first) -> (Tensor, Tensor)

- func: gru.data(Tensor data, Tensor batch_sizes, Tensor hx, Tensor[] params, bool has_biases, int num_layers, float dropout, bool train, bool bidirectional) -> (Tensor, Tensor)

- func: rnn_tanh.input(Tensor input, Tensor hx, Tensor[] params, bool has_biases, int num_layers, float dropout, bool train, bool bidirectional, bool batch_first) -> (Tensor, Tensor)

- func: rnn_tanh.data(Tensor data, Tensor batch_sizes, Tensor hx, Tensor[] params, bool has_biases, int num_layers, float dropout, bool train, bool bidirectional) -> (Tensor, Tensor)

- func: rnn_relu.input(Tensor input, Tensor hx, Tensor[] params, bool has_biases, int num_layers, float dropout, bool train, bool bidirectional, bool batch_first) -> (Tensor, Tensor)

- func: rnn_relu.data(Tensor data, Tensor batch_sizes, Tensor hx, Tensor[] params, bool has_biases, int num_layers, float dropout, bool train, bool bidirectional) -> (Tensor, Tensor)

- func: lstm_cell(Tensor input, Tensor[] hx, Tensor w_ih, Tensor w_hh, Tensor? b_ih=None, Tensor? b_hh=None) -> (Tensor, Tensor)

- func: gru_cell(Tensor input, Tensor hx, Tensor w_ih, Tensor w_hh, Tensor? b_ih=None, Tensor? b_hh=None) -> Tensor

- func: rnn_tanh_cell(Tensor input, Tensor hx, Tensor w_ih, Tensor w_hh, Tensor? b_ih=None, Tensor? b_hh=None) -> Tensor

- func: rnn_relu_cell(Tensor input, Tensor hx, Tensor w_ih, Tensor w_hh, Tensor? b_ih=None, Tensor? b_hh=None) -> Tensor

# Quantized RNN layer registration has been moved to C10 dispatch in `RNN.cpp`

# Quantized RNN layers
# - func: quantized_lstm(Tensor input, Tensor[] hx, Tensor[] params, bool has_biases, int num_layers, float dropout, bool train, bool bidirectional, bool batch_first, *, ScalarType? dtype=None, bool use_dynamic=False) -> (Tensor, Tensor, Tensor)


# - func: quantized_lstm.data(Tensor data, Tensor batch_sizes, Tensor[] hx, Tensor[] params, bool has_biases, int num_layers, float dropout, bool train, bool bidirectional, *, ScalarType? dtype=None, bool use_dynamic=False) -> (Tensor, Tensor, Tensor)


# Quantized GRU layers

# - func: quantized_gru.input(Tensor input, Tensor hx, Tensor[] params, bool has_biases, int num_layers, float dropout, bool train, bool bidirectional, bool batch_first) -> (Tensor, Tensor)
#

# - func: quantized_gru.data(Tensor data, Tensor batch_sizes, Tensor hx, Tensor[] params, bool has_biases, int num_layers, float dropout, bool train, bool bidirectional) -> (Tensor, Tensor)
#

# Quantized RNN cells
- func: quantized_lstm_cell(Tensor input, Tensor[] hx, Tensor w_ih, Tensor w_hh, Tensor b_ih, Tensor b_hh, Tensor packed_ih, Tensor packed_hh, Tensor col_offsets_ih, Tensor col_offsets_hh, Scalar scale_ih, Scalar scale_hh, Scalar zero_point_ih, Scalar zero_point_hh) -> (Tensor, Tensor)

- func: quantized_gru_cell(Tensor input, Tensor hx, Tensor w_ih, Tensor w_hh, Tensor b_ih, Tensor b_hh, Tensor packed_ih, Tensor packed_hh, Tensor col_offsets_ih, Tensor col_offsets_hh, Scalar scale_ih, Scalar scale_hh, Scalar zero_point_ih, Scalar zero_point_hh) -> Tensor

- func: quantized_rnn_relu_cell(Tensor input, Tensor hx, Tensor w_ih, Tensor w_hh, Tensor b_ih, Tensor b_hh, Tensor packed_ih, Tensor packed_hh, Tensor col_offsets_ih, Tensor col_offsets_hh, Scalar scale_ih, Scalar scale_hh, Scalar zero_point_ih, Scalar zero_point_hh) -> Tensor

- func: quantized_rnn_tanh_cell(Tensor input, Tensor hx, Tensor w_ih, Tensor w_hh, Tensor b_ih, Tensor b_hh, Tensor packed_ih, Tensor packed_hh, Tensor col_offsets_ih, Tensor col_offsets_hh, Scalar scale_ih, Scalar scale_hh, Scalar zero_point_ih, Scalar zero_point_hh) -> Tensor

# PackedSequence utilities
- func: _pack_padded_sequence(Tensor input, Tensor lengths, bool batch_first) -> (Tensor, Tensor)
  dispatch:
    CompositeExplicitAutograd: _pack_padded_sequence

- func: _pack_padded_sequence_backward(Tensor grad, int[] input_size, Tensor batch_sizes, bool batch_first) -> Tensor

- func: _pad_packed_sequence(Tensor data, Tensor batch_sizes, bool batch_first, Scalar padding_value, int total_length) -> (Tensor, Tensor)

# wrappers for legacy TH methods

- func: set_.source_Storage(Tensor(a!) self, Storage source) -> Tensor(a!)
  variants: method
  device_check: NoCheck
  device_guard: False
  dispatch:
    CPU, CUDA, Meta, MPS: set_
  autogen: set.source_Storage_functional, set.source_Storage_out

- func: set_.source_Storage_storage_offset(Tensor(a!) self, Storage source, int storage_offset, int[] size, int[] stride=[]) -> Tensor(a!)
  variants: method
  device_check: NoCheck
  device_guard: False
  dispatch:
    CPU, Meta: set_storage_cpu_
    CUDA: set_storage_cuda_
    MPS: set_storage_mps_
    QuantizedCPU, QuantizedCUDA: set_storage_quantized_
  autogen: set.source_Storage_storage_offset_functional, set.source_Storage_storage_offset_out

- func: set_.source_Tensor_storage_offset(Tensor(a!) self, Tensor source, int storage_offset, int[] size, int[] stride=[]) -> Tensor(a!)
  variants: method
  device_check: NoCheck
  device_guard: False

- func: set_.source_Tensor(Tensor(a!) self, Tensor source) -> Tensor(a!)
  variants: method
  device_check: NoCheck
  device_guard: False
  dispatch:
    CPU, CUDA, Meta, MPS: set_tensor_
  autogen: set.source_Tensor_functional, set.source_Tensor_out

- func: set_(Tensor(a!) self) -> Tensor(a!)
  variants: method
  dispatch:
    CPU: set_cpu_
    CUDA: set_cuda_
    Meta: set_meta_
    MPS: set_mps_
  autogen: set.functional, set.out

- func: lift(Tensor self) -> Tensor
  variants: method
  dispatch:
    # Not making it CompositeImplicitAutograd because lift
    # should be a primitive w.r.t. functorch
    CompositeExplicitAutograd: lift

- func: is_set_to(Tensor self, Tensor tensor) -> bool
  variants: method
  device_check: NoCheck
  device_guard: False
  dispatch:
    CPU, CUDA, MPS: is_set_to

- func: masked_fill_.Scalar(Tensor(a!) self, Tensor mask, Scalar value) -> Tensor(a!)
  device_check: NoCheck   # TensorIterator
  variants: method
  dispatch:
    CPU: masked_fill__cpu
    CUDA: masked_fill__cuda
    MPS: masked_fill__mps
  autogen: masked_fill.Scalar_out

- func: masked_fill.Scalar(Tensor self, Tensor mask, Scalar value) -> Tensor
  device_check: NoCheck   # TensorIterator
  variants: function, method
  dispatch:
    CompositeExplicitAutograd: masked_fill

- func: masked_fill_.Tensor(Tensor(a!) self, Tensor mask, Tensor value) -> Tensor(a!)
  device_check: NoCheck   # TensorIterator
  variants: method
  dispatch:
    CPU: masked_fill__cpu
    CUDA: masked_fill__cuda
    MPS: masked_fill__mps
  autogen: masked_fill.Tensor_out

- func: masked_fill.Tensor(Tensor self, Tensor mask, Tensor value) -> Tensor
  device_check: NoCheck   # TensorIterator
  variants: function, method
  dispatch:
    CompositeExplicitAutograd: masked_fill

- func: masked_scatter_(Tensor(a!) self, Tensor mask, Tensor source) -> Tensor(a!)
  variants: method
  dispatch:
    CPU: masked_scatter__cpu
    CUDA: masked_scatter__cuda
  autogen: masked_scatter.out

- func: masked_scatter(Tensor self, Tensor mask, Tensor source) -> Tensor
  variants: function, method
  dispatch:
    CompositeExplicitAutograd: masked_scatter

- func: _masked_softmax(Tensor self, Tensor mask, int? dim=None) -> Tensor
  dispatch:
    CUDA: masked_softmax_cuda
    CPU: masked_softmax_cpu

- func: _masked_softmax_backward(Tensor grad_output, Tensor output, Tensor mask, int? dim=None) -> Tensor
  dispatch:
    CUDA: masked_softmax_backward_cuda
    CPU: masked_softmax_backward_cpu

- func: view(Tensor(a) self, int[] size) -> Tensor(a)
  variants: method
  device_check: NoCheck
  device_guard: False
  dispatch:
    ZeroTensor, CPU, CUDA, Meta, QuantizedCPU, QuantizedCUDA, MPS: view
    MkldnnCPU: mkldnn_view

# Warning: If you want to change the name or overload name of this
# operator, you might also want to change the `isBlockListedSchema`
# function in `torch/csrc/jit/frontend/schema_catching.cpp`.
# The name and overload name of this operator is hardcoded in that
# function in order to workaround a bug:
# https://github.com/pytorch/pytorch/issues/47964
- func: view.dtype(Tensor(a) self, ScalarType dtype) -> Tensor(a)
  variants: method
  device_check: NoCheck
  device_guard: False
  dispatch:
    CompositeExplicitAutograd: view_dtype

- func: put_(Tensor(a!) self, Tensor index, Tensor source, bool accumulate=False) -> Tensor(a!)
  variants: method
  dispatch:
    CPU, CUDA, MPS: put_
  autogen: put.out

- func: put(Tensor self, Tensor index, Tensor source, bool accumulate=False) -> Tensor
  variants: function, method

- func: index_add.out(Tensor self, int dim, Tensor index, Tensor source, *, Scalar alpha=1, Tensor(a!) out) -> Tensor(a!)
  structured: True
  variants: function
  precomputed:
  - dim -> int dim
  dispatch:
    CPU: index_add_cpu_out
    CUDA: index_add_cuda_out

- func: index_add_(Tensor(a!) self, int dim, Tensor index, Tensor source, *, Scalar alpha=1) -> Tensor(a!)
  structured_delegate: index_add.out
  variants: method

- func: index_add(Tensor self, int dim, Tensor index, Tensor source, *, Scalar alpha=1) -> Tensor
  structured_delegate: index_add.out
  variants: function, method

- func: index_add.dimname(Tensor self, Dimname dim, Tensor index, Tensor source, *, Scalar alpha=1) -> Tensor
  variants: function, method

- func: index_reduce.out(Tensor self, int dim, Tensor index, Tensor source, str reduce, *, bool include_self=True, Tensor(a!) out) -> Tensor(a!)
  structured: True
  variants: function
  precomputed:
  - dim -> int dim
  dispatch:
    CPU: index_reduce_cpu_out
    CUDA: index_reduce_cuda_out

- func: index_reduce_(Tensor(a!) self, int dim, Tensor index, Tensor source, str reduce, *, bool include_self=True) -> Tensor(a!)
  structured_delegate: index_reduce.out
  variants: method

- func: index_reduce(Tensor self, int dim, Tensor index, Tensor source, str reduce, *, bool include_self=True) -> Tensor
  structured_delegate: index_reduce.out
  variants: function, method

- func: index_fill_.int_Scalar(Tensor(a!) self, int dim, Tensor index, Scalar value) -> Tensor(a!)
  device_check: NoCheck   # TensorIterator
  variants: method
  dispatch:
    CPU: index_fill_
    CUDA: index_fill_
  autogen: index_fill.int_Scalar_out

- func: index_fill.int_Scalar(Tensor self, int dim, Tensor index, Scalar value) -> Tensor
  device_check: NoCheck   # TensorIterator
  variants: function, method
  dispatch:
    CompositeExplicitAutograd: index_fill

- func: index_fill_.int_Tensor(Tensor(a!) self, int dim, Tensor index, Tensor value) -> Tensor(a!)
  device_check: NoCheck   # TensorIterator
  variants: method
  dispatch:
    CPU, CUDA: index_fill_
  autogen: index_fill.int_Tensor_out

- func: index_fill.int_Tensor(Tensor self, int dim, Tensor index, Tensor value) -> Tensor
  device_check: NoCheck   # TensorIterator
  variants: function, method
  dispatch:
    CompositeExplicitAutograd: index_fill

- func: index_fill_.Dimname_Scalar(Tensor(a!) self, Dimname dim, Tensor index, Scalar value) -> Tensor(a!)
  device_check: NoCheck   # TensorIterator
  variants: method

- func: index_fill_.Dimname_Tensor(Tensor(a!) self, Dimname dim, Tensor index, Tensor value) -> Tensor(a!)
  device_check: NoCheck   # TensorIterator
  variants: method

- func: index_fill.Dimname_Scalar(Tensor self, Dimname dim, Tensor index, Scalar value) -> Tensor
  device_check: NoCheck   # TensorIterator
  variants: function, method

- func: index_fill.Dimname_Tensor(Tensor self, Dimname dim, Tensor index, Tensor value) -> Tensor
  device_check: NoCheck   # TensorIterator
  variants: function, method

- func: scatter.src(Tensor self, int dim, Tensor index, Tensor src) -> Tensor
  structured_delegate: scatter.src_out
  variants: function, method

- func: scatter_.src(Tensor(a!) self, int dim, Tensor index, Tensor src) -> Tensor(a!)
  structured_delegate: scatter.src_out
  variants: method

- func: scatter.src_out(Tensor self, int dim, Tensor index, Tensor src, *, Tensor(a!) out) -> Tensor(a!)
  structured: True
  variants: function
  dispatch:
    CPU, CUDA: scatter_src_out
    MPS: scatter_src_out_mps

- func: scatter.value(Tensor self, int dim, Tensor index, Scalar value) -> Tensor
  structured_delegate: scatter.value_out
  variants: function, method

- func: scatter_.value(Tensor(a!) self, int dim, Tensor index, Scalar value) -> Tensor(a!)
  structured_delegate: scatter.value_out
  variants: method

- func: scatter.value_out(Tensor self, int dim, Tensor index, Scalar value, *, Tensor(a!) out) -> Tensor(a!)
  structured: True
  variants: function
  dispatch:
    CPU, CUDA: scatter_value_out
    MPS: scatter_value_out_mps

- func: scatter.reduce(Tensor self, int dim, Tensor index, Tensor src, *, str reduce) -> Tensor
  structured_delegate: scatter.reduce_out
  variants: function, method

- func: scatter_.reduce(Tensor(a!) self, int dim, Tensor index, Tensor src, *, str reduce) -> Tensor(a!)
  structured_delegate: scatter.reduce_out
  variants: method

- func: scatter.reduce_out(Tensor self, int dim, Tensor index, Tensor src, *, str reduce, Tensor(a!) out) -> Tensor(a!)
  structured: True
  variants: function
  dispatch:
    CPU, CUDA: scatter_reduce_out
    MPS: scatter_reduce_out_mps

- func: scatter.value_reduce(Tensor self, int dim, Tensor index, Scalar value, *, str reduce) -> Tensor
  structured_delegate: scatter.value_reduce_out
  variants: function, method

- func: scatter_.value_reduce(Tensor(a!) self, int dim, Tensor index, Scalar value, *, str reduce) -> Tensor(a!)
  structured_delegate: scatter.value_reduce_out
  variants: method

- func: scatter.value_reduce_out(Tensor self, int dim, Tensor index, Scalar value, *, str reduce, Tensor(a!) out) -> Tensor(a!)
  structured: True
  variants: function
  dispatch:
    CPU, CUDA: scatter_value_reduce_out
    MPS: scatter_value_reduce_out_mps

- func: scatter.dimname_src(Tensor self, Dimname dim, Tensor index, Tensor src) -> Tensor
  variants: function, method

- func: scatter.dimname_value(Tensor self, Dimname dim, Tensor index, Scalar value) -> Tensor
  variants: function, method

- func: scatter_add(Tensor self, int dim, Tensor index, Tensor src) -> Tensor
  structured_delegate: scatter_add.out
  variants: function, method

- func: scatter_add_(Tensor(a!) self, int dim, Tensor index, Tensor src) -> Tensor(a!)
  structured_delegate: scatter_add.out
  variants: method

- func: scatter_add.out(Tensor self, int dim, Tensor index, Tensor src, *, Tensor(a!) out) -> Tensor(a!)
  structured: True
  variants: function
  dispatch:
    CPU, CUDA: scatter_add
    MPS: scatter_add_mps_out

- func: scatter_add.dimname(Tensor self, Dimname dim, Tensor index, Tensor src) -> Tensor
  variants: function, method

- func: scatter_reduce.two(Tensor self, int dim, Tensor index, Tensor src, str reduce, *, bool include_self=True) -> Tensor
  structured_delegate: scatter_reduce.two_out
  variants: function, method

- func: scatter_reduce_.two(Tensor(a!) self, int dim, Tensor index, Tensor src, str reduce, *, bool include_self=True) -> Tensor(a!)
  structured_delegate: scatter_reduce.two_out
  variants: method

- func: scatter_reduce.two_out(Tensor self, int dim, Tensor index, Tensor src, str reduce, *, bool include_self=True, Tensor(a!) out) -> Tensor(a!)
  structured: True
  variants: function
  dispatch:
    CPU, CUDA: scatter_reduce_two

- func: eq_.Scalar(Tensor(a!) self, Scalar other) -> Tensor(a!)
  structured_delegate: eq.Scalar_out
  device_check: NoCheck   # TensorIterator
  variants: method
  dispatch:
    CompositeExplicitAutograd: eq_

- func: eq_.Tensor(Tensor(a!) self, Tensor other) -> Tensor(a!)
  structured_delegate: eq.Tensor_out
  device_check: NoCheck   # TensorIterator
  variants: method
  dispatch:
    CompositeExplicitAutograd: eq_

- func: bitwise_and.Tensor_out(Tensor self, Tensor other, *, Tensor(a!) out) -> Tensor(a!)
  device_check: NoCheck   # TensorIterator
  structured: True
  structured_inherits: TensorIteratorBase
  variants: function
  dispatch:
    CPU, CUDA: bitwise_and_out

- func: bitwise_and.Scalar_out(Tensor self, Scalar other, *, Tensor(a!) out) -> Tensor(a!)
  device_check: NoCheck   # TensorIterator
  variants: function
  dispatch:
    CompositeExplicitAutograd: bitwise_and_out

- func: bitwise_and.Scalar(Tensor self, Scalar other) -> Tensor
  device_check: NoCheck   # TensorIterator
  variants: method, function
  dispatch:
    CompositeExplicitAutograd: bitwise_and

- func: bitwise_and.Scalar_Tensor(Scalar self, Tensor other) -> Tensor
  device_check: NoCheck   # TensorIterator
  variants: function
  dispatch:
    CompositeExplicitAutograd: bitwise_and

- func: bitwise_and.Tensor(Tensor self, Tensor other) -> Tensor
  device_check: NoCheck   # TensorIterator
  variants: method, function
  structured_delegate: bitwise_and.Tensor_out

- func: bitwise_and_.Scalar(Tensor(a!) self, Scalar other) -> Tensor(a!)
  device_check: NoCheck   # TensorIterator
  variants: method

- func: bitwise_and_.Tensor(Tensor(a!) self, Tensor other) -> Tensor(a!)
  device_check: NoCheck   # TensorIterator
  variants: method
  structured_delegate: bitwise_and.Tensor_out

- func: __and__.Scalar(Tensor self, Scalar other) -> Tensor
  device_check: NoCheck   # TensorIterator
  variants: method, function

- func: __and__.Tensor(Tensor self, Tensor other) -> Tensor
  device_check: NoCheck   # TensorIterator
  variants: method, function

- func: __iand__.Scalar(Tensor(a!) self, Scalar other) -> Tensor(a!)
  device_check: NoCheck   # TensorIterator
  variants: method

- func: __iand__.Tensor(Tensor(a!) self, Tensor other) -> Tensor(a!)
  device_check: NoCheck   # TensorIterator
  variants: method

- func: bitwise_or.Tensor_out(Tensor self, Tensor other, *, Tensor(a!) out) -> Tensor(a!)
  device_check: NoCheck   # TensorIterator
  structured: True
  structured_inherits: TensorIteratorBase
  variants: function
  dispatch:
    CPU, CUDA: bitwise_or_out

- func: bitwise_or.Scalar_out(Tensor self, Scalar other, *, Tensor(a!) out) -> Tensor(a!)
  device_check: NoCheck   # TensorIterator
  variants: function
  dispatch:
    CompositeExplicitAutograd: bitwise_or_out

- func: bitwise_or.Scalar(Tensor self, Scalar other) -> Tensor
  device_check: NoCheck   # TensorIterator
  variants: method, function

- func: bitwise_or.Scalar_Tensor(Scalar self, Tensor other) -> Tensor
  device_check: NoCheck   # TensorIterator
  variants: function
  dispatch:
    CompositeExplicitAutograd: bitwise_or

- func: bitwise_or.Tensor(Tensor self, Tensor other) -> Tensor
  device_check: NoCheck   # TensorIterator
  variants: method, function
  structured_delegate: bitwise_or.Tensor_out

- func: bitwise_or_.Scalar(Tensor(a!) self, Scalar other) -> Tensor(a!)
  device_check: NoCheck   # TensorIterator
  variants: method

- func: bitwise_or_.Tensor(Tensor(a!) self, Tensor other) -> Tensor(a!)
  device_check: NoCheck   # TensorIterator
  variants: method
  structured_delegate: bitwise_or.Tensor_out

- func: __or__.Scalar(Tensor self, Scalar other) -> Tensor
  device_check: NoCheck   # TensorIterator
  variants: method, function

- func: __or__.Tensor(Tensor self, Tensor other) -> Tensor
  device_check: NoCheck   # TensorIterator
  variants: method, function

- func: __ior__.Scalar(Tensor(a!) self, Scalar other) -> Tensor(a!)
  device_check: NoCheck   # TensorIterator
  variants: method

- func: __ior__.Tensor(Tensor(a!) self, Tensor other) -> Tensor(a!)
  device_check: NoCheck   # TensorIterator
  variants: method

- func: bitwise_xor.Tensor_out(Tensor self, Tensor other, *, Tensor(a!) out) -> Tensor(a!)
  device_check: NoCheck   # TensorIterator
  structured: True
  structured_inherits: TensorIteratorBase
  variants: function
  dispatch:
    CPU, CUDA: bitwise_xor_out

- func: bitwise_xor.Scalar_out(Tensor self, Scalar other, *, Tensor(a!) out) -> Tensor(a!)
  device_check: NoCheck   # TensorIterator
  variants: function
  dispatch:
    CompositeExplicitAutograd: bitwise_xor_out

- func: bitwise_xor.Scalar(Tensor self, Scalar other) -> Tensor
  device_check: NoCheck   # TensorIterator
  variants: method, function

- func: bitwise_xor.Scalar_Tensor(Scalar self, Tensor other) -> Tensor
  device_check: NoCheck   # TensorIterator
  variants: function
  dispatch:
    CompositeExplicitAutograd: bitwise_xor

- func: bitwise_xor.Tensor(Tensor self, Tensor other) -> Tensor
  device_check: NoCheck   # TensorIterator
  variants: method, function
  structured_delegate: bitwise_xor.Tensor_out

- func: bitwise_xor_.Scalar(Tensor(a!) self, Scalar other) -> Tensor(a!)
  device_check: NoCheck   # TensorIterator
  variants: method

- func: bitwise_xor_.Tensor(Tensor(a!) self, Tensor other) -> Tensor(a!)
  device_check: NoCheck   # TensorIterator
  variants: method
  structured_delegate: bitwise_xor.Tensor_out

- func: __xor__.Scalar(Tensor self, Scalar other) -> Tensor
  device_check: NoCheck   # TensorIterator
  variants: method, function

- func: __xor__.Tensor(Tensor self, Tensor other) -> Tensor
  device_check: NoCheck   # TensorIterator
  variants: method, function

- func: __ixor__.Scalar(Tensor(a!) self, Scalar other) -> Tensor(a!)
  device_check: NoCheck   # TensorIterator
  variants: method

- func: __ixor__.Tensor(Tensor(a!) self, Tensor other) -> Tensor(a!)
  device_check: NoCheck   # TensorIterator
  variants: method

- func: __lshift__.Scalar(Tensor self, Scalar other) -> Tensor
  device_check: NoCheck   # TensorIterator
  variants: method, function
  dispatch:
    CPU, CUDA: __lshift__

- func: __lshift__.Tensor(Tensor self, Tensor other) -> Tensor
  device_check: NoCheck   # TensorIterator
  variants: method, function
  dispatch:
    CPU, CUDA: __lshift__

- func: __ilshift__.Scalar(Tensor(a!) self, Scalar other) -> Tensor(a!)
  device_check: NoCheck   # TensorIterator
  variants: method
  dispatch:
    CPU, CUDA: __ilshift__
  autogen: __lshift__.Scalar_out

- func: __ilshift__.Tensor(Tensor(a!) self, Tensor other) -> Tensor(a!)
  device_check: NoCheck   # TensorIterator
  variants: method
  dispatch:
    CPU, CUDA: __ilshift__
  autogen: __lshift__.Tensor_out

- func: bitwise_left_shift.Tensor(Tensor self, Tensor other) -> Tensor
  device_check: NoCheck   # TensorIterator
  variants: function, method
  structured_delegate: bitwise_left_shift.Tensor_out

- func: bitwise_left_shift_.Tensor(Tensor(a!) self, Tensor other) -> Tensor(a!)
  device_check: NoCheck   # TensorIterator
  variants: method
  structured_delegate: bitwise_left_shift.Tensor_out

- func: bitwise_left_shift.Tensor_out(Tensor self, Tensor other, *, Tensor(a!) out) -> Tensor(a!)
  device_check: NoCheck   # TensorIterator
  structured: True
  structured_inherits: TensorIteratorBase
  dispatch:
    CPU, CUDA: bitwise_left_shift_out

- func: bitwise_left_shift.Tensor_Scalar(Tensor self, Scalar other) -> Tensor
  device_check: NoCheck   # TensorIterator
  variants: method, function
  dispatch:
    CompositeExplicitAutograd: bitwise_left_shift

- func: bitwise_left_shift_.Tensor_Scalar(Tensor(a!) self, Scalar other) -> Tensor(a!)
  device_check: NoCheck   # TensorIterator
  variants: method
  dispatch:
    CompositeExplicitAutograd: bitwise_left_shift_

- func: bitwise_left_shift.Tensor_Scalar_out(Tensor self, Scalar other, *, Tensor(a!) out) -> Tensor(a!)
  device_check: NoCheck   # TensorIterator
  variants: function
  dispatch:
    CompositeExplicitAutograd: bitwise_left_shift_out

- func: bitwise_left_shift.Scalar_Tensor(Scalar self, Tensor other) -> Tensor
  device_check: NoCheck   # TensorIterator
  variants: function
  dispatch:
    CompositeExplicitAutograd: bitwise_left_shift

- func: __rshift__.Scalar(Tensor self, Scalar other) -> Tensor
  device_check: NoCheck   # TensorIterator
  variants: method, function
  dispatch:
    CPU, CUDA: __rshift__

- func: __rshift__.Tensor(Tensor self, Tensor other) -> Tensor
  device_check: NoCheck   # TensorIterator
  variants: method, function
  dispatch:
    CPU, CUDA: __rshift__

- func: __irshift__.Scalar(Tensor(a!) self, Scalar other) -> Tensor(a!)
  device_check: NoCheck   # TensorIterator
  variants: method
  dispatch:
    CPU, CUDA: __irshift__
  autogen: __rshift__.Scalar_out

- func: __irshift__.Tensor(Tensor(a!) self, Tensor other) -> Tensor(a!)
  device_check: NoCheck   # TensorIterator
  variants: method
  dispatch:
    CPU, CUDA: __irshift__
  autogen: __rshift__.Tensor_out

- func: bitwise_right_shift.Tensor(Tensor self, Tensor other) -> Tensor
  device_check: NoCheck   # TensorIterator
  variants: function, method
  structured_delegate: bitwise_right_shift.Tensor_out

- func: bitwise_right_shift_.Tensor(Tensor(a!) self, Tensor other) -> Tensor(a!)
  device_check: NoCheck   # TensorIterator
  variants: method
  structured_delegate: bitwise_right_shift.Tensor_out

- func: bitwise_right_shift.Tensor_out(Tensor self, Tensor other, *, Tensor(a!) out) -> Tensor(a!)
  device_check: NoCheck   # TensorIterator
  structured: True
  structured_inherits: TensorIteratorBase
  dispatch:
    CPU, CUDA: bitwise_right_shift_out

- func: bitwise_right_shift.Tensor_Scalar(Tensor self, Scalar other) -> Tensor
  device_check: NoCheck   # TensorIterator
  variants: method, function
  dispatch:
    CompositeExplicitAutograd: bitwise_right_shift

- func: bitwise_right_shift_.Tensor_Scalar(Tensor(a!) self, Scalar other) -> Tensor(a!)
  device_check: NoCheck   # TensorIterator
  variants: method
  dispatch:
    CompositeExplicitAutograd: bitwise_right_shift_

- func: bitwise_right_shift.Tensor_Scalar_out(Tensor self, Scalar other, *, Tensor(a!) out) -> Tensor(a!)
  device_check: NoCheck   # TensorIterator
  variants: function
  dispatch:
    CompositeExplicitAutograd: bitwise_right_shift_out

- func: bitwise_right_shift.Scalar_Tensor(Scalar self, Tensor other) -> Tensor
  device_check: NoCheck   # TensorIterator
  variants: function
  dispatch:
    CompositeExplicitAutograd: bitwise_right_shift

- func: tril_(Tensor(a!) self, int diagonal=0) -> Tensor(a!)
  structured_delegate: tril.out
  variants: method

- func: triu_(Tensor(a!) self, int diagonal=0) -> Tensor(a!)
  structured_delegate: triu.out
  variants: method

- func: digamma_(Tensor(a!) self) -> Tensor(a!)
  device_check: NoCheck   # TensorIterator
  structured_delegate: digamma.out
  variants: method

- func: lerp_.Scalar(Tensor(a!) self, Tensor end, Scalar weight) -> Tensor(a!)
  device_check: NoCheck   # TensorIterator
  variants: method
  structured_delegate: lerp.Scalar_out

- func: lerp_.Tensor(Tensor(a!) self, Tensor end, Tensor weight) -> Tensor(a!)
  device_check: NoCheck   # TensorIterator
  variants: method
  structured_delegate: lerp.Tensor_out

- func: addbmm_(Tensor(a!) self, Tensor batch1, Tensor batch2, *, Scalar beta=1, Scalar alpha=1) -> Tensor(a!)
  variants: method
  dispatch:
    CPU, CUDA: addbmm_
    MPS: addbmm_mps_

- func: addbmm.out(Tensor self, Tensor batch1, Tensor batch2, *, Scalar beta=1, Scalar alpha=1, Tensor(a!) out) -> Tensor(a!)
  dispatch:
    CPU, CUDA: addbmm_out
    MPS: addbmm_out_mps

- func: addbmm(Tensor self, Tensor batch1, Tensor batch2, *, Scalar beta=1, Scalar alpha=1) -> Tensor
  variants: method, function
  dispatch:
    CPU, CUDA: addbmm
    MPS: addbmm_mps

- func: random_.from(Tensor(a!) self, int from, int? to, *, Generator? generator=None) -> Tensor(a!)
  device_check: NoCheck   # TensorIterator
  variants: method
  dispatch:
    CPU, CUDA: random_
    Meta: random_meta_
    MPS: random_mps_
  autogen: random.from_functional, random.from_out

- func: random_.to(Tensor(a!) self, int to, *, Generator? generator=None) -> Tensor(a!)
  device_check: NoCheck   # TensorIterator
  variants: method
  dispatch:
    CPU, CUDA: random_
    Meta: random_meta_
    MPS: random_mps_
  autogen: random.to_functional, random.to_out

- func: random_(Tensor(a!) self, *, Generator? generator=None) -> Tensor(a!)
  device_check: NoCheck   # TensorIterator
  variants: method
  dispatch:
    CPU, CUDA: random_
    Meta: random_meta_
  autogen: random.functional, random.out

- func: uniform_(Tensor(a!) self, float from=0, float to=1, *, Generator? generator=None) -> Tensor(a!)
  device_check: NoCheck   # TensorIterator
  variants: method
  dispatch:
    CPU, CUDA: uniform_
    MPS: uniform_mps_
    Meta: uniform_meta_
  autogen: uniform.functional, uniform.out

- func: cauchy_(Tensor(a!) self, float median=0, float sigma=1, *, Generator? generator=None) -> Tensor(a!)
  device_check: NoCheck   # TensorIterator
  variants: method
  dispatch:
    CPU, CUDA: cauchy_
  autogen: cauchy.functional, cauchy.out

- func: log_normal_(Tensor(a!) self, float mean=1, float std=2, *, Generator? generator=None) -> Tensor(a!)
  device_check: NoCheck   # TensorIterator
  variants: method
  dispatch:
    CPU, CUDA: log_normal_
  autogen: log_normal.functional, log_normal.out

- func: exponential_(Tensor(a!) self, float lambd=1, *, Generator? generator=None) -> Tensor(a!)
  device_check: NoCheck   # TensorIterator
  variants: method
  dispatch:
    CPU, CUDA: exponential_
  autogen: exponential.functional, exponential.out

- func: geometric_(Tensor(a!) self, float p, *, Generator? generator=None) -> Tensor(a!)
  device_check: NoCheck   # TensorIterator
  variants: method
  dispatch:
    CPU, CUDA: geometric_

# wrappers for TH functions
  autogen: geometric.functional, geometric.out

- func: diag.out(Tensor self, int diagonal=0, *, Tensor(a!) out) -> Tensor(a!)
  dispatch:
    CPU: diag_cpu_out
    CUDA: diag_cuda_out
    MPS: diag_mps_out

- func: diag(Tensor self, int diagonal=0) -> Tensor
  variants: method, function
  dispatch:
    CompositeExplicitAutograd: diag

- func: diag_backward(Tensor grad, int[] input_sizes, int diagonal) -> Tensor
  variants: function
  device_check: NoCheck
  device_guard: False

- func: cross.out(Tensor self, Tensor other, int? dim=None, *, Tensor(a!) out) -> Tensor(a!)

- func: cross(Tensor self, Tensor other, int? dim=None) -> Tensor
  variants: method, function

- func: triu.out(Tensor self, int diagonal=0, *, Tensor(a!) out) -> Tensor(a!)
  structured: True
  dispatch:
    CPU: triu_cpu
    CUDA: triu_cuda
    MPS: triu_mps_out

- func: triu(Tensor self, int diagonal=0) -> Tensor
  structured_delegate: triu.out
  variants: method, function

- func: tril.out(Tensor self, int diagonal=0, *, Tensor(a!) out) -> Tensor(a!)
  structured: True
  dispatch:
    CPU: tril_cpu
    CUDA: tril_cuda
    MPS: tril_mps_out

- func: tril(Tensor self, int diagonal=0) -> Tensor
  structured_delegate: tril.out
  variants: method, function

- func: tril_indices(int row, int col, int offset=0, *, ScalarType? dtype=long, Layout? layout=None, Device? device=None, bool? pin_memory=None) -> Tensor
  dispatch:
    CPU: tril_indices_cpu
    CUDA: tril_indices_cuda

- func: triu_indices(int row, int col, int offset=0, *, ScalarType? dtype=long, Layout? layout=None, Device? device=None, bool? pin_memory=None) -> Tensor
  dispatch:
    CPU: triu_indices_cpu
    CUDA: triu_indices_cuda

- func: trace(Tensor self) -> Tensor
  variants: method, function
  dispatch:
    CPU: trace_cpu
    CUDA: trace_cuda

- func: trace_backward(Tensor grad, int[] sizes) -> Tensor
  variants: function
  device_check: NoCheck
  device_guard: False

- func: ne.Scalar_out(Tensor self, Scalar other, *, Tensor(a!) out) -> Tensor(a!)
  structured: True
  structured_inherits: TensorIteratorBase
  device_check: NoCheck   # TensorIterator
  dispatch:
    CPU, CUDA: ne_Scalar_out
    MPS: ne_scalar_out_mps
    QuantizedCPU: ne_out_quantized_cpu

- func: ne.Scalar(Tensor self, Scalar other) -> Tensor
  structured_delegate: ne.Scalar_out
  device_check: NoCheck   # TensorIterator
  variants: method, function
  dispatch:
    QuantizedCPU: ne_quantized_cpu

- func: ne.Tensor_out(Tensor self, Tensor other, *, Tensor(a!) out) -> Tensor(a!)
  structured: True
  structured_inherits: TensorIteratorBase
  device_check: NoCheck   # TensorIterator
  dispatch:
    CPU, CUDA: ne_Tensor_out
    MPS: ne_tensor_out_mps
    QuantizedCPU: ne_out_quantized_cpu

- func: ne.Tensor(Tensor self, Tensor other) -> Tensor
  structured_delegate: ne.Tensor_out
  device_check: NoCheck   # TensorIterator
  variants: method, function
  dispatch:
    QuantizedCPU: ne_quantized_cpu

- func: ne_.Scalar(Tensor(a!) self, Scalar other) -> Tensor(a!)
  structured_delegate: ne.Scalar_out
  device_check: NoCheck   # TensorIterator
  variants: method
  dispatch:
    CompositeExplicitAutograd: ne_

- func: ne_.Tensor(Tensor(a!) self, Tensor other) -> Tensor(a!)
  structured_delegate: ne.Tensor_out
  device_check: NoCheck   # TensorIterator
  variants: method
  dispatch:
    CompositeExplicitAutograd: ne_

# not_equal, alias for torch.ne
- func: not_equal.Scalar_out(Tensor self, Scalar other, *, Tensor(a!) out) -> Tensor(a!)

- func: not_equal.Scalar(Tensor self, Scalar other) -> Tensor
  variants: method, function

- func: not_equal.Tensor_out(Tensor self, Tensor other, *, Tensor(a!) out) -> Tensor(a!)

- func: not_equal.Tensor(Tensor self, Tensor other) -> Tensor
  variants: method, function

- func: not_equal_.Scalar(Tensor(a!) self, Scalar other) -> Tensor(a!)
  variants: method

- func: not_equal_.Tensor(Tensor(a!) self, Tensor other) -> Tensor(a!)
  variants: method

- func: eq.Scalar_out(Tensor self, Scalar other, *, Tensor(a!) out) -> Tensor(a!)
  structured: True
  structured_inherits: TensorIteratorBase
  device_check: NoCheck   # TensorIterator
  dispatch:
    CPU, CUDA: eq_Scalar_out
    MPS: eq_scalar_out_mps
    QuantizedCPU: eq_out_quantized_cpu

- func: eq.Scalar(Tensor self, Scalar other) -> Tensor
  structured_delegate: eq.Scalar_out
  device_check: NoCheck   # TensorIterator
  variants: method, function
  dispatch:
    QuantizedCPU: eq_quantized_cpu

- func: eq.Tensor_out(Tensor self, Tensor other, *, Tensor(a!) out) -> Tensor(a!)
  structured: True
  structured_inherits: TensorIteratorBase
  device_check: NoCheck   # TensorIterator
  dispatch:
    CPU, CUDA: eq_Tensor_out
    MPS: eq_tensor_out_mps
    QuantizedCPU: eq_out_quantized_cpu

- func: eq.Tensor(Tensor self, Tensor other) -> Tensor
  structured_delegate: eq.Tensor_out
  device_check: NoCheck   # TensorIterator
  variants: method, function
  dispatch:
    QuantizedCPU: eq_quantized_cpu

- func: ge.Scalar_out(Tensor self, Scalar other, *, Tensor(a!) out) -> Tensor(a!)
  structured: True
  structured_inherits: TensorIteratorBase
  device_check: NoCheck   # TensorIterator
  dispatch:
    CPU, CUDA: ge_Scalar_out
    MPS: ge_scalar_out_mps
    QuantizedCPU: ge_out_quantized_cpu

- func: ge.Scalar(Tensor self, Scalar other) -> Tensor
  structured_delegate: ge.Scalar_out
  device_check: NoCheck   # TensorIterator
  variants: method, function
  dispatch:
    QuantizedCPU: ge_quantized_cpu

- func: ge.Tensor_out(Tensor self, Tensor other, *, Tensor(a!) out) -> Tensor(a!)
  structured: True
  structured_inherits: TensorIteratorBase
  device_check: NoCheck   # TensorIterator
  dispatch:
    CPU, CUDA: ge_Tensor_out
    MPS: ge_tensor_out_mps
    QuantizedCPU: ge_out_quantized_cpu

- func: ge.Tensor(Tensor self, Tensor other) -> Tensor
  structured_delegate: ge.Tensor_out
  device_check: NoCheck   # TensorIterator
  variants: method, function
  dispatch:
    QuantizedCPU: ge_quantized_cpu

- func: ge_.Scalar(Tensor(a!) self, Scalar other) -> Tensor(a!)
  structured_delegate: ge.Scalar_out
  device_check: NoCheck   # TensorIterator
  variants: method
  dispatch:
    CompositeExplicitAutograd: ge_

- func: ge_.Tensor(Tensor(a!) self, Tensor other) -> Tensor(a!)
  structured_delegate: ge.Tensor_out
  device_check: NoCheck   # TensorIterator
  variants: method
  dispatch:
    CompositeExplicitAutograd: ge_

# greater_equal, alias for torch.ge
- func: greater_equal.Scalar_out(Tensor self, Scalar other, *, Tensor(a!) out) -> Tensor(a!)

- func: greater_equal.Scalar(Tensor self, Scalar other) -> Tensor
  variants: method, function

- func: greater_equal.Tensor_out(Tensor self, Tensor other, *, Tensor(a!) out) -> Tensor(a!)

- func: greater_equal.Tensor(Tensor self, Tensor other) -> Tensor
  variants: method, function

- func: greater_equal_.Scalar(Tensor(a!) self, Scalar other) -> Tensor(a!)
  variants: method

- func: greater_equal_.Tensor(Tensor(a!) self, Tensor other) -> Tensor(a!)
  variants: method

- func: le.Scalar_out(Tensor self, Scalar other, *, Tensor(a!) out) -> Tensor(a!)
  structured: True
  structured_inherits: TensorIteratorBase
  device_check: NoCheck   # TensorIterator
  dispatch:
    CPU, CUDA: le_Scalar_out
    MPS: le_scalar_out_mps
    QuantizedCPU: le_out_quantized_cpu

- func: le.Scalar(Tensor self, Scalar other) -> Tensor
  structured_delegate: le.Scalar_out
  device_check: NoCheck   # TensorIterator
  variants: method, function
  dispatch:
    QuantizedCPU: le_quantized_cpu

- func: le.Tensor_out(Tensor self, Tensor other, *, Tensor(a!) out) -> Tensor(a!)
  structured: True
  structured_inherits: TensorIteratorBase
  device_check: NoCheck   # TensorIterator
  dispatch:
    CPU, CUDA: le_Tensor_out
    MPS: le_tensor_out_mps
    QuantizedCPU: le_out_quantized_cpu

- func: le.Tensor(Tensor self, Tensor other) -> Tensor
  structured_delegate: le.Tensor_out
  device_check: NoCheck   # TensorIterator
  variants: method, function
  dispatch:
    QuantizedCPU: le_quantized_cpu

- func: le_.Scalar(Tensor(a!) self, Scalar other) -> Tensor(a!)
  structured_delegate: le.Scalar_out
  device_check: NoCheck   # TensorIterator
  variants: method
  dispatch:
    CompositeExplicitAutograd: le_

- func: le_.Tensor(Tensor(a!) self, Tensor other) -> Tensor(a!)
  structured_delegate: le.Tensor_out
  device_check: NoCheck   # TensorIterator
  variants: method
  dispatch:
    CompositeExplicitAutograd: le_

# less_equal, alias for torch.le
- func: less_equal.Scalar_out(Tensor self, Scalar other, *, Tensor(a!) out) -> Tensor(a!)

- func: less_equal.Scalar(Tensor self, Scalar other) -> Tensor
  variants: method, function

- func: less_equal.Tensor_out(Tensor self, Tensor other, *, Tensor(a!) out) -> Tensor(a!)

- func: less_equal.Tensor(Tensor self, Tensor other) -> Tensor
  variants: method, function

- func: less_equal_.Scalar(Tensor(a!) self, Scalar other) -> Tensor(a!)
  variants: method

- func: less_equal_.Tensor(Tensor(a!) self, Tensor other) -> Tensor(a!)
  variants: method

- func: gt.Scalar_out(Tensor self, Scalar other, *, Tensor(a!) out) -> Tensor(a!)
  structured: True
  structured_inherits: TensorIteratorBase
  device_check: NoCheck   # TensorIterator
  dispatch:
    CPU, CUDA: gt_Scalar_out
    MPS: gt_scalar_out_mps
    QuantizedCPU: gt_out_quantized_cpu

- func: gt.Scalar(Tensor self, Scalar other) -> Tensor
  structured_delegate: gt.Scalar_out
  device_check: NoCheck   # TensorIterator
  variants: method, function
  dispatch:
    QuantizedCPU: gt_quantized_cpu

- func: gt.Tensor_out(Tensor self, Tensor other, *, Tensor(a!) out) -> Tensor(a!)
  structured: True
  structured_inherits: TensorIteratorBase
  device_check: NoCheck   # TensorIterator
  dispatch:
    CPU, CUDA: gt_Tensor_out
    MPS: gt_tensor_out_mps
    QuantizedCPU: gt_out_quantized_cpu

- func: gt.Tensor(Tensor self, Tensor other) -> Tensor
  structured_delegate: gt.Tensor_out
  device_check: NoCheck   # TensorIterator
  variants: method, function
  dispatch:
    QuantizedCPU: gt_quantized_cpu

- func: gt_.Scalar(Tensor(a!) self, Scalar other) -> Tensor(a!)
  structured_delegate: gt.Scalar_out
  device_check: NoCheck   # TensorIterator
  variants: method
  dispatch:
    CompositeExplicitAutograd: gt_

- func: gt_.Tensor(Tensor(a!) self, Tensor other) -> Tensor(a!)
  structured_delegate: gt.Tensor_out
  device_check: NoCheck   # TensorIterator
  variants: method
  dispatch:
    CompositeExplicitAutograd: gt_

#  greater, alias for torch.gt
- func: greater.Scalar_out(Tensor self, Scalar other, *, Tensor(a!) out) -> Tensor(a!)

- func: greater.Scalar(Tensor self, Scalar other) -> Tensor
  variants: method, function

- func: greater.Tensor_out(Tensor self, Tensor other, *, Tensor(a!) out) -> Tensor(a!)

- func: greater.Tensor(Tensor self, Tensor other) -> Tensor
  variants: method, function

- func: greater_.Scalar(Tensor(a!) self, Scalar other) -> Tensor(a!)
  variants: method

- func: greater_.Tensor(Tensor(a!) self, Tensor other) -> Tensor(a!)
  variants: method

- func: lt.Scalar_out(Tensor self, Scalar other, *, Tensor(a!) out) -> Tensor(a!)
  structured: True
  structured_inherits: TensorIteratorBase
  device_check: NoCheck   # TensorIterator
  dispatch:
    CPU, CUDA: lt_Scalar_out
    MPS: lt_scalar_out_mps
    QuantizedCPU: lt_out_quantized_cpu

- func: lt.Scalar(Tensor self, Scalar other) -> Tensor
  structured_delegate: lt.Scalar_out
  device_check: NoCheck   # TensorIterator
  variants: method, function
  dispatch:
    QuantizedCPU: lt_quantized_cpu

- func: lt.Tensor_out(Tensor self, Tensor other, *, Tensor(a!) out) -> Tensor(a!)
  structured: True
  structured_inherits: TensorIteratorBase
  device_check: NoCheck   # TensorIterator
  dispatch:
    CPU, CUDA: lt_Tensor_out
    MPS: lt_tensor_out_mps
    QuantizedCPU: lt_out_quantized_cpu

- func: lt.Tensor(Tensor self, Tensor other) -> Tensor
  structured_delegate: lt.Tensor_out
  device_check: NoCheck   # TensorIterator
  variants: method, function
  dispatch:
    QuantizedCPU: lt_quantized_cpu

- func: lt_.Scalar(Tensor(a!) self, Scalar other) -> Tensor(a!)
  structured_delegate: lt.Scalar_out
  device_check: NoCheck   # TensorIterator
  variants: method
  dispatch:
    CompositeExplicitAutograd: lt_

- func: lt_.Tensor(Tensor(a!) self, Tensor other) -> Tensor(a!)
  structured_delegate: lt.Tensor_out
  device_check: NoCheck   # TensorIterator
  variants: method
  dispatch:
    CompositeExplicitAutograd: lt_

#  less, alias for torch.lt
- func: less.Scalar_out(Tensor self, Scalar other, *, Tensor(a!) out) -> Tensor(a!)

- func: less.Scalar(Tensor self, Scalar other) -> Tensor
  variants: method, function

- func: less.Tensor_out(Tensor self, Tensor other, *, Tensor(a!) out) -> Tensor(a!)

- func: less.Tensor(Tensor self, Tensor other) -> Tensor
  variants: method, function

- func: less_.Scalar(Tensor(a!) self, Scalar other) -> Tensor(a!)
  variants: method

- func: less_.Tensor(Tensor(a!) self, Tensor other) -> Tensor(a!)
  variants: method

- func: take.out(Tensor self, Tensor index, *, Tensor(a!) out) -> Tensor(a!)
  dispatch:
    CPU, CUDA: take_out

- func: take(Tensor self, Tensor index) -> Tensor
  variants: method, function
  dispatch:
    CPU, CUDA: take

- func: take_along_dim.out(Tensor self, Tensor indices, int? dim=None, *, Tensor(a!) out) -> Tensor(a!)

- func: take_along_dim(Tensor self, Tensor indices, int? dim=None) -> Tensor
  variants: method, function

- func: index_select.out(Tensor self, int dim, Tensor index, *, Tensor(a!) out) -> Tensor(a!)
  dispatch:
    CPU, QuantizedCPU: index_select_out_cpu_
    CUDA, QuantizedCUDA: index_select_out_cuda
    MPS: index_select_out_mps

- func: index_select(Tensor self, int dim, Tensor index) -> Tensor
  variants: method, function
  dispatch:
    CPU: index_select_cpu_
    QuantizedCPU: index_select_quantized_cpu_
    CUDA: index_select_cuda
    QuantizedCUDA: index_select_quantized_cuda
    SparseCPU: index_select_sparse_cpu
    SparseCUDA: index_select_sparse_cuda
    MPS: index_select_mps

- func: index_select.dimname_out(Tensor self, Dimname dim, Tensor index, *, Tensor(a!) out) -> Tensor(a!)

- func: index_select.dimname(Tensor self, Dimname dim, Tensor index) -> Tensor
  variants: method, function

- func: index_select_backward(Tensor grad, int[] self_sizes, int dim, Tensor index) -> Tensor
  variants: function
  device_check: NoCheck
  device_guard: False

- func: masked_select.out(Tensor self, Tensor mask, *, Tensor(a!) out) -> Tensor(a!)
  dispatch:
    CPU: masked_select_out_cpu
    CUDA: masked_select_out_cuda

- func: masked_select(Tensor self, Tensor mask) -> Tensor
  variants: method, function
  dispatch:
    CPU: masked_select_cpu
    CUDA: masked_select_cuda

- func: masked_select_backward(Tensor grad, Tensor input, Tensor mask) -> Tensor
  variants: function
  device_check: NoCheck
  device_guard: False

- func: nonzero.out(Tensor self, *, Tensor(a!) out) -> Tensor(a!)
  dispatch:
    CPU: nonzero_out_cpu
    CUDA: nonzero_out_cuda

- func: nonzero(Tensor self) -> Tensor
  variants: method, function
  dispatch:
    CPU: nonzero_cpu
    CUDA: nonzero_cuda

- func: nonzero_numpy(Tensor self) -> Tensor[]
  variants: method, function

- func: argwhere(Tensor self) -> Tensor
  variants: method, function

- func: gather.out(Tensor self, int dim, Tensor index, *, bool sparse_grad=False, Tensor(a!) out) -> Tensor(a!)
  structured: True
  dispatch:
    CPU, CUDA: gather_out
    MPS: gather_out_mps

- func: gather(Tensor self, int dim, Tensor index, *, bool sparse_grad=False) -> Tensor
  variants: method, function
  structured_delegate: gather.out

- func: gather_backward(Tensor grad, Tensor self, int dim, Tensor index, bool sparse_grad) -> Tensor
  variants: function
  device_check: NoCheck
  device_guard: False

- func: gather.dimname_out(Tensor self, Dimname dim, Tensor index, *, bool sparse_grad=False, Tensor(a!) out) -> Tensor(a!)

- func: gather.dimname(Tensor self, Dimname dim, Tensor index, *, bool sparse_grad=False) -> Tensor
  variants: method, function

- func: _gather_sparse_backward(Tensor self, int dim, Tensor index, Tensor grad) -> Tensor

- func: addcmul.out(Tensor self, Tensor tensor1, Tensor tensor2, *, Scalar value=1, Tensor(a!) out) -> Tensor(a!)
  structured: True
  structured_inherits: TensorIteratorBase
  device_check: NoCheck   # TensorIterator
  dispatch:
    CPU, CUDA: addcmul_out
    MPS: addcmul_out_mps

- func: addcmul(Tensor self, Tensor tensor1, Tensor tensor2, *, Scalar value=1) -> Tensor
  structured_delegate: addcmul.out
  device_check: NoCheck   # TensorIterator
  variants: method, function

- func: addcmul_(Tensor(a!) self, Tensor tensor1, Tensor tensor2, *, Scalar value=1) -> Tensor(a!)
  structured_delegate: addcmul.out
  device_check: NoCheck   # TensorIterator
  variants: method

- func: addcdiv.out(Tensor self, Tensor tensor1, Tensor tensor2, *, Scalar value=1, Tensor(a!) out) -> Tensor(a!)
  structured: True
  structured_inherits: TensorIteratorBase
  device_check: NoCheck   # TensorIterator
  dispatch:
    CPU, CUDA: addcdiv_out
    MPS: addcdiv_out_mps

- func: addcdiv(Tensor self, Tensor tensor1, Tensor tensor2, *, Scalar value=1) -> Tensor
  structured_delegate: addcdiv.out
  device_check: NoCheck   # TensorIterator
  variants: method, function

- func: addcdiv_(Tensor(a!) self, Tensor tensor1, Tensor tensor2, *, Scalar value=1) -> Tensor(a!)
  structured_delegate: addcdiv.out
  device_check: NoCheck   # TensorIterator
  variants: method

- func: cross_entropy_loss(Tensor self, Tensor target, Tensor? weight=None, int reduction=Mean, int ignore_index=-100, float label_smoothing=0.0) -> Tensor
  python_module: nn

- func: lstsq.X(Tensor self, Tensor A, *, Tensor(a!) X, Tensor(b!) qr) -> (Tensor(a!) solution, Tensor(b!) QR)
  dispatch:
    CPU: legacy_lstsq_out
    CUDA: legacy_lstsq_out_cuda

- func: lstsq(Tensor self, Tensor A) -> (Tensor solution, Tensor QR)
  variants: method, function
  dispatch:
    CPU: legacy_lstsq
    CUDA: legacy_lstsq_cuda

- func: triangular_solve.X(Tensor self, Tensor A, bool upper=True, bool transpose=False, bool unitriangular=False, *, Tensor(a!) X, Tensor(b!) M) -> (Tensor(a!) solution, Tensor(b!) cloned_coefficient)
  structured: True
  dispatch:
    CPU, CUDA: triangular_solve_out
    SparseCsrCPU: triangular_solve_out_sparse_csr_cpu
    SparseCsrCUDA: triangular_solve_out_sparse_csr_cuda

- func: triangular_solve(Tensor self, Tensor A, bool upper=True, bool transpose=False, bool unitriangular=False) -> (Tensor solution, Tensor cloned_coefficient)
  structured_delegate: triangular_solve.X
  variants: method, function

- func: _linalg_check_errors(Tensor info, str api_name, *, bool is_matrix) -> ()
  dispatch:
    CompositeExplicitAutograd: _linalg_check_errors

- func: linalg_solve_triangular.out(Tensor self, Tensor B, *, bool upper, bool left=True, bool unitriangular=False, Tensor(a!) out) -> Tensor(a!)
  python_module: linalg
  dispatch:
    CPU, CUDA: linalg_solve_triangular_out

- func: linalg_solve_triangular(Tensor self, Tensor B, *, bool upper, bool left=True, bool unitriangular=False) -> Tensor
  python_module: linalg
  variants: function
  dispatch:
    CPU, CUDA: linalg_solve_triangular

- func: linalg_vander(Tensor x, *, int? N=None) -> Tensor
  python_module: linalg

- func: symeig.e(Tensor self, bool eigenvectors=False, bool upper=True, *, Tensor(a!) e, Tensor(b!) V) -> (Tensor(a!) eigenvalues, Tensor(b!) eigenvectors)
  dispatch:
    CompositeExplicitAutograd: symeig_out

- func: symeig(Tensor self, bool eigenvectors=False, bool upper=True) -> (Tensor eigenvalues, Tensor eigenvectors)
  variants: method, function
  dispatch:
    CompositeExplicitAutograd: symeig

- func: _symeig_helper(Tensor self, bool eigenvectors, bool upper) -> (Tensor, Tensor)
  variants: function
  dispatch:
    CPU: _symeig_helper_cpu
    CUDA: _symeig_helper_cuda

- func: eig.e(Tensor self, bool eigenvectors=False, *, Tensor(a!) e, Tensor(b!) v) -> (Tensor(a!) eigenvalues, Tensor(b!) eigenvectors)
  dispatch:
    CompositeExplicitAutograd: eig_out

- func: eig(Tensor self, bool eigenvectors=False) -> (Tensor eigenvalues, Tensor eigenvectors)
  variants: method, function
  dispatch:
    CompositeExplicitAutograd: eig

- func: svd.U(Tensor self, bool some=True, bool compute_uv=True, *, Tensor(a!) U, Tensor(b!) S, Tensor(c!) V) -> (Tensor(a!) U, Tensor(b!) S, Tensor(c!) V)

- func: svd(Tensor self, bool some=True, bool compute_uv=True) -> (Tensor U, Tensor S, Tensor V)
  variants: method, function

# swapaxes, alias for transpose
- func: swapaxes(Tensor(a) self, int axis0, int axis1) -> Tensor(a)
  variants: function, method
  device_check: NoCheck
  device_guard: False

- func: swapaxes_(Tensor(a!) self, int axis0, int axis1) -> Tensor(a!)
  variants: method
  device_check: NoCheck
  device_guard: False
  tags: inplace_view

# swapdims, alias for transpose
- func: swapdims(Tensor(a) self, int dim0, int dim1) -> Tensor(a)
  variants: function, method
  device_check: NoCheck
  device_guard: False

- func: swapdims_(Tensor(a!) self, int dim0, int dim1) -> Tensor(a!)
  variants: method
  device_check: NoCheck
  device_guard: False
  tags: inplace_view

- func: cholesky.out(Tensor self, bool upper=False, *, Tensor(a!) out) -> Tensor(a!)
  dispatch:
    CPU, CUDA: cholesky_out

- func: cholesky(Tensor self, bool upper=False) -> Tensor
  variants: method, function
  dispatch:
    CPU, CUDA: cholesky

- func: cholesky_solve.out(Tensor self, Tensor input2, bool upper=False, *, Tensor(a!) out) -> Tensor(a!)
  dispatch:
    CompositeExplicitAutograd: cholesky_solve_out

- func: cholesky_solve(Tensor self, Tensor input2, bool upper=False) -> Tensor
  variants: method, function
  dispatch:
    CompositeExplicitAutograd: cholesky_solve

- func: _cholesky_solve_helper(Tensor self, Tensor A, bool upper) -> Tensor
  variants: function
  dispatch:
    CPU: _cholesky_solve_helper_cpu
    CUDA: _cholesky_solve_helper_cuda

- func: cholesky_inverse(Tensor self, bool upper=False) -> Tensor
  variants: method, function
  dispatch:
    CPU, CUDA: cholesky_inverse

- func: cholesky_inverse.out(Tensor self, bool upper=False, *, Tensor(a!) out) -> Tensor(a!)
  dispatch:
    CPU, CUDA: cholesky_inverse_out

- func: qr.Q(Tensor self, bool some=True, *, Tensor(a!) Q, Tensor(b!) R) -> (Tensor(a!) Q, Tensor(b!) R)

- func: qr(Tensor self, bool some=True) -> (Tensor Q, Tensor R)
  variants: method, function

- func: geqrf.a(Tensor self, *, Tensor(a!) a, Tensor(b!) tau) -> (Tensor(a!) a, Tensor(b!) tau)
  dispatch:
    CPU, CUDA: geqrf_out

- func: geqrf(Tensor self) -> (Tensor a, Tensor tau)
  variants: method, function
  dispatch:
    CPU, CUDA: geqrf

# orgqr, alias for linalg_householder_product
- func: orgqr(Tensor self, Tensor input2) -> Tensor
  variants: method, function

- func: orgqr.out(Tensor self, Tensor input2, *, Tensor(a!) out) -> Tensor(a!)

- func: ormqr.out(Tensor self, Tensor input2, Tensor input3, bool left=True, bool transpose=False, *, Tensor(a!) out) -> Tensor(a!)
  dispatch:
    CPU, CUDA: ormqr_out

- func: ormqr(Tensor self, Tensor input2, Tensor input3, bool left=True, bool transpose=False) -> Tensor
  variants: method, function
  dispatch:
    CPU, CUDA: ormqr

- func: _lu_with_info(Tensor self, bool pivot=True, bool check_errors=True) -> (Tensor LU, Tensor pivots, Tensor info)
  variants: function

- func: lu_solve.out(Tensor self, Tensor LU_data, Tensor LU_pivots, *, Tensor(a!) out) -> Tensor(a!)
  dispatch:
    CPU, CUDA: lu_solve_out

- func: lu_solve(Tensor self, Tensor LU_data, Tensor LU_pivots) -> Tensor
  variants: method, function
  dispatch:
    CPU, CUDA: lu_solve

# lu_unpack
- func: lu_unpack(Tensor LU_data, Tensor LU_pivots, bool unpack_data=True, bool unpack_pivots=True) -> (Tensor P, Tensor L, Tensor U)
  structured_delegate: lu_unpack.out
  variants: function

- func: lu_unpack.out(Tensor LU_data, Tensor LU_pivots, bool unpack_data=True, bool unpack_pivots=True, *, Tensor(a!) P, Tensor(b!) L, Tensor(c!) U) -> (Tensor(a!) P, Tensor(b!) L, Tensor(c!) U)
  variants: function
  structured: True
  dispatch:
    CPU, CUDA: lu_unpack_out

# TODO: remove dispatch section when porting TH CUDA to ATen
- func: multinomial.out(Tensor self, int num_samples, bool replacement=False, *, Generator? generator=None, Tensor(a!) out) -> Tensor(a!)
  dispatch:
    CPU, CUDA: multinomial_out

- func: multinomial(Tensor self, int num_samples, bool replacement=False, *, Generator? generator=None) -> Tensor
  variants: method, function
  dispatch:
    CPU, CUDA: multinomial

- func: lgamma.out(Tensor self, *, Tensor(a!) out) -> Tensor(a!)
  device_check: NoCheck   # TensorIterator
  structured: True
  structured_inherits: TensorIteratorBase
  dispatch:
    CPU, CUDA: lgamma_out

- func: lgamma_(Tensor(a!) self) -> Tensor(a!)
  device_check: NoCheck   # TensorIterator
  structured_delegate: lgamma.out
  variants: method

- func: lgamma(Tensor self) -> Tensor
  device_check: NoCheck   # TensorIterator
  structured_delegate: lgamma.out
  variants: method, function

- func: digamma.out(Tensor self, *, Tensor(a!) out) -> Tensor(a!)
  device_check: NoCheck   # TensorIterator
  structured: True
  structured_inherits: TensorIteratorBase
  dispatch:
    CPU, CUDA: digamma_out

- func: digamma(Tensor self) -> Tensor
  device_check: NoCheck   # TensorIterator
  structured_delegate: digamma.out
  variants: method, function

- func: polygamma.out(int n, Tensor self, *, Tensor(a!) out) -> Tensor(a!)
  device_check: NoCheck   # TensorIterator
  structured: True
  structured_inherits: TensorIteratorBase
  dispatch:
    CPU, CUDA: polygamma_out

- func: polygamma(int n, Tensor self) -> Tensor
  device_check: NoCheck   # TensorIterator
  structured_delegate: polygamma.out
  variants: method, function

- func: polygamma_(Tensor(a!) self, int n) -> Tensor(a!)
  device_check: NoCheck   # TensorIterator
  variants: method
  dispatch:
    CompositeExplicitAutograd: polygamma_

- func: erfinv(Tensor self) -> Tensor
  device_check: NoCheck   # TensorIterator
  structured_delegate: erfinv.out
  variants: method, function
  dispatch:
    SparseCPU, SparseCUDA: erfinv_sparse
    SparseCsrCPU, SparseCsrCUDA: erfinv_sparse_csr

- func: erfinv_(Tensor(a!) self) -> Tensor(a!)
  device_check: NoCheck   # TensorIterator
  structured_delegate: erfinv.out
  variants: method
  dispatch:
    SparseCPU, SparseCUDA: erfinv_sparse_
    SparseCsrCPU, SparseCsrCUDA: erfinv_sparse_csr_

- func: erfinv.out(Tensor self, *, Tensor(a!) out) -> Tensor(a!)
  device_check: NoCheck   # TensorIterator
  structured: True
  structured_inherits: TensorIteratorBase
  dispatch:
    CPU, CUDA: erfinv_out
    SparseCPU, SparseCUDA: erfinv_sparse_out
    SparseCsrCPU, SparseCsrCUDA: erfinv_sparse_csr_out

- func: i0(Tensor self) -> Tensor
  structured_delegate: i0.out
  variants: function, method

- func: i0_(Tensor(a!) self) -> Tensor(a!)
  structured_delegate: i0.out
  variants: function, method

- func: i0.out(Tensor self, *, Tensor(a!) out) -> Tensor(a!)
  structured: True
  structured_inherits: TensorIteratorBase
  dispatch:
    CPU, CUDA: i0_out

- func: sign(Tensor self) -> Tensor
  device_check: NoCheck   # TensorIterator
  structured_delegate: sign.out
  variants: function, method
  dispatch:
    CompositeExplicitAutograd: sign
    SparseCPU, SparseCUDA: sign_sparse
    SparseCsrCPU, SparseCsrCUDA: sign_sparse_csr

- func: sign_(Tensor(a!) self) -> Tensor(a!)
  device_check: NoCheck   # TensorIterator
  structured_delegate: sign.out
  variants: method
  dispatch:
    CompositeExplicitAutograd: sign_
    SparseCPU, SparseCUDA: sign_sparse_
    SparseCsrCPU, SparseCsrCUDA: sign_sparse_csr_

- func: sign.out(Tensor self, *, Tensor(a!) out) -> Tensor(a!)
  device_check: NoCheck   # TensorIterator
  structured: True
  structured_inherits: TensorIteratorBase
  dispatch:
    CPU, CUDA: sign_out
    MPS: sign_out_mps
    SparseCPU, SparseCUDA: sign_sparse_out
    SparseCsrCPU, SparseCsrCUDA: sign_sparse_csr_out

- func: signbit(Tensor self) -> Tensor
  variants: function, method
  structured_delegate: signbit.out
  dispatch:
    SparseCPU, SparseCUDA: signbit_sparse
    SparseCsrCPU, SparseCsrCUDA: signbit_sparse_csr

- func: signbit.out(Tensor self, *, Tensor(a!) out) -> Tensor(a!)
  structured: True
  structured_inherits: TensorIteratorBase
  dispatch:
    CPU: signbit_out
    CUDA: signbit_out
    SparseCPU, SparseCUDA: signbit_sparse_out
    SparseCsrCPU, SparseCsrCUDA: signbit_sparse_csr_out

- func: dist(Tensor self, Tensor other, Scalar p=2) -> Tensor
  device_check: NoCheck   # TensorIterator
  variants: method, function
  dispatch:
    CompositeExplicitAutograd: dist

- func: atan2.out(Tensor self, Tensor other, *, Tensor(a!) out) -> Tensor(a!)
  device_check: NoCheck   # TensorIterator
  structured: True
  structured_inherits: TensorIteratorBase
  dispatch:
    CPU, CUDA: atan2_out
    MPS: atan2_mps_out

- func: atan2_(Tensor(a!) self, Tensor other) -> Tensor(a!)
  device_check: NoCheck   # TensorIterator
  structured_delegate: atan2.out
  variants: method

- func: atan2(Tensor self, Tensor other) -> Tensor
  device_check: NoCheck   # TensorIterator
  structured_delegate: atan2.out
  variants: method, function

# arctan2, alias of atan2
- func: arctan2(Tensor self, Tensor other) -> Tensor
  variants: method, function

- func: arctan2.out(Tensor self, Tensor other, *, Tensor(a!) out) -> Tensor(a!)
  device_check: NoCheck   # TensorIterator

- func: arctan2_(Tensor(a!) self, Tensor other) -> Tensor(a!)
  variants: method

- func: lerp.Scalar_out(Tensor self, Tensor end, Scalar weight, *, Tensor(a!) out) -> Tensor(a!)
  device_check: NoCheck   # TensorIterator
  structured: True
  structured_inherits: TensorIteratorBase
  dispatch:
    CPU, CUDA: lerp_Scalar

- func: lerp.Tensor_out(Tensor self, Tensor end, Tensor weight, *, Tensor(a!) out) -> Tensor(a!)
  device_check: NoCheck   # TensorIterator
  structured: True
  structured_inherits: TensorIteratorBase
  dispatch:
    CPU, CUDA: lerp_Tensor

- func: lerp.Scalar(Tensor self, Tensor end, Scalar weight) -> Tensor
  device_check: NoCheck   # TensorIterator
  variants: method, function
  structured_delegate: lerp.Scalar_out

- func: lerp.Tensor(Tensor self, Tensor end, Tensor weight) -> Tensor
  device_check: NoCheck   # TensorIterator
  variants: method, function
  structured_delegate: lerp.Tensor_out

- func: histc.out(Tensor self, int bins=100, Scalar min=0, Scalar max=0, *, Tensor(a!) out) -> Tensor(a!)
  dispatch:
    CPU: histogram_histc_cpu_out
    CUDA: _histc_out_cuda

- func: histc(Tensor self, int bins=100, Scalar min=0, Scalar max=0) -> Tensor
  variants: method, function
  dispatch:
    CPU: histogram_histc_cpu
    CUDA: _histc_cuda

- func: histogram.bins_tensor_out(Tensor self, Tensor bins, *, Tensor? weight=None, bool density=False, Tensor(a!) hist, Tensor(b!) bin_edges) -> (Tensor(a!) hist, Tensor(b!) bin_edges)
  dispatch:
    CPU: histogram_out_cpu

- func: histogram.bins_tensor(Tensor self, Tensor bins, *, Tensor? weight=None, bool density=False) -> (Tensor hist, Tensor bin_edges)
  variants: method, function
  dispatch:
    CPU: histogram_cpu

- func: histogram.bin_ct_out(Tensor self, int bins=100, *, float[]? range=None, Tensor? weight=None, bool density=False, Tensor(a!) hist, Tensor(b!) bin_edges) -> (Tensor(a!) hist, Tensor(b!) bin_edges)
  dispatch:
    CPU: histogram_out_cpu

- func: histogram.bin_ct(Tensor self, int bins=100, *, float[]? range=None, Tensor? weight=None, bool density=False) -> (Tensor hist, Tensor bin_edges)
  variants: method, function
  dispatch:
    CPU: histogram_cpu

- func: _histogramdd_bin_edges(Tensor self, int[] bins, *, float[]? range=None, Tensor? weight=None, bool density=False) -> Tensor[]
  dispatch:
    CPU: histogramdd_bin_edges_cpu

- func: _histogramdd_from_bin_cts(Tensor self, int[] bins, *, float[]? range=None, Tensor? weight=None, bool density=False) -> Tensor
  dispatch:
    CPU: histogramdd_cpu

- func: _histogramdd_from_bin_tensors(Tensor self, Tensor[] bins, *, Tensor? weight=None, bool density=False) -> Tensor
  dispatch:
    CPU: histogramdd_cpu

- func: histogramdd(Tensor self, int[] bins, float[]? range=None, Tensor? weight=None, bool density=False) -> (Tensor hist, Tensor[] bin_edges)

- func: histogramdd.int_bins(Tensor self, int bins, float[]? range=None, Tensor? weight=None, bool density=False) -> (Tensor hist, Tensor[] bin_edges)

- func: histogramdd.TensorList_bins(Tensor self, Tensor[] bins, float[]? range=None, Tensor? weight=None, bool density=False) -> (Tensor hist, Tensor[] bin_edges)

- func: fmod.Scalar_out(Tensor self, Scalar other, *, Tensor(a!) out) -> Tensor(a!)
  device_check: NoCheck   # TensorIterator
  dispatch:
    CompositeExplicitAutograd: fmod_out

- func: fmod.Scalar(Tensor self, Scalar other) -> Tensor
  device_check: NoCheck   # TensorIterator
  variants: method, function
  dispatch:
    CompositeExplicitAutograd: fmod

- func: fmod_.Scalar(Tensor(a!) self, Scalar other) -> Tensor(a!)
  device_check: NoCheck   # TensorIterator
  variants: method
  dispatch:
    CompositeExplicitAutograd: fmod_

- func: fmod.Tensor_out(Tensor self, Tensor other, *, Tensor(a!) out) -> Tensor(a!)
  device_check: NoCheck   # TensorIterator
  structured: True
  structured_inherits: TensorIteratorBase
  dispatch:
    CPU, CUDA: fmod_out

- func: fmod.Tensor(Tensor self, Tensor other) -> Tensor
  device_check: NoCheck   # TensorIterator
  structured_delegate: fmod.Tensor_out
  variants: method, function


- func: fmod_.Tensor(Tensor(a!) self, Tensor other) -> Tensor(a!)
  device_check: NoCheck   # TensorIterator
  variants: method
  structured_delegate: fmod.Tensor_out

- func: hypot.out(Tensor self, Tensor other, *, Tensor(a!) out) -> Tensor(a!)
  structured: True
  structured_inherits: TensorIteratorBase
  dispatch:
    CPU, CUDA: hypot_out

- func: hypot(Tensor self, Tensor other) -> Tensor
  structured_delegate: hypot.out
  variants: method, function

- func: hypot_(Tensor(a!) self, Tensor other) -> Tensor(a!)
  structured_delegate: hypot.out
  variants: method
  dispatch:
    CompositeExplicitAutograd: hypot_

- func: igamma.out(Tensor self, Tensor other, *, Tensor(a!) out) -> Tensor(a!)
  structured: True
  structured_inherits: TensorIteratorBase
  dispatch:
    CPU, CUDA: igamma_out

- func: igamma(Tensor self, Tensor other) -> Tensor
  structured_delegate: igamma.out
  variants: method, function

- func: igamma_(Tensor(a!) self, Tensor other) -> Tensor(a!)
  structured_delegate: igamma.out
  variants: method

- func: igammac.out(Tensor self, Tensor other, *, Tensor(a!) out) -> Tensor(a!)
  structured: True
  structured_inherits: TensorIteratorBase
  dispatch:
    CPU, CUDA: igammac_out

- func: igammac(Tensor self, Tensor other) -> Tensor
  structured_delegate: igammac.out
  variants: method, function

- func: igammac_(Tensor(a!) self, Tensor other) -> Tensor(a!)
  structured_delegate: igammac.out
  variants: method

- func: nextafter.out(Tensor self, Tensor other, *, Tensor(a!) out) -> Tensor(a!)
  structured: True
  structured_inherits: TensorIteratorBase
  dispatch:
    CPU, CUDA: nextafter_out

- func: nextafter(Tensor self, Tensor other) -> Tensor
  structured_delegate: nextafter.out
  variants: method, function

- func: nextafter_(Tensor(a!) self, Tensor other) -> Tensor(a!)
  structured_delegate: nextafter.out
  variants: method
  dispatch:
    CompositeExplicitAutograd: nextafter_

- func: remainder.Scalar_out(Tensor self, Scalar other, *, Tensor(a!) out) -> Tensor(a!)
  dispatch:
    CompositeExplicitAutograd: remainder_out

- func: remainder.Scalar(Tensor self, Scalar other) -> Tensor
  variants: method, function
  dispatch:
    CompositeExplicitAutograd: remainder

- func: remainder_.Scalar(Tensor(a!) self, Scalar other) -> Tensor(a!)
  variants: method
  dispatch:
    CompositeExplicitAutograd: remainder_

- func: remainder.Tensor_out(Tensor self, Tensor other, *, Tensor(a!) out) -> Tensor(a!)
  device_check: NoCheck   # TensorIterator
  structured: True
  structured_inherits: TensorIteratorBase
  dispatch:
    CPU, CUDA: remainder_out

- func: remainder.Tensor(Tensor self, Tensor other) -> Tensor
  device_check: NoCheck   # TensorIterator
  structured_delegate: remainder.Tensor_out
  variants: method, function

- func: remainder_.Tensor(Tensor(a!) self, Tensor other) -> Tensor(a!)
  device_check: NoCheck   # TensorIterator
  structured_delegate: remainder.Tensor_out
  variants: method

- func: remainder.Scalar_Tensor(Scalar self, Tensor other) -> Tensor
  device_check: NoCheck   # TensorIterator
  variants: function
  dispatch:
    CPU, CUDA: remainder

- func: min(Tensor self) -> Tensor
  device_check: NoCheck   # TensorIterator
  variants: method, function
  dispatch:
    CPU, CUDA: min
    MPS: min_mps
    QuantizedCPU: min_quantized_cpu

- func: fmin(Tensor self, Tensor other) -> Tensor
  structured_delegate: fmin.out
  device_check: NoCheck   # TensorIterator
  variants: method, function

- func: fmin.out(Tensor self, Tensor other, *, Tensor(a!) out) -> Tensor(a!)
  structured: True
  structured_inherits: TensorIteratorBase
  device_check: NoCheck   # TensorIterator
  dispatch:
    CPU, CUDA: fmin_out

- func: max(Tensor self) -> Tensor
  device_check: NoCheck   # TensorIterator
  variants: method, function
  dispatch:
    CPU, CUDA: max
    MPS: max_mps
    QuantizedCPU: max_quantized_cpu

- func: fmax(Tensor self, Tensor other) -> Tensor
  structured_delegate: fmax.out
  device_check: NoCheck   # TensorIterator
  variants: method, function

- func: fmax.out(Tensor self, Tensor other, *, Tensor(a!) out) -> Tensor(a!)
  structured: True
  structured_inherits: TensorIteratorBase
  device_check: NoCheck   # TensorIterator
  dispatch:
    CPU, CUDA: fmax_out

- func: maximum(Tensor self, Tensor other) -> Tensor
  structured_delegate: maximum.out
  device_check: NoCheck   # TensorIterator
  variants: method, function

- func: maximum.out(Tensor self, Tensor other, *, Tensor(a!) out) -> Tensor(a!)
  structured: True
  structured_inherits: TensorIteratorBase
  device_check: NoCheck   # TensorIterator
  dispatch:
    CPU, CUDA: maximum_out
    MPS: maximum_out_mps

# binary max, alias of maximum
# NOTE: max is not an alias for maximum, since there is also unary max
- func: max.other(Tensor self, Tensor other) -> Tensor
  device_check: NoCheck   # TensorIterator
  variants: method, function

- func: max.out(Tensor self, Tensor other, *, Tensor(a!) out) -> Tensor(a!)
  device_check: NoCheck   # TensorIterator

- func: minimum(Tensor self, Tensor other) -> Tensor
  structured_delegate: minimum.out
  device_check: NoCheck   # TensorIterator
  variants: method, function

- func: minimum.out(Tensor self, Tensor other, *, Tensor(a!) out) -> Tensor(a!)
  structured: True
  structured_inherits: TensorIteratorBase
  device_check: NoCheck   # TensorIterator
  dispatch:
    CPU, CUDA: minimum_out
    MPS: minimum_out_mps

# binary min, alias for minimum
# NOTE: min is not an alias for minimum, since there is also unary min
- func: min.out(Tensor self, Tensor other, *, Tensor(a!) out) -> Tensor(a!)
  device_check: NoCheck   # TensorIterator

- func: min.other(Tensor self, Tensor other) -> Tensor
  device_check: NoCheck   # TensorIterator
  variants: method, function

- func: quantile(Tensor self, Tensor q, int? dim=None, bool keepdim=False, *, str interpolation='linear') -> Tensor
  variants: method, function

- func: quantile.out(Tensor self, Tensor q, int? dim=None, bool keepdim=False, *, str interpolation='linear', Tensor(a!) out) -> Tensor(a!)

- func: quantile.scalar(Tensor self, float q, int? dim=None, bool keepdim=False, *, str interpolation='linear') -> Tensor
  variants: method, function

- func: quantile.scalar_out(Tensor self, float q, int? dim=None, bool keepdim=False, *, str interpolation='linear', Tensor(a!) out) -> Tensor(a!)

- func: nanquantile(Tensor self, Tensor q, int? dim=None, bool keepdim=False, *, str interpolation='linear') -> Tensor
  variants: method, function

- func: nanquantile.out(Tensor self, Tensor q, int? dim=None, bool keepdim=False, *, str interpolation='linear', Tensor(a!) out) -> Tensor(a!)

- func: nanquantile.scalar(Tensor self, float q, int? dim=None, bool keepdim=False, *, str interpolation='linear') -> Tensor
  variants: method, function

- func: nanquantile.scalar_out(Tensor self, float q, int? dim=None, bool keepdim=False, *, str interpolation='linear', Tensor(a!) out) -> Tensor(a!)

- func: sort.values(Tensor self, int dim=-1, bool descending=False, *, Tensor(a!) values, Tensor(b!) indices) -> (Tensor(a!) values, Tensor(b!) indices)
  device_check: NoCheck   # TensorIterator
  dispatch:
    CompositeExplicitAutograd: sort_out

- func: sort.values_stable(Tensor self, *, bool? stable, int dim=-1, bool descending=False, Tensor(a!) values, Tensor(b!) indices) -> (Tensor(a!) values, Tensor(b!) indices)
  structured: True
  dispatch:
    CPU, CUDA: sort_stable_out

- func: sort(Tensor self, int dim=-1, bool descending=False) -> (Tensor values, Tensor indices)
  device_check: NoCheck   # TensorIterator
  variants: method, function
  dispatch:
    CompositeExplicitAutograd: sort

- func: sort.stable(Tensor self, *, bool? stable, int dim=-1, bool descending=False) -> (Tensor values, Tensor indices)
  structured_delegate: sort.values_stable
  variants: method, function
  dispatch:
    QuantizedCPU: sort_quantized_cpu_stable

- func: sort.dimname_values(Tensor self, Dimname dim, bool descending=False, *, Tensor(a!) values, Tensor(b!) indices) -> (Tensor(a!) values, Tensor(b!) indices)

- func: sort.dimname_values_stable(Tensor self, *, bool? stable, Dimname dim, bool descending=False, Tensor(a!) values, Tensor(b!) indices) -> (Tensor(a!) values, Tensor(b!) indices)

- func: sort.dimname(Tensor self, Dimname dim, bool descending=False) -> (Tensor values, Tensor indices)
  variants: method, function

- func: sort.dimname_stable(Tensor self, *, bool? stable, Dimname dim, bool descending=False) -> (Tensor values, Tensor indices)
  variants: method, function

- func: msort.out(Tensor self, *, Tensor(a!) out) -> Tensor(a!)

- func: msort(Tensor self) -> Tensor
  variants: method, function

- func: argsort(Tensor self, int dim=-1, bool descending=False) -> Tensor
  device_check: NoCheck   # TensorIterator
  variants: method, function

- func: argsort.dimname(Tensor self, Dimname dim, bool descending=False) -> Tensor
  variants: method, function

- func: topk.values(Tensor self, int k, int dim=-1, bool largest=True, bool sorted=True, *, Tensor(a!) values, Tensor(b!) indices) -> (Tensor(a!) values, Tensor(b!) indices)
  structured: True
  dispatch:
    CPU: topk_out_cpu
    CUDA: topk_out_cuda
    MPS: topk_out_mps

- func: topk(Tensor self, int k, int dim=-1, bool largest=True, bool sorted=True) -> (Tensor values, Tensor indices)
  variants: method, function
  structured_delegate: topk.values
  dispatch:
    QuantizedCPU: topk_quantized_cpu

- func: all(Tensor self) -> Tensor
  device_check: NoCheck   # TensorIterator
  structured_delegate: all.all_out
  variants: method, function

- func: all.all_out(Tensor self, *, Tensor(a!) out) -> Tensor(a!)
  device_check: NoCheck
  structured: True
  dispatch:
    CPU, CUDA: all_all_out
    MPS: all_all_out_mps

- func: any(Tensor self) -> Tensor
  device_check: NoCheck   # TensorIterator
  structured_delegate: any.all_out
  variants: method, function
  dispatch:
    SparseCPU, SparseCUDA: any_sparse

- func: any.all_out(Tensor self, *, Tensor(a!) out) -> Tensor(a!)
  device_check: NoCheck
  structured: True
  dispatch:
    CPU, CUDA: any_all_out
    MPS: any_all_out_mps

- func: renorm.out(Tensor self, Scalar p, int dim, Scalar maxnorm, *, Tensor(a!) out) -> Tensor(a!)
  device_check: NoCheck   # TensorIterator
  structured: True
  dispatch:
    CPU, CUDA: renorm_out

- func: renorm(Tensor self, Scalar p, int dim, Scalar maxnorm) -> Tensor
  device_check: NoCheck   # TensorIterator
  variants: method, function
  structured_delegate: renorm.out

- func: renorm_(Tensor(a!) self, Scalar p, int dim, Scalar maxnorm) -> Tensor(a!)
  device_check: NoCheck   # TensorIterator
  variants: method
  structured_delegate: renorm.out

- func: unfold(Tensor(a) self, int dimension, int size, int step) -> Tensor(a)
  variants: method
  device_check: NoCheck
  device_guard: False
  dispatch:
    CPU, CUDA, Meta: unfold
    QuantizedCPU, QuantizedCUDA: unfold

- func: unfold_backward(Tensor grad_in, int[] input_sizes, int dim, int size, int step) -> Tensor
  variants: function
  dispatch:
    CPU, CUDA: unfold_backward

- func: equal(Tensor self, Tensor other) -> bool
  variants: method, function
  dispatch:
    CPU: cpu_equal
    CUDA: cuda_equal
    QuantizedCPU: equal_quantized_cpu

- func: pow.Tensor_Tensor_out(Tensor self, Tensor exponent, *, Tensor(a!) out) -> Tensor(a!)
  device_check: NoCheck   # TensorIterator
  structured: True
  structured_inherits: TensorIteratorBase
  dispatch:
    CPU, CUDA: pow_Tensor_Tensor_out
    MPS: pow_tensor_tensor_out_mps

- func: pow.Tensor_Tensor(Tensor self, Tensor exponent) -> Tensor
  device_check: NoCheck   # TensorIterator
  structured_delegate: pow.Tensor_Tensor_out
  variants: method, function

- func: pow.Scalar_out(Scalar self, Tensor exponent, *, Tensor(a!) out) -> Tensor(a!)
  device_check: NoCheck   # TensorIterator
  structured: True
  dispatch:
    CPU, CUDA: pow_Scalar_out

- func: pow.Scalar(Scalar self, Tensor exponent) -> Tensor
  device_check: NoCheck   # TensorIterator
  structured_delegate: pow.Scalar_out

- func: pow.Tensor_Scalar_out(Tensor self, Scalar exponent, *, Tensor(a!) out) -> Tensor(a!)
  device_check: NoCheck   # TensorIterator
  structured: True
  structured_inherits: TensorIteratorBase
  dispatch:
    CPU, CUDA: pow_Tensor_Scalar_out
    SparseCPU, SparseCUDA: pow_out_sparse_scalar
    MPS: pow_tensor_scalar_out_mps

- func: pow.Tensor_Scalar(Tensor self, Scalar exponent) -> Tensor
  device_check: NoCheck   # TensorIterator
  structured_delegate: pow.Tensor_Scalar_out
  variants: function, method
  dispatch:
    SparseCPU, SparseCUDA: pow_sparse_scalar

- func: pow_.Scalar(Tensor(a!) self, Scalar exponent) -> Tensor(a!)
  device_check: NoCheck   # TensorIterator
  structured_delegate: pow.Tensor_Scalar_out
  variants: method

- func: pow_.Tensor(Tensor(a!) self, Tensor exponent) -> Tensor(a!)
  device_check: NoCheck   # TensorIterator
  structured_delegate: pow.Tensor_Tensor_out
  variants: method

- func: float_power.Tensor_Tensor_out(Tensor self, Tensor exponent, *, Tensor(a!) out) -> Tensor(a!)

- func: float_power.Tensor_Tensor(Tensor self, Tensor exponent) -> Tensor
  variants: function, method

- func: float_power.Scalar_out(Scalar self, Tensor exponent, *, Tensor(a!) out) -> Tensor(a!)

- func: float_power.Scalar(Scalar self, Tensor exponent) -> Tensor

- func: float_power.Tensor_Scalar_out(Tensor self, Scalar exponent, *, Tensor(a!) out) -> Tensor(a!)

- func: float_power.Tensor_Scalar(Tensor self, Scalar exponent) -> Tensor
  variants: function, method

- func: float_power_.Scalar(Tensor(a!) self, Scalar exponent) -> Tensor(a!)
  variants: method

- func: float_power_.Tensor(Tensor(a!) self, Tensor exponent) -> Tensor(a!)
  variants: method

- func: normal_(Tensor(a!) self, float mean=0, float std=1, *, Generator? generator=None) -> Tensor(a!)
  device_check: NoCheck   # TensorIterator
  variants: method
  dispatch:
    CPU, CUDA: normal_
    MPS: normal_mps_
    Meta: normal_meta_
    SparseCsrCPU, SparseCsrCUDA: normal_sparse_csr_
  autogen: normal.functional, normal.out

- func: normal.Tensor_float_out(Tensor mean, float std=1, *, Generator? generator=None, Tensor(a!) out) -> Tensor(a!)
  dispatch:
    CPU, CUDA: normal_out
    MPS: normal_mps_out
    Meta: normal_out_meta

- func: normal.Tensor_float(Tensor mean, float std=1, *, Generator? generator=None) -> Tensor
  dispatch:
    CPU, CUDA: normal
    #MPS: normal_mps
    Meta: normal_meta

- func: normal.float_Tensor_out(float mean, Tensor std, *, Generator? generator=None, Tensor(a!) out) -> Tensor(a!)
  dispatch:
    CPU, CUDA: normal_out
    Meta: normal_out_meta
    MPS: normal_mps_out

- func: normal.float_Tensor(float mean, Tensor std, *, Generator? generator=None) -> Tensor
  dispatch:
    CPU, CUDA: normal
    Meta: normal_meta
    #MPS: normal_mps

- func: normal.Tensor_Tensor_out(Tensor mean, Tensor std, *, Generator? generator=None, Tensor(a!) out) -> Tensor(a!)
  dispatch:
    CPU, CUDA: normal_out
    Meta: normal_out_meta
    MPS: normal_mps_out

- func: normal.Tensor_Tensor(Tensor mean, Tensor std, *, Generator? generator=None) -> Tensor
  dispatch:
    CPU, CUDA: normal
    Meta: normal_meta
    #MPS: normal_mps

- func: normal.float_float(float mean, float std, int[] size, *, Generator? generator=None, ScalarType? dtype=None, Layout? layout=None, Device? device=None, bool? pin_memory=None) -> Tensor

- func: normal.float_float_out(float mean, float std, int[] size, *, Generator? generator=None, Tensor(a!) out) -> Tensor(a!)

- func: alias(Tensor(a) self) -> Tensor(a)
  variants: method, function
  dispatch:
    CompositeExplicitAutograd: alias

- func: _amp_foreach_non_finite_check_and_unscale_(Tensor(a!)[] self, Tensor(b!) found_inf, Tensor inv_scale) -> ()
  variants: function
  dispatch:
    CUDA: _amp_foreach_non_finite_check_and_unscale_cuda_
  autogen: _amp_foreach_non_finite_check_and_unscale.functional, _amp_foreach_non_finite_check_and_unscale.out

- func: _amp_update_scale_(Tensor(a!) self, Tensor(b!) growth_tracker, Tensor found_inf, float scale_growth_factor, float scale_backoff_factor, int growth_interval) -> Tensor(a!)
  variants: function
  dispatch:
    CUDA: _amp_update_scale_cuda_
  autogen: _amp_update_scale.functional, _amp_update_scale.out

#- func: _cat(Tensor[] tensors, int dim=0) -> Tensor
  #dispatch:
    #CPU: _cat_cpu
    #CUDA: cat_cuda
    #MPS: cat_mps
    #QuantizedCPU: cat_quantized_cpu

#- func: _cat.out(Tensor[] tensors, int dim=0, *, Tensor(a!) out) -> Tensor(a!)
  #dispatch:
    #CPU: _cat_out_cpu
    #CUDA: cat_out_cuda
    #QuantizedCPU: cat_out_quantized_cpu

- func: _foreach_add.Scalar(Tensor[] tensors, Scalar scalar) -> Tensor[]
  device_check: NoCheck   # foreach kernels fall back to slow path when tensor are on different devices
  variants: function
  dispatch:
    CPU: foreach_tensor_add_scalar_kernel_slow
    CUDA: foreach_tensor_add_scalar_kernel_cuda

- func: _foreach_add_.Scalar(Tensor(a!)[] self, Scalar scalar) -> ()
  device_check: NoCheck   # foreach kernels fall back to slow path when tensor are on different devices
  variants: function
  dispatch:
    CPU: foreach_tensor_add_scalar_kernel_slow_
    CUDA: foreach_tensor_add_scalar_kernel_cuda_
  autogen: _foreach_add.Scalar_functional, _foreach_add.Scalar_out

- func: _foreach_sub.Scalar(Tensor[] tensors, Scalar scalar) -> Tensor[]
  device_check: NoCheck   # foreach kernels fall back to slow path when tensor are on different devices
  variants: function
  dispatch:
    CPU: foreach_tensor_sub_scalar_kernel_slow
    CUDA: foreach_tensor_sub_scalar_kernel_cuda

- func: _foreach_sub_.Scalar(Tensor(a!)[] self, Scalar scalar) -> ()
  device_check: NoCheck   # foreach kernels fall back to slow path when tensor are on different devices
  variants: function
  dispatch:
    CPU: foreach_tensor_sub_scalar_kernel_slow_
    CUDA: foreach_tensor_sub_scalar_kernel_cuda_
  autogen: _foreach_sub.Scalar_functional, _foreach_sub.Scalar_out

- func: _foreach_mul.Scalar(Tensor[] tensors, Scalar scalar) -> Tensor[]
  device_check: NoCheck   # foreach kernels fall back to slow path when tensor are on different devices
  variants: function
  dispatch:
    CPU: foreach_tensor_mul_scalar_kernel_slow
    CUDA: foreach_tensor_mul_scalar_kernel_cuda

- func: _foreach_mul_.Scalar(Tensor(a!)[] self, Scalar scalar) -> ()
  device_check: NoCheck   # foreach kernels fall back to slow path when tensor are on different devices
  variants: function
  dispatch:
    CPU: foreach_tensor_mul_scalar_kernel_slow_
    CUDA: foreach_tensor_mul_scalar_kernel_cuda_
  autogen: _foreach_mul.Scalar_functional, _foreach_mul.Scalar_out

- func: _foreach_div.Scalar(Tensor[] tensors, Scalar scalar) -> Tensor[]
  device_check: NoCheck   # foreach kernels fall back to slow path when tensor are on different devices
  variants: function
  dispatch:
    CPU: foreach_tensor_div_scalar_kernel_slow
    CUDA: foreach_tensor_div_scalar_kernel_cuda

- func: _foreach_div_.Scalar(Tensor(a!)[] self, Scalar scalar) -> ()
  device_check: NoCheck   # foreach kernels fall back to slow path when tensor are on different devices
  variants: function
  dispatch:
    CPU: foreach_tensor_div_scalar_kernel_slow_
    CUDA: foreach_tensor_div_scalar_kernel_cuda_
  autogen: _foreach_div.Scalar_functional, _foreach_div.Scalar_out

- func: _foreach_add.List(Tensor[] tensors1, Tensor[] tensors2, *, Scalar alpha=1) -> Tensor[]
  device_check: NoCheck   # foreach kernels fall back to slow path when tensor are on different devices
  variants: function
  dispatch:
    CPU: foreach_tensor_add_list_kernel_slow
    CUDA: foreach_tensor_add_list_kernel_cuda

- func: _foreach_add_.List(Tensor(a!)[] self, Tensor[] other, *, Scalar alpha=1) -> ()
  device_check: NoCheck   # foreach kernels fall back to slow path when tensor are on different devices
  variants: function
  dispatch:
    CPU: foreach_tensor_add_list_kernel_slow_
    CUDA: foreach_tensor_add_list_kernel_cuda_
  autogen: _foreach_add.List_functional, _foreach_add.List_out

- func: _foreach_sub.List(Tensor[] tensors1, Tensor[] tensors2, *, Scalar alpha=1) -> Tensor[]
  device_check: NoCheck   # foreach kernels fall back to slow path when tensor are on different devices
  variants: function
  dispatch:
    CPU: foreach_tensor_sub_list_kernel_slow
    CUDA: foreach_tensor_sub_list_kernel_cuda

- func: _foreach_sub_.List(Tensor(a!)[] self, Tensor[] other, *, Scalar alpha=1) -> ()
  device_check: NoCheck   # foreach kernels fall back to slow path when tensor are on different devices
  variants: function
  dispatch:
    CPU: foreach_tensor_sub_list_kernel_slow_
    CUDA: foreach_tensor_sub_list_kernel_cuda_
  autogen: _foreach_sub.List_functional, _foreach_sub.List_out

- func: _foreach_mul.List(Tensor[] tensors1, Tensor[] tensors2) -> Tensor[]
  device_check: NoCheck   # foreach kernels fall back to slow path when tensor are on different devices
  variants: function
  dispatch:
    CPU: foreach_tensor_mul_list_kernel_slow
    CUDA: foreach_tensor_mul_list_kernel_cuda

- func: _foreach_mul_.List(Tensor(a!)[] self, Tensor[] other) -> ()
  device_check: NoCheck   # foreach kernels fall back to slow path when tensor are on different devices
  variants: function
  dispatch:
    CPU: foreach_tensor_mul_list_kernel_slow_
    CUDA: foreach_tensor_mul_list_kernel_cuda_
  autogen: _foreach_mul.List_functional, _foreach_mul.List_out

- func: _foreach_div.List(Tensor[] tensors1, Tensor[] tensors2) -> Tensor[]
  device_check: NoCheck   # foreach kernels fall back to slow path when tensor are on different devices
  variants: function
  dispatch:
    CPU: foreach_tensor_div_list_kernel_slow
    CUDA: foreach_tensor_div_list_kernel_cuda

- func: _foreach_div_.List(Tensor(a!)[] self, Tensor[] other) -> ()
  device_check: NoCheck   # foreach kernels fall back to slow path when tensor are on different devices
  variants: function
  dispatch:
    CPU: foreach_tensor_div_list_kernel_slow_
    CUDA: foreach_tensor_div_list_kernel_cuda_
  autogen: _foreach_div.List_functional, _foreach_div.List_out

- func: _foreach_add.ScalarList(Tensor[] tensors, Scalar[] scalars) -> Tensor[]
  device_check: NoCheck   # foreach kernels fall back to slow path when tensor are on different devices
  variants: function
  dispatch:
    CPU: foreach_tensor_add_scalarlist_kernel_slow
    CUDA: foreach_tensor_add_scalarlist_kernel_cuda

- func: _foreach_add_.ScalarList(Tensor(a!)[] self, Scalar[] scalars) -> ()
  device_check: NoCheck   # foreach kernels fall back to slow path when tensor are on different devices
  variants: function
  dispatch:
    CPU: foreach_tensor_add_scalarlist_kernel_slow_
    CUDA: foreach_tensor_add_scalarlist_kernel_cuda_
  autogen: _foreach_add.ScalarList_functional, _foreach_add.ScalarList_out

- func: _foreach_sub.ScalarList(Tensor[] tensors, Scalar[] scalars) -> Tensor[]
  device_check: NoCheck   # foreach kernels fall back to slow path when tensor are on different devices
  variants: function
  dispatch:
    CPU: foreach_tensor_sub_scalarlist_kernel_slow
    CUDA: foreach_tensor_sub_scalarlist_kernel_cuda

- func: _foreach_sub_.ScalarList(Tensor(a!)[] self, Scalar[] scalars) -> ()
  device_check: NoCheck   # foreach kernels fall back to slow path when tensor are on different devices
  variants: function
  dispatch:
    CPU: foreach_tensor_sub_scalarlist_kernel_slow_
    CUDA: foreach_tensor_sub_scalarlist_kernel_cuda_
  autogen: _foreach_sub.ScalarList_functional, _foreach_sub.ScalarList_out

- func: _foreach_div.ScalarList(Tensor[] tensors, Scalar[] scalars) -> Tensor[]
  device_check: NoCheck   # foreach kernels fall back to slow path when tensor are on different devices
  variants: function
  dispatch:
    CPU: foreach_tensor_div_scalarlist_kernel_slow
    CUDA: foreach_tensor_div_scalarlist_kernel_cuda

- func: _foreach_div_.ScalarList(Tensor(a!)[] self, Scalar[] scalars) -> ()
  device_check: NoCheck   # foreach kernels fall back to slow path when tensor are on different devices
  variants: function
  dispatch:
    CPU: foreach_tensor_div_scalarlist_kernel_slow_
    CUDA: foreach_tensor_div_scalarlist_kernel_cuda_
  autogen: _foreach_div.ScalarList_functional, _foreach_div.ScalarList_out

- func: _foreach_mul.ScalarList(Tensor[] tensors, Scalar[] scalars) -> Tensor[]
  device_check: NoCheck   # foreach kernels fall back to slow path when tensor are on different devices
  variants: function
  dispatch:
    CPU: foreach_tensor_mul_scalarlist_kernel_slow
    CUDA: foreach_tensor_mul_scalarlist_kernel_cuda

- func: _foreach_mul_.ScalarList(Tensor(a!)[] self, Scalar[] scalars) -> ()
  device_check: NoCheck   # foreach kernels fall back to slow path when tensor are on different devices
  variants: function
  dispatch:
    CPU: foreach_tensor_mul_scalarlist_kernel_slow_
    CUDA: foreach_tensor_mul_scalarlist_kernel_cuda_
  autogen: _foreach_mul.ScalarList_functional, _foreach_mul.ScalarList_out

- func: _foreach_exp(Tensor[] tensors) -> Tensor[]
  device_check: NoCheck   # foreach kernels fall back to slow path when tensor are on different devices
  variants: function
  dispatch:
    CPU: foreach_tensor_exp_slow
    CUDA: foreach_tensor_exp_cuda

- func: _foreach_zero_(Tensor(a!)[] self) -> ()
  device_check: NoCheck   # foreach kernels fall back to slow path when tensor are on different devices
  variants: function
  dispatch:
    CPU: foreach_tensor_zero_slow_
    CUDA: foreach_tensor_zero_cuda_
  autogen: _foreach_zero.functional, _foreach_zero.out

- func: _foreach_exp_(Tensor(a!)[] self) -> ()
  device_check: NoCheck   # foreach kernels fall back to slow path when tensor are on different devices
  variants: function
  dispatch:
    CPU: foreach_tensor_exp_slow_
    CUDA: foreach_tensor_exp_cuda_
  autogen: _foreach_exp.functional, _foreach_exp.out

- func: _foreach_sqrt(Tensor[] tensors) -> Tensor[]
  device_check: NoCheck   # foreach kernels fall back to slow path when tensor are on different devices
  variants: function
  dispatch:
    CPU: foreach_tensor_sqrt_slow
    CUDA: foreach_tensor_sqrt_cuda

- func: _foreach_sqrt_(Tensor(a!)[] self) -> ()
  device_check: NoCheck   # foreach kernels fall back to slow path when tensor are on different devices
  variants: function
  dispatch:
    CPU: foreach_tensor_sqrt_slow_
    CUDA: foreach_tensor_sqrt_cuda_
  autogen: _foreach_sqrt.functional, _foreach_sqrt.out

- func: _foreach_abs(Tensor[] tensors) -> Tensor[]
  device_check: NoCheck   # foreach kernels fall back to slow path when tensor are on different devices
  variants: function
  dispatch:
    CPU: foreach_tensor_abs_slow
    CUDA: foreach_tensor_abs_cuda

- func: _foreach_abs_(Tensor(a!)[] self) -> ()
  device_check: NoCheck   # foreach kernels fall back to slow path when tensor are on different devices
  variants: function
  dispatch:
    CPU: foreach_tensor_abs_slow_
    CUDA: foreach_tensor_abs_cuda_
  autogen: _foreach_abs.functional, _foreach_abs.out

- func: _foreach_acos(Tensor[] tensors) -> Tensor[]
  device_check: NoCheck   # foreach kernels fall back to slow path when tensor are on different devices
  variants: function
  dispatch:
    CPU: foreach_tensor_acos_slow
    CUDA: foreach_tensor_acos_cuda

- func: _foreach_acos_(Tensor(a!)[] self) -> ()
  device_check: NoCheck   # foreach kernels fall back to slow path when tensor are on different devices
  variants: function
  dispatch:
    CPU: foreach_tensor_acos_slow_
    CUDA: foreach_tensor_acos_cuda_
  autogen: _foreach_acos.functional, _foreach_acos.out

- func: _foreach_asin(Tensor[] tensors) -> Tensor[]
  device_check: NoCheck   # foreach kernels fall back to slow path when tensor are on different devices
  variants: function
  dispatch:
    CPU: foreach_tensor_asin_slow
    CUDA: foreach_tensor_asin_cuda

- func: _foreach_asin_(Tensor(a!)[] self) -> ()
  device_check: NoCheck   # foreach kernels fall back to slow path when tensor are on different devices
  variants: function
  dispatch:
    CPU: foreach_tensor_asin_slow_
    CUDA: foreach_tensor_asin_cuda_
  autogen: _foreach_asin.functional, _foreach_asin.out

- func: _foreach_atan(Tensor[] tensors) -> Tensor[]
  device_check: NoCheck   # foreach kernels fall back to slow path when tensor are on different devices
  variants: function
  dispatch:
    CPU: foreach_tensor_atan_slow
    CUDA: foreach_tensor_atan_cuda

- func: _foreach_atan_(Tensor(a!)[] self) -> ()
  device_check: NoCheck   # foreach kernels fall back to slow path when tensor are on different devices
  variants: function
  dispatch:
    CPU: foreach_tensor_atan_slow_
    CUDA: foreach_tensor_atan_cuda_
  autogen: _foreach_atan.functional, _foreach_atan.out

- func: _foreach_ceil(Tensor[] tensors) -> Tensor[]
  device_check: NoCheck   # foreach kernels fall back to slow path when tensor are on different devices
  variants: function
  dispatch:
    CPU: foreach_tensor_ceil_slow
    CUDA: foreach_tensor_ceil_cuda

- func: _foreach_ceil_(Tensor(a!)[] self) -> ()
  device_check: NoCheck   # foreach kernels fall back to slow path when tensor are on different devices
  variants: function
  dispatch:
    CPU: foreach_tensor_ceil_slow_
    CUDA: foreach_tensor_ceil_cuda_
  autogen: _foreach_ceil.functional, _foreach_ceil.out

- func: _foreach_cos(Tensor[] tensors) -> Tensor[]
  device_check: NoCheck   # foreach kernels fall back to slow path when tensor are on different devices
  variants: function
  dispatch:
    CPU: foreach_tensor_cos_slow
    CUDA: foreach_tensor_cos_cuda

- func: _foreach_cos_(Tensor(a!)[] self) -> ()
  device_check: NoCheck   # foreach kernels fall back to slow path when tensor are on different devices
  variants: function
  dispatch:
    CPU: foreach_tensor_cos_slow_
    CUDA: foreach_tensor_cos_cuda_
  autogen: _foreach_cos.functional, _foreach_cos.out

- func: _foreach_cosh(Tensor[] tensors) -> Tensor[]
  device_check: NoCheck   # foreach kernels fall back to slow path when tensor are on different devices
  variants: function
  dispatch:
    CPU: foreach_tensor_cosh_slow
    CUDA: foreach_tensor_cosh_cuda

- func: _foreach_cosh_(Tensor(a!)[] self) -> ()
  device_check: NoCheck   # foreach kernels fall back to slow path when tensor are on different devices
  variants: function
  dispatch:
    CPU: foreach_tensor_cosh_slow_
    CUDA: foreach_tensor_cosh_cuda_
  autogen: _foreach_cosh.functional, _foreach_cosh.out

- func: _foreach_erf(Tensor[] tensors) -> Tensor[]
  device_check: NoCheck   # foreach kernels fall back to slow path when tensor are on different devices
  variants: function
  dispatch:
    CPU: foreach_tensor_erf_slow
    CUDA: foreach_tensor_erf_cuda

- func: _foreach_erf_(Tensor(a!)[] self) -> ()
  device_check: NoCheck   # foreach kernels fall back to slow path when tensor are on different devices
  variants: function
  dispatch:
    CPU: foreach_tensor_erf_slow_
    CUDA: foreach_tensor_erf_cuda_
  autogen: _foreach_erf.functional, _foreach_erf.out

- func: _foreach_erfc(Tensor[] tensors) -> Tensor[]
  device_check: NoCheck   # foreach kernels fall back to slow path when tensor are on different devices
  variants: function
  dispatch:
    CPU: foreach_tensor_erfc_slow
    CUDA: foreach_tensor_erfc_cuda

- func: _foreach_erfc_(Tensor(a!)[] self) -> ()
  device_check: NoCheck   # foreach kernels fall back to slow path when tensor are on different devices
  variants: function
  dispatch:
    CPU: foreach_tensor_erfc_slow_
    CUDA: foreach_tensor_erfc_cuda_
  autogen: _foreach_erfc.functional, _foreach_erfc.out

- func: _foreach_expm1(Tensor[] tensors) -> Tensor[]
  device_check: NoCheck   # foreach kernels fall back to slow path when tensor are on different devices
  variants: function
  dispatch:
    CPU: foreach_tensor_expm1_slow
    CUDA: foreach_tensor_expm1_cuda

- func: _foreach_expm1_(Tensor(a!)[] self) -> ()
  device_check: NoCheck   # foreach kernels fall back to slow path when tensor are on different devices
  variants: function
  dispatch:
    CPU: foreach_tensor_expm1_slow_
    CUDA: foreach_tensor_expm1_cuda_
  autogen: _foreach_expm1.functional, _foreach_expm1.out

- func: _foreach_floor(Tensor[] tensors) -> Tensor[]
  device_check: NoCheck   # foreach kernels fall back to slow path when tensor are on different devices
  variants: function
  dispatch:
    CPU: foreach_tensor_floor_slow
    CUDA: foreach_tensor_floor_cuda

- func: _foreach_floor_(Tensor(a!)[] self) -> ()
  device_check: NoCheck   # foreach kernels fall back to slow path when tensor are on different devices
  variants: function
  dispatch:
    CPU: foreach_tensor_floor_slow_
    CUDA: foreach_tensor_floor_cuda_
  autogen: _foreach_floor.functional, _foreach_floor.out

- func: _foreach_log(Tensor[] tensors) -> Tensor[]
  device_check: NoCheck   # foreach kernels fall back to slow path when tensor are on different devices
  variants: function
  dispatch:
    CPU: foreach_tensor_log_slow
    CUDA: foreach_tensor_log_cuda

- func: _foreach_log_(Tensor(a!)[] self) -> ()
  device_check: NoCheck   # foreach kernels fall back to slow path when tensor are on different devices
  variants: function
  dispatch:
    CPU: foreach_tensor_log_slow_
    CUDA: foreach_tensor_log_cuda_
  autogen: _foreach_log.functional, _foreach_log.out

- func: _foreach_log10(Tensor[] tensors) -> Tensor[]
  device_check: NoCheck   # foreach kernels fall back to slow path when tensor are on different devices
  variants: function
  dispatch:
    CPU: foreach_tensor_log10_slow
    CUDA: foreach_tensor_log10_cuda

- func: _foreach_log10_(Tensor(a!)[] self) -> ()
  device_check: NoCheck   # foreach kernels fall back to slow path when tensor are on different devices
  variants: function
  dispatch:
    CPU: foreach_tensor_log10_slow_
    CUDA: foreach_tensor_log10_cuda_
  autogen: _foreach_log10.functional, _foreach_log10.out

- func: _foreach_log1p(Tensor[] tensors) -> Tensor[]
  device_check: NoCheck   # foreach kernels fall back to slow path when tensor are on different devices
  variants: function
  dispatch:
    CPU: foreach_tensor_log1p_slow
    CUDA: foreach_tensor_log1p_cuda

- func: _foreach_log1p_(Tensor(a!)[] self) -> ()
  device_check: NoCheck   # foreach kernels fall back to slow path when tensor are on different devices
  variants: function
  dispatch:
    CPU: foreach_tensor_log1p_slow_
    CUDA: foreach_tensor_log1p_cuda_
  autogen: _foreach_log1p.functional, _foreach_log1p.out

- func: _foreach_log2(Tensor[] tensors) -> Tensor[]
  device_check: NoCheck   # foreach kernels fall back to slow path when tensor are on different devices
  variants: function
  dispatch:
    CPU: foreach_tensor_log2_slow
    CUDA: foreach_tensor_log2_cuda

- func: _foreach_log2_(Tensor(a!)[] self) -> ()
  device_check: NoCheck   # foreach kernels fall back to slow path when tensor are on different devices
  variants: function
  dispatch:
    CPU: foreach_tensor_log2_slow_
    CUDA: foreach_tensor_log2_cuda_
  autogen: _foreach_log2.functional, _foreach_log2.out

- func: _foreach_neg(Tensor[] tensors) -> Tensor[]
  device_check: NoCheck   # foreach kernels fall back to slow path when tensor are on different devices
  variants: function
  dispatch:
    CPU: foreach_tensor_neg_slow
    CUDA: foreach_tensor_neg_cuda

- func: _foreach_neg_(Tensor(a!)[] self) -> ()
  device_check: NoCheck   # foreach kernels fall back to slow path when tensor are on different devices
  variants: function
  dispatch:
    CPU: foreach_tensor_neg_slow_
    CUDA: foreach_tensor_neg_cuda_
  autogen: _foreach_neg.functional, _foreach_neg.out

- func: _foreach_tan(Tensor[] tensors) -> Tensor[]
  device_check: NoCheck   # foreach kernels fall back to slow path when tensor are on different devices
  variants: function
  dispatch:
    CPU: foreach_tensor_tan_slow
    CUDA: foreach_tensor_tan_cuda

- func: _foreach_tan_(Tensor(a!)[] self) -> ()
  device_check: NoCheck   # foreach kernels fall back to slow path when tensor are on different devices
  variants: function
  dispatch:
    CPU: foreach_tensor_tan_slow_
    CUDA: foreach_tensor_tan_cuda_
  autogen: _foreach_tan.functional, _foreach_tan.out

- func: _foreach_tanh(Tensor[] tensors) -> Tensor[]
  device_check: NoCheck   # foreach kernels fall back to slow path when tensor are on different devices
  variants: function
  dispatch:
    CPU: foreach_tensor_tanh_slow
    CUDA: foreach_tensor_tanh_cuda

- func: _foreach_tanh_(Tensor(a!)[] self) -> ()
  device_check: NoCheck   # foreach kernels fall back to slow path when tensor are on different devices
  variants: function
  dispatch:
    CPU: foreach_tensor_tanh_slow_
    CUDA: foreach_tensor_tanh_cuda_
  autogen: _foreach_tanh.functional, _foreach_tanh.out

- func: _foreach_sin(Tensor[] tensors) -> Tensor[]
  device_check: NoCheck   # foreach kernels fall back to slow path when tensor are on different devices
  variants: function
  dispatch:
    CPU: foreach_tensor_sin_slow
    CUDA: foreach_tensor_sin_cuda

- func: _foreach_sin_(Tensor(a!)[] self) -> ()
  device_check: NoCheck   # foreach kernels fall back to slow path when tensor are on different devices
  variants: function
  dispatch:
    CPU: foreach_tensor_sin_slow_
    CUDA: foreach_tensor_sin_cuda_
  autogen: _foreach_sin.functional, _foreach_sin.out

- func: _foreach_sinh(Tensor[] tensors) -> Tensor[]
  device_check: NoCheck   # foreach kernels fall back to slow path when tensor are on different devices
  variants: function
  dispatch:
    CPU: foreach_tensor_sinh_slow
    CUDA: foreach_tensor_sinh_cuda

- func: _foreach_sinh_(Tensor(a!)[] self) -> ()
  device_check: NoCheck   # foreach kernels fall back to slow path when tensor are on different devices
  variants: function
  dispatch:
    CPU: foreach_tensor_sinh_slow_
    CUDA: foreach_tensor_sinh_cuda_
  autogen: _foreach_sinh.functional, _foreach_sinh.out

- func: _foreach_round(Tensor[] tensors) -> Tensor[]
  device_check: NoCheck   # foreach kernels fall back to slow path when tensor are on different devices
  variants: function
  dispatch:
    CPU: foreach_tensor_round_slow
    CUDA: foreach_tensor_round_cuda

- func: _foreach_round_(Tensor(a!)[] self) -> ()
  device_check: NoCheck   # foreach kernels fall back to slow path when tensor are on different devices
  variants: function
  dispatch:
    CPU: foreach_tensor_round_slow_
    CUDA: foreach_tensor_round_cuda_
  autogen: _foreach_round.functional, _foreach_round.out

- func: _foreach_lgamma(Tensor[] tensors) -> Tensor[]
  device_check: NoCheck   # foreach kernels fall back to slow path when tensor are on different devices
  variants: function
  dispatch:
    CPU: foreach_tensor_lgamma_slow
    CUDA: foreach_tensor_lgamma_cuda

- func: _foreach_lgamma_(Tensor(a!)[] self) -> ()
  device_check: NoCheck   # foreach kernels fall back to slow path when tensor are on different devices
  variants: function
  dispatch:
    CPU: foreach_tensor_lgamma_slow_
    CUDA: foreach_tensor_lgamma_cuda_
  autogen: _foreach_lgamma.functional, _foreach_lgamma.out

- func: _foreach_frac(Tensor[] tensors) -> Tensor[]
  device_check: NoCheck   # foreach kernels fall back to slow path when tensor are on different devices
  variants: function
  dispatch:
    CPU: foreach_tensor_frac_slow
    CUDA: foreach_tensor_frac_cuda

- func: _foreach_frac_(Tensor(a!)[] self) -> ()
  device_check: NoCheck   # foreach kernels fall back to slow path when tensor are on different devices
  variants: function
  dispatch:
    CPU: foreach_tensor_frac_slow_
    CUDA: foreach_tensor_frac_cuda_
  autogen: _foreach_frac.functional, _foreach_frac.out

- func: _foreach_reciprocal(Tensor[] tensors) -> Tensor[]
  device_check: NoCheck   # foreach kernels fall back to slow path when tensor are on different devices
  variants: function
  dispatch:
    CPU: foreach_tensor_reciprocal_slow
    CUDA: foreach_tensor_reciprocal_cuda

- func: _foreach_reciprocal_(Tensor(a!)[] self) -> ()
  device_check: NoCheck   # foreach kernels fall back to slow path when tensor are on different devices
  variants: function
  dispatch:
    CPU: foreach_tensor_reciprocal_slow_
    CUDA: foreach_tensor_reciprocal_cuda_
  autogen: _foreach_reciprocal.functional, _foreach_reciprocal.out

- func: _foreach_sigmoid(Tensor[] tensors) -> Tensor[]
  device_check: NoCheck   # foreach kernels fall back to slow path when tensor are on different devices
  variants: function
  dispatch:
    CPU: foreach_tensor_sigmoid_slow
    CUDA: foreach_tensor_sigmoid_cuda

- func: _foreach_sigmoid_(Tensor(a!)[] self) -> ()
  device_check: NoCheck   # foreach kernels fall back to slow path when tensor are on different devices
  variants: function
  dispatch:
    CPU: foreach_tensor_sigmoid_slow_
    CUDA: foreach_tensor_sigmoid_cuda_
  autogen: _foreach_sigmoid.functional, _foreach_sigmoid.out

- func: _foreach_trunc(Tensor[] tensors) -> Tensor[]
  device_check: NoCheck   # foreach kernels fall back to slow path when tensor are on different devices
  variants: function
  dispatch:
    CPU: foreach_tensor_trunc_slow
    CUDA: foreach_tensor_trunc_cuda

- func: _foreach_trunc_(Tensor(a!)[] self) -> ()
  device_check: NoCheck   # foreach kernels fall back to slow path when tensor are on different devices
  variants: function
  dispatch:
    CPU: foreach_tensor_trunc_slow_
    CUDA: foreach_tensor_trunc_cuda_
  autogen: _foreach_trunc.functional, _foreach_trunc.out

- func: _foreach_addcdiv_.Scalar(Tensor(a!)[] self, Tensor[] tensor1, Tensor[] tensor2, Scalar value=1) -> ()
  device_check: NoCheck   # foreach kernels fall back to slow path when tensor are on different devices
  variants: function
  dispatch:
    CPU: foreach_tensor_addcdiv_scalar_slow_
    CUDA: foreach_tensor_addcdiv_scalar_cuda_
  autogen: _foreach_addcdiv.Scalar_functional, _foreach_addcdiv.Scalar_out

- func: _foreach_addcmul_.Scalar(Tensor(a!)[] self, Tensor[] tensor1, Tensor[] tensor2, Scalar value=1) -> ()
  device_check: NoCheck   # foreach kernels fall back to slow path when tensor are on different devices
  variants: function
  dispatch:
    CPU: foreach_tensor_addcmul_scalar_slow_
    CUDA: foreach_tensor_addcmul_scalar_cuda_
  autogen: _foreach_addcmul.Scalar_functional, _foreach_addcmul.Scalar_out

- func: _foreach_addcdiv_.ScalarList(Tensor(a!)[] self, Tensor[] tensor1, Tensor[] tensor2, Scalar[] scalars) -> ()
  device_check: NoCheck   # foreach kernels fall back to slow path when tensor are on different devices
  variants: function
  dispatch:
    CPU: foreach_tensor_addcdiv_scalarlist_slow_
    CUDA: foreach_tensor_addcdiv_scalarlist_cuda_
  autogen: _foreach_addcdiv.ScalarList_functional, _foreach_addcdiv.ScalarList_out

- func: _foreach_addcmul_.ScalarList(Tensor(a!)[] self, Tensor[] tensor1, Tensor[] tensor2, Scalar[] scalars) -> ()
  device_check: NoCheck   # foreach kernels fall back to slow path when tensor are on different devices
  variants: function
  dispatch:
    CPU: foreach_tensor_addcmul_scalarlist_slow_
    CUDA: foreach_tensor_addcmul_scalarlist_cuda_
  autogen: _foreach_addcmul.ScalarList_functional, _foreach_addcmul.ScalarList_out

- func: _foreach_addcdiv.Scalar(Tensor[] input, Tensor[] tensor1, Tensor[] tensor2, Scalar value=1) -> Tensor[]
  device_check: NoCheck   # foreach kernels fall back to slow path when tensor are on different devices
  variants: function
  dispatch:
    CPU: foreach_tensor_addcdiv_scalar_slow
    CUDA: foreach_tensor_addcdiv_scalar_cuda

- func: _foreach_addcmul.Scalar(Tensor[] input, Tensor[] tensor1, Tensor[] tensor2, Scalar value=1) -> Tensor[]
  device_check: NoCheck   # foreach kernels fall back to slow path when tensor are on different devices
  variants: function
  dispatch:
    CPU: foreach_tensor_addcmul_scalar_slow
    CUDA: foreach_tensor_addcmul_scalar_cuda

- func: _foreach_addcdiv.ScalarList(Tensor[] input, Tensor[] tensor1, Tensor[] tensor2, Scalar[] scalars) -> Tensor[]
  device_check: NoCheck   # foreach kernels fall back to slow path when tensor are on different devices
  variants: function
  dispatch:
    CPU: foreach_tensor_addcdiv_scalarlist_slow
    CUDA: foreach_tensor_addcdiv_scalarlist_cuda

- func: _foreach_addcmul.ScalarList(Tensor[] input, Tensor[] tensor1, Tensor[] tensor2, Scalar[] scalars) -> Tensor[]
  device_check: NoCheck   # foreach kernels fall back to slow path when tensor are on different devices
  variants: function
  dispatch:
    CPU: foreach_tensor_addcmul_scalarlist_slow
    CUDA: foreach_tensor_addcmul_scalarlist_cuda

- func: _foreach_maximum.List(Tensor[] tensors1, Tensor[] tensors2) -> Tensor[]
  device_check: NoCheck   # foreach kernels fall back to slow path when tensor are on different devices
  variants: function
  dispatch:
    CPU: foreach_tensor_maximum_slow
    CUDA: foreach_tensor_maximum_cuda

- func: _foreach_minimum.List(Tensor[] tensors1, Tensor[] tensors2) -> Tensor[]
  device_check: NoCheck   # foreach kernels fall back to slow path when tensor are on different devices
  variants: function
  dispatch:
    CPU: foreach_tensor_minimum_slow
    CUDA: foreach_tensor_minimum_cuda

- func: _foreach_norm.Scalar(Tensor[] tensors, Scalar ord=2) -> Tensor[]
  device_check: NoCheck   # foreach kernels fall back to slow path when tensor are on different devices
  variants: function
  dispatch:
    CPU: foreach_tensor_norm_slow
    CUDA: foreach_tensor_norm_cuda

- func: bucketize.Tensor(Tensor self, Tensor boundaries, *, bool out_int32=False, bool right=False) -> Tensor
  dispatch:
    CPU: bucketize_cpu
    CUDA: bucketize_cuda

- func: bucketize.Tensor_out(Tensor self, Tensor boundaries, *, bool out_int32=False, bool right=False, Tensor(a!) out) -> Tensor(a!)
  dispatch:
    CPU: bucketize_out_cpu
    CUDA: bucketize_out_cuda

- func: bucketize.Scalar(Scalar self, Tensor boundaries, *, bool out_int32=False, bool right=False) -> Tensor
  dispatch:
    CPU: bucketize_cpu
    CUDA: bucketize_cuda

- func: searchsorted.Tensor(Tensor sorted_sequence, Tensor self, *, bool out_int32=False, bool right=False, str? side=None, Tensor? sorter=None) -> Tensor
  dispatch:
    CPU: searchsorted_cpu
    CUDA: searchsorted_cuda

# [Note about _torch_cuda_cu_linker_symbol_op and torch_cuda_cu]
# This is a DUMMY function to force the linking against torch_cuda_cu on Windows.
# Otherwise, the Windows linker will optimize and not include torch_cuda_cu even when we
# want it to be included. This is similar to what we do with warp_size for torch_cuda_cpp,
# described as the solution to this issue: https://github.com/pytorch/pytorch/issues/31611
# This op should NOT be used or exposed or edited or else Windows builds (with BUILD_SPLIT_CUDA) will break.
- func: _torch_cuda_cu_linker_symbol_op(Tensor self) -> Tensor
  dispatch:
    CUDA: _torch_cuda_cu_linker_symbol_op_cuda

- func: searchsorted.Tensor_out(Tensor sorted_sequence, Tensor self, *, bool out_int32=False, bool right=False, str? side=None, Tensor? sorter=None, Tensor(a!) out) -> Tensor(a!)
  dispatch:
    CPU: searchsorted_out_cpu
    CUDA: searchsorted_out_cuda

- func: searchsorted.Scalar(Tensor sorted_sequence, Scalar self, *, bool out_int32=False, bool right=False, str? side=None, Tensor? sorter=None) -> Tensor
  dispatch:
    CPU: searchsorted_cpu
    CUDA: searchsorted_cuda

- func: _convert_indices_from_coo_to_csr(Tensor self, int size, *, bool out_int32=False) -> Tensor
  structured_delegate: _convert_indices_from_coo_to_csr.out

- func: _convert_indices_from_coo_to_csr.out(Tensor self, int size, *, bool out_int32=False, Tensor(a!) out) -> Tensor(a!)
  structured: True
  dispatch:
    CPU: _convert_indices_from_coo_to_csr_structured_cpu
    CUDA: _convert_indices_from_coo_to_csr_structured_cuda

- func: _convert_indices_from_csr_to_coo(Tensor crow_indices, Tensor col_indices, *, bool out_int32=False, bool transpose=False) -> Tensor
  structured_delegate: _convert_indices_from_csr_to_coo.out

- func: _convert_indices_from_csr_to_coo.out(Tensor crow_indices, Tensor col_indices, *, bool out_int32=False, bool transpose=False, Tensor(a!) out) -> Tensor(a!)
  structured: True
  dispatch:
    CPU: _convert_indices_from_csr_to_coo_structured_cpu
    CUDA: _convert_indices_from_csr_to_coo_structured_cuda

## NN wrappers

- func: mse_loss.out(Tensor self, Tensor target, int reduction=Mean, *, Tensor(a!) out) -> Tensor(a!)
  device_check: NoCheck   # TensorIterator
  structured: True
  structured_inherits: TensorIteratorBase
  python_module: nn
  dispatch:
    CPU, CUDA: mse_loss_out
    MPS: mse_loss_out_mps

- func: mse_loss(Tensor self, Tensor target, int reduction=Mean) -> Tensor
  device_check: NoCheck   # TensorIterator
  structured_delegate: mse_loss.out
  python_module: nn

- func: mse_loss_backward.grad_input(Tensor grad_output, Tensor self, Tensor target, int reduction, *, Tensor(a!) grad_input) -> Tensor(a!)
  python_module: nn
  dispatch:
    CPU, CUDA: mse_loss_backward_out
    MPS: mse_loss_backward_out_mps

- func: mse_loss_backward(Tensor grad_output, Tensor self, Tensor target, int reduction) -> Tensor
  python_module: nn
  dispatch:
    CPU, CUDA: mse_loss_backward
    MPS: mse_loss_backward_mps

- func: l1_loss.out(Tensor self, Tensor target, int reduction=Mean, *, Tensor(a!) out) -> Tensor(a!)
  python_module: nn
  dispatch:
    CompositeExplicitAutograd: l1_loss_out

- func: l1_loss(Tensor self, Tensor target, int reduction=Mean) -> Tensor
  python_module: nn
  dispatch:
    CompositeExplicitAutograd: l1_loss

- func: l1_loss_backward.grad_input(Tensor grad_output, Tensor self, Tensor target, int reduction, *, Tensor(a!) grad_input) -> Tensor(a!)
  python_module: nn
  dispatch:
    CPU, CUDA: l1_loss_backward_out

- func: l1_loss_backward(Tensor grad_output, Tensor self, Tensor target, int reduction) -> Tensor
  python_module: nn
  dispatch:
    CompositeExplicitAutograd: l1_loss_backward

- func: multi_margin_loss.out(Tensor self, Tensor target, Scalar p=1, Scalar margin=1, Tensor? weight=None, int reduction=Mean, *, Tensor(a!) out) -> Tensor(a!)
  python_module: nn
  dispatch:
    CPU: multi_margin_loss_cpu_out
    CUDA: multi_margin_loss_cuda_out

- func: multi_margin_loss(Tensor self, Tensor target, Scalar p=1, Scalar margin=1, Tensor? weight=None, int reduction=Mean) -> Tensor
  python_module: nn
  dispatch:
    CPU: multi_margin_loss_cpu
    CUDA: multi_margin_loss_cuda

- func: multi_margin_loss_backward.grad_input(Tensor grad_output, Tensor self, Tensor target, Scalar p, Scalar margin, Tensor? weight=None, int reduction=Mean, *, Tensor(a!) grad_input) -> Tensor(a!)
  python_module: nn
  dispatch:
    CPU: multi_margin_loss_cpu_backward_out
    CUDA: multi_margin_loss_cuda_backward_out

- func: multi_margin_loss_backward(Tensor grad_output, Tensor self, Tensor target, Scalar p, Scalar margin, Tensor? weight=None, int reduction=Mean) -> Tensor
  python_module: nn
  dispatch:
    CPU: multi_margin_loss_cpu_backward
    CUDA: multi_margin_loss_cuda_backward

- func: multilabel_margin_loss.out(Tensor self, Tensor target, int reduction=Mean, *, Tensor(a!) out) -> Tensor(a!)
  python_module: nn

- func: multilabel_margin_loss(Tensor self, Tensor target, int reduction=Mean) -> Tensor
  python_module: nn

- func: multilabel_margin_loss_forward.output(Tensor self, Tensor target, int reduction, *, Tensor(a!) output, Tensor(b!) is_target) -> (Tensor(a!), Tensor(b!))
  python_module: nn
  dispatch:
    CPU: multilabel_margin_loss_forward_out_cpu
    CUDA: multilabel_margin_loss_forward_out_cuda

- func: multilabel_margin_loss_forward(Tensor self, Tensor target, int reduction) -> (Tensor output, Tensor is_target)
  python_module: nn
  dispatch:
    CPU: multilabel_margin_loss_forward_cpu
    CUDA: multilabel_margin_loss_forward_cuda

- func: multilabel_margin_loss_backward.grad_input(Tensor grad_output, Tensor self, Tensor target, int reduction, Tensor is_target, *, Tensor(a!) grad_input) -> Tensor(a!)
  python_module: nn
  dispatch:
    CPU: multilabel_margin_loss_backward_cpu_out
    CUDA: multilabel_margin_loss_backward_cuda_out

- func: multilabel_margin_loss_backward(Tensor grad_output, Tensor self, Tensor target, int reduction, Tensor is_target) -> Tensor
  python_module: nn
  dispatch:
    CPU: multilabel_margin_loss_backward_cpu
    CUDA: multilabel_margin_loss_backward_cuda

- func: nll_loss.out(Tensor self, Tensor target, Tensor? weight=None, int reduction=Mean, int ignore_index=-100, *, Tensor(a!) out) -> Tensor(a!)
  python_module: nn

- func: nll_loss_nd(Tensor self, Tensor target, Tensor? weight=None, int reduction=Mean, int ignore_index=-100) -> Tensor
  python_module: nn

- func: nll_loss(Tensor self, Tensor target, Tensor? weight=None, int reduction=Mean, int ignore_index=-100) -> Tensor
  python_module: nn

- func: nll_loss_forward.output(Tensor self, Tensor target, Tensor? weight, int reduction, int ignore_index, *, Tensor(a!) output, Tensor(b!) total_weight) -> (Tensor(a!), Tensor(b!))
  python_module: nn
  structured: True
  dispatch:
    CPU: nll_loss_forward_out_cpu
    CUDA: nll_loss_forward_out_cuda
    MPS: nll_loss_forward_out_mps

- func: nll_loss_forward(Tensor self, Tensor target, Tensor? weight, int reduction, int ignore_index) -> (Tensor output, Tensor total_weight)
  python_module: nn
  structured_delegate: nll_loss_forward.output

- func: nll_loss_backward.grad_input(Tensor grad_output, Tensor self, Tensor target, Tensor? weight, int reduction, int ignore_index, Tensor total_weight, *, Tensor(a!) grad_input) -> Tensor(a!)
  python_module: nn
  structured: True
  dispatch:
    CPU: nll_loss_backward_out_cpu
    CUDA: nll_loss_backward_out_cuda
    MPS: nll_loss_backward_out_mps

- func: nll_loss_backward(Tensor grad_output, Tensor self, Tensor target, Tensor? weight, int reduction, int ignore_index, Tensor total_weight) -> Tensor
  python_module: nn
  structured_delegate: nll_loss_backward.grad_input

- func: nll_loss2d.out(Tensor self, Tensor target, Tensor? weight=None, int reduction=Mean, int ignore_index=-100, *, Tensor(a!) out) -> Tensor(a!)
  python_module: nn

- func: nll_loss2d(Tensor self, Tensor target, Tensor? weight=None, int reduction=Mean, int ignore_index=-100) -> Tensor
  python_module: nn

- func: nll_loss2d_forward.output(Tensor self, Tensor target, Tensor? weight, int reduction, int ignore_index, *, Tensor(a!) output, Tensor(b!) total_weight) -> (Tensor(a!), Tensor(b!))
  python_module: nn
  dispatch:
    CPU: nll_loss2d_forward_out_cpu
    CUDA: nll_loss2d_forward_out_cuda
    MPS: nll_loss2d_forward_out_mps

- func: nll_loss2d_forward(Tensor self, Tensor target, Tensor? weight, int reduction, int ignore_index) -> (Tensor output, Tensor total_weight)
  python_module: nn
  dispatch:
    CPU: nll_loss2d_forward_cpu
    CUDA: nll_loss2d_forward_cuda
    MPS: nll_loss2d_forward_mps

- func: nll_loss2d_backward.grad_input(Tensor grad_output, Tensor self, Tensor target, Tensor? weight, int reduction, int ignore_index, Tensor total_weight, *, Tensor(a!) grad_input) -> Tensor(a!)
  python_module: nn
  dispatch:
    CPU: nll_loss2d_backward_out_cpu
    CUDA: nll_loss2d_backward_out_cuda
    MPS: nll_loss2d_backward_out_mps

- func: nll_loss2d_backward(Tensor grad_output, Tensor self, Tensor target, Tensor? weight, int reduction, int ignore_index, Tensor total_weight) -> Tensor
  python_module: nn
  dispatch:
    CPU: nll_loss2d_backward_cpu
    CUDA: nll_loss2d_backward_cuda
    MPS: nll_loss2d_backward_mps

- func: smooth_l1_loss.out(Tensor self, Tensor target, int reduction=Mean, float beta=1.0, *, Tensor(a!) out) -> Tensor(a!)
  device_check: NoCheck   # TensorIterator
  structured: True
  structured_inherits: TensorIteratorBase
  python_module: nn
  dispatch:
    CPU, CUDA: smooth_l1_loss_out
    MPS: smooth_l1_loss_out_mps

- func: smooth_l1_loss(Tensor self, Tensor target, int reduction=Mean, float beta=1.0) -> Tensor
  device_check: NoCheck   # TensorIterator
  structured_delegate: smooth_l1_loss.out
  python_module: nn

- func: smooth_l1_loss_backward.grad_input(Tensor grad_output, Tensor self, Tensor target, int reduction, float beta, *, Tensor(a!) grad_input) -> Tensor(a!)
  python_module: nn
  dispatch:
    CPU: smooth_l1_loss_backward_out
    CUDA: smooth_l1_loss_backward_out
    MPS: smooth_l1_loss_backward_out_mps

- func: smooth_l1_loss_backward(Tensor grad_output, Tensor self, Tensor target, int reduction, float beta) -> Tensor
  python_module: nn
  dispatch:
    CompositeExplicitAutograd: smooth_l1_loss_backward

- func: huber_loss.out(Tensor self, Tensor target, int reduction=Mean, float delta=1.0, *, Tensor(a!) out) -> Tensor(a!)
  python_module: nn
  dispatch:
    CPU, CUDA: huber_loss_out

- func: huber_loss(Tensor self, Tensor target, int reduction=Mean, float delta=1.0) -> Tensor
  python_module: nn
  dispatch:
    CPU, CUDA: huber_loss

- func: huber_loss_backward.out(Tensor grad_output, Tensor self, Tensor target, int reduction, float delta, *, Tensor(a!) grad_input) -> Tensor(a!)
  python_module: nn
  dispatch:
    CPU, CUDA: huber_loss_backward_out

- func: huber_loss_backward(Tensor grad_output, Tensor self, Tensor target, int reduction, float delta) -> Tensor
  python_module: nn
  dispatch:
    CompositeExplicitAutograd: huber_loss_backward

- func: soft_margin_loss.out(Tensor self, Tensor target, int reduction=Mean, *, Tensor(a!) out) -> Tensor(a!)
  python_module: nn
  dispatch:
    CompositeExplicitAutograd: soft_margin_loss_out

- func: soft_margin_loss(Tensor self, Tensor target, int reduction=Mean) -> Tensor
  python_module: nn
  dispatch:
    CompositeExplicitAutograd: soft_margin_loss

- func: soft_margin_loss_backward.grad_input(Tensor grad_output, Tensor self, Tensor target, int reduction, *, Tensor(a!) grad_input) -> Tensor(a!)
  python_module: nn
  dispatch:
    CompositeExplicitAutograd: soft_margin_loss_backward_out

- func: soft_margin_loss_backward(Tensor grad_output, Tensor self, Tensor target, int reduction) -> Tensor
  python_module: nn
  dispatch:
    CompositeExplicitAutograd: soft_margin_loss_backward

- func: elu.out(Tensor self, Scalar alpha=1, Scalar scale=1, Scalar input_scale=1, *, Tensor(a!) out) -> Tensor(a!)
  structured: True
  structured_inherits: TensorIteratorBase
  device_check: NoCheck   # TensorIterator
  python_module: nn
  dispatch:
    CPU, CUDA: elu_out
    MPS: elu_out_mps

- func: elu(Tensor self, Scalar alpha=1, Scalar scale=1, Scalar input_scale=1) -> Tensor
  structured_delegate: elu.out
  device_check: NoCheck   # TensorIterator
  python_module: nn

- func: elu_backward.grad_input(Tensor grad_output, Scalar alpha, Scalar scale, Scalar input_scale, bool is_result, Tensor self_or_result, *, Tensor(a!) grad_input) -> Tensor(a!)
  structured: True
  structured_inherits: TensorIteratorBase
  python_module: nn
  dispatch:
    CPU, CUDA: elu_backward_out
    MPS: elu_backward_out_mps

- func: elu_backward(Tensor grad_output, Scalar alpha, Scalar scale, Scalar input_scale, bool is_result, Tensor self_or_result) -> Tensor
  structured_delegate: elu_backward.grad_input
  python_module: nn

- func: elu_(Tensor(a!) self, Scalar alpha=1, Scalar scale=1, Scalar input_scale=1) -> Tensor(a!)
  structured_delegate: elu.out
  device_check: NoCheck   # TensorIterator
  python_module: nn
  dispatch:
    CompositeExplicitAutograd: elu_

- func: glu.out(Tensor self, int dim=-1, *, Tensor(a!) out) -> Tensor(a!)
  structured: True
  structured_inherits: TensorIteratorBase
  python_module: nn
  dispatch:
    CPU, CUDA: glu_out

- func: glu(Tensor self, int dim=-1) -> Tensor
  structured_delegate: glu.out
  device_check: NoCheck   # TensorIterator
  python_module: nn

- func: glu_backward.grad_input(Tensor grad_output, Tensor self, int dim, *, Tensor(a!) grad_input) -> Tensor(a!)
  python_module: nn
  dispatch:
    CPU: glu_backward_cpu_out
    CUDA: glu_backward_cuda_out

- func: glu_backward(Tensor grad_output, Tensor self, int dim) -> Tensor
  python_module: nn
  dispatch:
    CPU: glu_backward_cpu
    CUDA: glu_backward_cuda

- func: glu_jvp(Tensor glu, Tensor x, Tensor dx, int dim) -> Tensor
  python_module: nn
  dispatch:
    CPU, CUDA: glu_jvp

- func: glu_backward_jvp(Tensor grad_x, Tensor grad_glu, Tensor x, Tensor dgrad_glu, Tensor dx, int dim) -> Tensor
  python_module: nn
  dispatch:
    CPU, CUDA: glu_backward_jvp

- func: hardsigmoid.out(Tensor self, *, Tensor(a!) out) -> Tensor(a!)
  structured: True
  structured_inherits: TensorIteratorBase
  device_check: NoCheck   # TensorIterator
  python_module: nn
  dispatch:
    CPU, CUDA: hardsigmoid_out
    QuantizedCPU: hardsigmoid_out_quantized_cpu

- func: hardsigmoid(Tensor self) -> Tensor
  structured_delegate: hardsigmoid.out
  device_check: NoCheck   # TensorIterator
  python_module: nn
  dispatch:
    QuantizedCPU: hardsigmoid_quantized_cpu

- func: hardsigmoid_(Tensor(a!) self) -> Tensor(a!)
  structured_delegate: hardsigmoid.out
  device_check: NoCheck   # TensorIterator
  python_module: nn

- func: hardsigmoid_backward.grad_input(Tensor grad_output, Tensor self, *, Tensor(a!) grad_input) -> Tensor(a!)
  structured: True
  structured_inherits: TensorIteratorBase
  python_module: nn
  dispatch:
    CPU, CUDA: hardsigmoid_backward_out

- func: hardsigmoid_backward(Tensor grad_output, Tensor self) -> Tensor
  structured_delegate: hardsigmoid_backward.grad_input
  python_module: nn

- func: hardtanh.out(Tensor self, Scalar min_val=-1, Scalar max_val=1, *, Tensor(a!) out) -> Tensor(a!)
  device_check: NoCheck   # TensorIterator
  python_module: nn
  dispatch:
    CPU, CUDA, MPS: hardtanh_out
    QuantizedCPU: hardtanh_out_quantized_cpu

- func: hardtanh(Tensor self, Scalar min_val=-1, Scalar max_val=1) -> Tensor
  device_check: NoCheck   # TensorIterator
  python_module: nn
  dispatch:
    CPU, CUDA, MPS: hardtanh
    QuantizedCPU: hardtanh_quantized_cpu

- func: hardtanh_backward.grad_input(Tensor grad_output, Tensor self, Scalar min_val, Scalar max_val, *, Tensor(a!) grad_input) -> Tensor(a!)
  python_module: nn
  dispatch:
    CPU, CUDA: hardtanh_backward_out
    MPS: hardtanh_backward_out_mps

- func: hardtanh_backward(Tensor grad_output, Tensor self, Scalar min_val, Scalar max_val) -> Tensor
  python_module: nn
  dispatch:
    CPU, CUDA: hardtanh_backward
    MPS: hardtanh_backward_mps

- func: hardtanh_(Tensor(a!) self, Scalar min_val=-1, Scalar max_val=1) -> Tensor(a!)
  device_check: NoCheck   # TensorIterator
  python_module: nn
  dispatch:
    CPU, CUDA, MPS: hardtanh_
    QuantizedCPU: hardtanh_quantized_cpu_

- func: hardswish.out(Tensor self, *, Tensor(a!) out) -> Tensor(a!)
  device_check: NoCheck   # TensorIterator
  python_module: nn
  dispatch:
    CPU, CUDA: hardswish_out

- func: hardswish(Tensor self) -> Tensor
  device_check: NoCheck   # TensorIterator
  python_module: nn
  dispatch:
    CPU, CUDA: hardswish

- func: hardswish_(Tensor(a!) self) -> Tensor(a!)
  device_check: NoCheck   # TensorIterator
  python_module: nn
  dispatch:
    CPU, CUDA: hardswish_

- func: hardswish_backward(Tensor grad_output, Tensor self) -> Tensor
  python_module: nn
  dispatch:
    CPU, CUDA: hardswish_backward

- func: leaky_relu.out(Tensor self, Scalar negative_slope=0.01, *, Tensor(a!) out) -> Tensor(a!)
  structured: True
  structured_inherits: TensorIteratorBase
  device_check: NoCheck   # TensorIterator
  python_module: nn
  dispatch:
    CPU, CUDA: leaky_relu_out
    MPS: leaky_relu_out_mps
    QuantizedCPU: leaky_relu_out_quantized_cpu

- func: leaky_relu(Tensor self, Scalar negative_slope=0.01) -> Tensor
  structured_delegate: leaky_relu.out
  device_check: NoCheck   # TensorIterator
  python_module: nn
  dispatch:
    QuantizedCPU: leaky_relu_quantized_cpu

- func: leaky_relu_backward.grad_input(Tensor grad_output, Tensor self, Scalar negative_slope, bool self_is_result, *, Tensor(a!) grad_input) -> Tensor(a!)
  structured: True
  structured_inherits: TensorIteratorBase
  python_module: nn
  dispatch:
    CPU, CUDA: leaky_relu_backward_out
    MPS: leaky_relu_backward_out_mps

- func: leaky_relu_backward(Tensor grad_output, Tensor self, Scalar negative_slope, bool self_is_result) -> Tensor
  structured_delegate: leaky_relu_backward.grad_input
  python_module: nn

- func: leaky_relu_(Tensor(a!) self, Scalar negative_slope=0.01) -> Tensor(a!)
  structured_delegate: leaky_relu.out
  device_check: NoCheck   # TensorIterator
  python_module: nn
  dispatch:
    QuantizedCPU: leaky_relu_quantized_cpu_

- func: log_sigmoid.out(Tensor self, *, Tensor(a!) out) -> Tensor(a!)
  device_check: NoCheck   # TensorIterator
  python_module: nn

- func: log_sigmoid(Tensor self) -> Tensor
  device_check: NoCheck   # TensorIterator
  python_module: nn

- func: log_sigmoid_forward.output(Tensor self, *, Tensor(a!) output, Tensor(b!) buffer) -> (Tensor(a!), Tensor(b!))
  device_check: NoCheck   # TensorIterator
  python_module: nn
  dispatch:
    CPU: log_sigmoid_forward_out_cpu
    CUDA: log_sigmoid_forward_out_cuda

- func: log_sigmoid_forward(Tensor self) -> (Tensor output, Tensor buffer)
  device_check: NoCheck   # TensorIterator
  python_module: nn
  dispatch:
    CPU: log_sigmoid_forward_cpu
    CUDA: log_sigmoid_forward_cuda

- func: log_sigmoid_backward.grad_input(Tensor grad_output, Tensor self, Tensor buffer, *, Tensor(a!) grad_input) -> Tensor(a!)
  python_module: nn
  dispatch:
    CPU: log_sigmoid_backward_cpu_out
    CUDA: log_sigmoid_backward_cuda_out

- func: log_sigmoid_backward(Tensor grad_output, Tensor self, Tensor buffer) -> Tensor
  python_module: nn
  dispatch:
    CPU: log_sigmoid_backward_cpu
    CUDA: log_sigmoid_backward_cuda

- func: rrelu_with_noise.out(Tensor self, Tensor noise, Scalar lower=0.125, Scalar upper=0.3333333333333333, bool training=False, Generator? generator=None, *, Tensor(a!) out) -> Tensor(a!)
  python_module: nn
  dispatch:
    CPU: rrelu_with_noise_out_cpu
    CUDA: rrelu_with_noise_out_cuda

- func: rrelu_with_noise(Tensor self, Tensor noise, Scalar lower=0.125, Scalar upper=0.3333333333333333, bool training=False, Generator? generator=None) -> Tensor
  python_module: nn
  dispatch:
    CPU: rrelu_with_noise_cpu
    CUDA: rrelu_with_noise_cuda

- func: rrelu_with_noise_backward(Tensor grad_output, Tensor self, Tensor noise, Scalar lower, Scalar upper, bool training, bool self_is_result) -> Tensor
  python_module: nn
  dispatch:
    CompositeExplicitAutograd: rrelu_with_noise_backward

- func: rrelu_with_noise_(Tensor(a!) self, Tensor noise, Scalar lower=0.125, Scalar upper=0.3333333333333333, bool training=False, Generator? generator=None) -> Tensor(a!)
  python_module: nn
  dispatch:
    CPU: rrelu_with_noise_cpu_
    CUDA: rrelu_with_noise_cuda_

- func: softplus.out(Tensor self, Scalar beta=1, Scalar threshold=20, *, Tensor(a!) out) -> Tensor(a!)
  structured: True
  structured_inherits: TensorIteratorBase
  device_check: NoCheck   # TensorIterator
  python_module: nn
  dispatch:
    CPU, CUDA: softplus_out

- func: softplus(Tensor self, Scalar beta=1, Scalar threshold=20) -> Tensor
  structured_delegate: softplus.out
  device_check: NoCheck   # TensorIterator
  python_module: nn

- func: softplus_backward.grad_input(Tensor grad_output, Tensor self, Scalar beta, Scalar threshold, *, Tensor(a!) grad_input) -> Tensor(a!)
  structured: True
  structured_inherits: TensorIteratorBase
  python_module: nn
  dispatch:
    CPU, CUDA: softplus_backward_out

- func: softplus_backward(Tensor grad_output, Tensor self, Scalar beta, Scalar threshold) -> Tensor
  structured_delegate: softplus_backward.grad_input
  python_module: nn

- func: softshrink.out(Tensor self, Scalar lambd=0.5, *, Tensor(a!) out) -> Tensor(a!)
  structured: True
  structured_inherits: TensorIteratorBase
  device_check: NoCheck   # TensorIterator
  python_module: nn
  dispatch:
    CPU, CUDA: softshrink_out

- func: softshrink(Tensor self, Scalar lambd=0.5) -> Tensor
  structured_delegate: softshrink.out
  device_check: NoCheck   # TensorIterator
  python_module: nn

- func: softshrink_backward.grad_input(Tensor grad_output, Tensor self, Scalar lambd, *, Tensor(a!) grad_input) -> Tensor(a!)
  structured: True
  structured_inherits: TensorIteratorBase
  python_module: nn
  dispatch:
    CPU, CUDA: softshrink_backward_out

- func: softshrink_backward(Tensor grad_output, Tensor self, Scalar lambd) -> Tensor
  structured_delegate: softshrink_backward.grad_input
  python_module: nn

- func: adaptive_avg_pool2d.out(Tensor self, int[2] output_size, *, Tensor(a!) out) -> Tensor(a!)
  python_module: nn
  dispatch:
    CPU: adaptive_avg_pool2d_out_cpu
    CUDA: adaptive_avg_pool2d_out_cuda
    MPS: adaptive_avg_pool2d_out_mps
    MkldnnCPU: mkldnn_adaptive_avg_pool2d_out

- func: adaptive_avg_pool2d(Tensor self, int[2] output_size) -> Tensor
  python_module: nn

- func: mkldnn_adaptive_avg_pool2d(Tensor self, int[2] output_size) -> Tensor
  dispatch:
    MkldnnCPU: mkldnn_adaptive_avg_pool2d

- func: mkldnn_adaptive_avg_pool2d_backward(Tensor grad_output, Tensor self) -> Tensor
  dispatch:
    MkldnnCPU: mkldnn_adaptive_avg_pool2d_backward

- func: _adaptive_avg_pool2d(Tensor self, int[2] output_size) -> Tensor
  dispatch:
    CPU: adaptive_avg_pool2d_cpu
    CUDA: adaptive_avg_pool2d_cuda
    MPS: adaptive_avg_pool2d_mps
    QuantizedCPU: adaptive_avg_pool2d_quantized_cpu
    QuantizedCUDA: adaptive_avg_pool2d_quantized_cuda

- func: _adaptive_avg_pool2d_backward(Tensor grad_output, Tensor self) -> Tensor
  python_module: nn
  dispatch:
    CPU: adaptive_avg_pool2d_backward_cpu
    CUDA: adaptive_avg_pool2d_backward_cuda
    MPS: adaptive_avg_pool2d_backward_mps

- func: adaptive_avg_pool3d.out(Tensor self, int[3] output_size, *, Tensor(a!) out) -> Tensor(a!)
  python_module: nn
  dispatch:
    CPU: adaptive_avg_pool3d_out_cpu
    CUDA: adaptive_avg_pool3d_out_cuda
    QuantizedCPU: adaptive_avg_pool3d_out_quantized_cpu

- func: adaptive_avg_pool3d(Tensor self, int[3] output_size) -> Tensor
  python_module: nn

- func: _adaptive_avg_pool3d(Tensor self, int[3] output_size) -> Tensor
  dispatch:
    CPU: adaptive_avg_pool3d_cpu
    CUDA: adaptive_avg_pool3d_cuda
    QuantizedCPU: adaptive_avg_pool3d_quantized_cpu

- func: adaptive_avg_pool3d_backward.grad_input(Tensor grad_output, Tensor self, *, Tensor(a!) grad_input) -> Tensor(a!)
  python_module: nn
  dispatch:
    CPU: adaptive_avg_pool3d_backward_out_cpu
    CUDA: adaptive_avg_pool3d_backward_out_cuda

- func: _adaptive_avg_pool3d_backward(Tensor grad_output, Tensor self) -> Tensor
  python_module: nn
  dispatch:
    CPU: adaptive_avg_pool3d_backward_cpu
    CUDA: adaptive_avg_pool3d_backward_cuda

# Return: (Tensor output, Tensor indices)
- func: adaptive_max_pool2d.out(Tensor self, int[2] output_size, *, Tensor(a!) out, Tensor(b!) indices) -> (Tensor(a!), Tensor(b!))
  python_module: nn
  structured: True
  dispatch:
    CPU: adaptive_max_pool2d_out_cpu
    CUDA: adaptive_max_pool2d_out_cuda

# Return: (Tensor output, Tensor indices)
- func: adaptive_max_pool2d(Tensor self, int[2] output_size) -> (Tensor, Tensor)
  python_module: nn
  structured_delegate: adaptive_max_pool2d.out

- func: adaptive_max_pool2d_backward.grad_input(Tensor grad_output, Tensor self, Tensor indices, *, Tensor(a!) grad_input) -> Tensor(a!)
  python_module: nn
  structured: True
  dispatch:
    CPU: adaptive_max_pool2d_backward_out_cpu
    CUDA: adaptive_max_pool2d_backward_out_cuda

- func: adaptive_max_pool2d_backward(Tensor grad_output, Tensor self, Tensor indices) -> Tensor
  python_module: nn
  structured_delegate: adaptive_max_pool2d_backward.grad_input

# Return: (Tensor output, Tensor indices)
- func: adaptive_max_pool3d.out(Tensor self, int[3] output_size, *, Tensor(a!) out, Tensor(b!) indices) -> (Tensor(a!), Tensor(b!))
  python_module: nn
  structured: True
  dispatch:
    CPU: adaptive_max_pool3d_out_cpu
    CUDA: adaptive_max_pool3d_out_cuda

# Return: (Tensor output, Tensor indices)
- func: adaptive_max_pool3d(Tensor self, int[3] output_size) -> (Tensor, Tensor)
  python_module: nn
  structured_delegate: adaptive_max_pool3d.out

- func: adaptive_max_pool3d_backward.grad_input(Tensor grad_output, Tensor self, Tensor indices, *, Tensor(a!) grad_input) -> Tensor(a!)
  python_module: nn
  structured: True
  dispatch:
    CPU: adaptive_max_pool3d_backward_out_cpu
    CUDA: adaptive_max_pool3d_backward_out_cuda

- func: adaptive_max_pool3d_backward(Tensor grad_output, Tensor self, Tensor indices) -> Tensor
  python_module: nn
  structured_delegate: adaptive_max_pool3d_backward.grad_input

- func: avg_pool2d.out(Tensor self, int[2] kernel_size, int[2] stride=[], int[2] padding=0, bool ceil_mode=False, bool count_include_pad=True, int? divisor_override=None, *, Tensor(a!) out) -> Tensor(a!)
  python_module: nn
  structured: True
  precomputed:
  - kernel_size -> int kH, int kW
  - stride -> int dH, int dW
  - padding -> int padH, int padW
  dispatch:
    CPU: avg_pool2d_out_cpu
    CUDA: avg_pool2d_out_cuda
    MPS: avg_pool2d_out_mps
    MkldnnCPU: mkldnn_avg_pool2d_out

- func: avg_pool2d(Tensor self, int[2] kernel_size, int[2] stride=[], int[2] padding=0, bool ceil_mode=False, bool count_include_pad=True, int? divisor_override=None) -> Tensor
  python_module: nn
  structured_delegate: avg_pool2d.out
  dispatch:
    MkldnnCPU: mkldnn_avg_pool2d
    QuantizedCPU: avg_pool2d_quantized_cpu

- func: avg_pool2d_backward.grad_input(Tensor grad_output, Tensor self, int[2] kernel_size, int[2] stride, int[2] padding, bool ceil_mode, bool count_include_pad, int? divisor_override, *, Tensor(a!) grad_input) -> Tensor(a!)
  python_module: nn
  structured: True
  dispatch:
    CPU: avg_pool2d_backward_out_cpu
    CUDA: avg_pool2d_backward_out_cuda
    MPS: avg_pool2d_backward_out_mps
    MkldnnCPU: mkldnn_avg_pool2d_backward_out

- func: avg_pool2d_backward(Tensor grad_output, Tensor self, int[2] kernel_size, int[2] stride, int[2] padding, bool ceil_mode, bool count_include_pad, int? divisor_override) -> Tensor
  python_module: nn
  structured_delegate: avg_pool2d_backward.grad_input
  dispatch:
    MkldnnCPU: mkldnn_avg_pool2d_backward

- func: avg_pool3d.out(Tensor self, int[3] kernel_size, int[3] stride=[], int[3] padding=0, bool ceil_mode=False, bool count_include_pad=True, int? divisor_override=None, *, Tensor(a!) out) -> Tensor(a!)
  python_module: nn
  structured: True
  dispatch:
    CPU: avg_pool3d_out_cpu
    CUDA: avg_pool3d_out_cuda
    MkldnnCPU: mkldnn_avg_pool3d_out

- func: avg_pool3d(Tensor self, int[3] kernel_size, int[3] stride=[], int[3] padding=0, bool ceil_mode=False, bool count_include_pad=True, int? divisor_override=None) -> Tensor
  python_module: nn
  structured_delegate: avg_pool3d.out
  dispatch:
    MkldnnCPU: mkldnn_avg_pool3d
    QuantizedCPU: avg_pool3d_quantized_cpu

- func: avg_pool3d_backward.grad_input(Tensor grad_output, Tensor self, int[3] kernel_size, int[3] stride, int[3] padding, bool ceil_mode, bool count_include_pad, int? divisor_override, *, Tensor(a!) grad_input) -> Tensor(a!)
  python_module: nn
  structured: True
  dispatch:
    CPU: avg_pool3d_backward_out_cpu
    CUDA: avg_pool3d_backward_out_cuda
    MkldnnCPU: mkldnn_avg_pool3d_backward_out

- func: avg_pool3d_backward(Tensor grad_output, Tensor self, int[3] kernel_size, int[3] stride, int[3] padding, bool ceil_mode, bool count_include_pad, int? divisor_override) -> Tensor
  python_module: nn
  structured_delegate: avg_pool3d_backward.grad_input
  dispatch:
    MkldnnCPU: mkldnn_avg_pool3d_backward

# Return: (Tensor output, Tensor indices)
- func: fractional_max_pool2d.output(Tensor self, int[2] kernel_size, int[2] output_size, Tensor random_samples, *, Tensor(a!) output, Tensor(b!) indices) -> (Tensor(a!), Tensor(b!))
  python_module: nn
  structured: True
  dispatch:
    CPU: fractional_max_pool2d_out_cpu
    CUDA: fractional_max_pool2d_out_cuda

# Return: (Tensor output, Tensor indices)
- func: fractional_max_pool2d(Tensor self, int[2] kernel_size, int[2] output_size, Tensor random_samples) -> (Tensor, Tensor)
  python_module: nn
  structured_delegate: fractional_max_pool2d.output

- func: fractional_max_pool2d_backward.grad_input(Tensor grad_output, Tensor self, int[2] kernel_size, int[2] output_size, Tensor indices, *, Tensor(a!) grad_input) -> Tensor(a!)
  python_module: nn
  structured: True
  dispatch:
    CPU: fractional_max_pool2d_backward_cpu
    CUDA: fractional_max_pool2d_backward_cuda

- func: fractional_max_pool2d_backward(Tensor grad_output, Tensor self, int[2] kernel_size, int[2] output_size, Tensor indices) -> Tensor
  python_module: nn
  structured_delegate: fractional_max_pool2d_backward.grad_input

# Return: (Tensor output, Tensor indices)
- func: fractional_max_pool3d.output(Tensor self, int[3] kernel_size, int[3] output_size, Tensor random_samples, *, Tensor(a!) output, Tensor(b!) indices) -> (Tensor(a!), Tensor(b!))
  python_module: nn
  structured: True
  precomputed:
  - kernel_size -> int poolSizeT, int poolSizeH, int poolSizeW
  - output_size -> int outputT, int outputH, int outputW
  - int numBatch, int numPlanes, int inputT, int inputH, int inputW
  dispatch:
    CPU: fractional_max_pool3d_out_cpu
    CUDA: fractional_max_pool3d_out_cuda

# Return: (Tensor output, Tensor indices)
- func: fractional_max_pool3d(Tensor self, int[3] kernel_size, int[3] output_size, Tensor random_samples) -> (Tensor, Tensor)
  python_module: nn
  structured_delegate: fractional_max_pool3d.output

- func: fractional_max_pool3d_backward.grad_input(Tensor grad_output, Tensor self, int[3] kernel_size, int[3] output_size, Tensor indices, *, Tensor(a!) grad_input) -> Tensor(a!)
  python_module: nn
  dispatch:
    CPU: fractional_max_pool3d_backward_out_cpu
    CUDA: fractional_max_pool3d_backward_out_cuda

- func: fractional_max_pool3d_backward(Tensor grad_output, Tensor self, int[3] kernel_size, int[3] output_size, Tensor indices) -> Tensor
  python_module: nn
  dispatch:
    CPU: fractional_max_pool3d_backward_cpu
    CUDA: fractional_max_pool3d_backward_cuda

# Return: (Tensor output, Tensor indices)
- func: max_pool2d_with_indices.out(Tensor self, int[2] kernel_size, int[2] stride=[], int[2] padding=0, int[2] dilation=1, bool ceil_mode=False, *, Tensor(a!) out, Tensor(b!) indices) -> (Tensor(a!), Tensor(b!))
  python_module: nn
  structured: True
  dispatch:
    CPU: max_pool2d_with_indices_out_cpu
    CUDA: max_pool2d_with_indices_out_cuda
    MPS: max_pool2d_with_indices_out_mps

# Return: (Tensor output, Tensor indices)
- func: max_pool2d_with_indices(Tensor self, int[2] kernel_size, int[2] stride=[], int[2] padding=0, int[2] dilation=1, bool ceil_mode=False) -> (Tensor, Tensor)
  python_module: nn
  structured_delegate: max_pool2d_with_indices.out

- func: max_pool2d_with_indices_backward.grad_input(Tensor grad_output, Tensor self, int[2] kernel_size, int[2] stride, int[2] padding, int[2] dilation, bool ceil_mode, Tensor indices, *, Tensor(a!) grad_input) -> Tensor(a!)
  python_module: nn
  structured: True
  dispatch:
    CPU: max_pool2d_with_indices_backward_out_cpu
    CUDA: max_pool2d_with_indices_backward_out_cuda
    MPS: max_pool2d_with_indices_backward_out_mps

- func: max_pool2d_with_indices_backward(Tensor grad_output, Tensor self, int[2] kernel_size, int[2] stride, int[2] padding, int[2] dilation, bool ceil_mode, Tensor indices) -> Tensor
  python_module: nn
  structured_delegate: max_pool2d_with_indices_backward.grad_input

# Return: (Tensor output, Tensor indices)
- func: max_pool3d_with_indices.out(Tensor self, int[3] kernel_size, int[3] stride=[], int[3] padding=0, int[3] dilation=1, bool ceil_mode=False, *, Tensor(a!) out, Tensor(b!) indices) -> (Tensor(a!), Tensor(b!))
  python_module: nn
  dispatch:
    CPU: max_pool3d_with_indices_out_cpu
    CUDA: max_pool3d_with_indices_out_cuda

# Return: (Tensor output, Tensor indices)
- func: max_pool3d_with_indices(Tensor self, int[3] kernel_size, int[3] stride=[], int[3] padding=0, int[3] dilation=1, bool ceil_mode=False) -> (Tensor, Tensor)
  python_module: nn
  dispatch:
    CPU: max_pool3d_with_indices_cpu
    CUDA: max_pool3d_with_indices_cuda

- func: max_pool3d_with_indices_backward.grad_input(Tensor grad_output, Tensor self, int[3] kernel_size, int[3] stride, int[3] padding, int[3] dilation, bool ceil_mode, Tensor indices, *, Tensor(a!) grad_input) -> Tensor(a!)
  python_module: nn
  dispatch:
    CPU: max_pool3d_with_indices_backward_out_cpu
    CUDA: max_pool3d_with_indices_backward_out_cuda

- func: max_pool3d_with_indices_backward(Tensor grad_output, Tensor self, int[3] kernel_size, int[3] stride, int[3] padding, int[3] dilation, bool ceil_mode, Tensor indices) -> Tensor
  python_module: nn
  dispatch:
    CPU: max_pool3d_with_indices_backward_cpu
    CUDA: max_pool3d_with_indices_backward_cuda

- func: max_unpool2d.out(Tensor self, Tensor indices, int[2] output_size, *, Tensor(a!) out) -> Tensor(a!)
  python_module: nn
  dispatch:
    CPU: max_unpooling2d_forward_out_cpu
    CUDA: max_unpooling2d_forward_out_cuda

- func: max_unpool2d(Tensor self, Tensor indices, int[2] output_size) -> Tensor
  python_module: nn
  dispatch:
    CPU: max_unpooling2d_forward_cpu
    CUDA: max_unpooling2d_forward_cuda

- func: max_unpool3d.out(Tensor self, Tensor indices, int[3] output_size, int[3] stride, int[3] padding, *, Tensor(a!) out) -> Tensor(a!)
  python_module: nn
  dispatch:
    CPU: max_unpooling3d_forward_out_cpu
    CUDA: max_unpooling3d_forward_out_cuda

- func: max_unpool3d(Tensor self, Tensor indices, int[3] output_size, int[3] stride, int[3] padding) -> Tensor
  python_module: nn
  dispatch:
    CPU: max_unpooling3d_forward_cpu
    CUDA: max_unpooling3d_forward_cuda

- func: reflection_pad1d.out(Tensor self, int[2] padding, *, Tensor(a!) out) -> Tensor(a!)
  python_module: nn
  structured: True
  dispatch:
    CPU: reflection_pad1d_out_cpu
    QuantizedCPU: reflection_pad1d_out_quantized_cpu
    CUDA: reflection_pad1d_out_cuda
    MPS: reflection_pad1d_out_mps

- func: reflection_pad1d(Tensor self, int[2] padding) -> Tensor
  python_module: nn
  structured_delegate: reflection_pad1d.out

- func: reflection_pad1d_backward.grad_input(Tensor grad_output, Tensor self, int[2] padding, *, Tensor(a!) grad_input) -> Tensor(a!)
  python_module: nn
  structured: True
  dispatch:
    CPU: reflection_pad1d_backward_out_cpu
    CUDA: reflection_pad1d_backward_out_cuda
    MPS: reflection_pad1d_backward_out_mps

- func: reflection_pad1d_backward(Tensor grad_output, Tensor self, int[2] padding) -> Tensor
  python_module: nn
  structured_delegate: reflection_pad1d_backward.grad_input

- func: reflection_pad2d.out(Tensor self, int[4] padding, *, Tensor(a!) out) -> Tensor(a!)
  python_module: nn
  dispatch:
    CPU, QuantizedCPU: reflection_pad2d_out_cpu
    CUDA: reflection_pad2d_out_cuda
    MPS: reflection_pad2d_out_mps

- func: reflection_pad2d(Tensor self, int[4] padding) -> Tensor
  python_module: nn
  dispatch:
    CPU: reflection_pad2d_cpu
    QuantizedCPU: reflection_pad2d_quantized_cpu
    CUDA: reflection_pad2d_cuda
    MPS: reflection_pad2d_mps

- func: reflection_pad2d_backward.grad_input(Tensor grad_output, Tensor self, int[4] padding, *, Tensor(a!) grad_input) -> Tensor(a!)
  python_module: nn
  dispatch:
    CPU: reflection_pad2d_backward_out_cpu
    CUDA: reflection_pad2d_backward_out_cuda
    MPS: reflection_pad2d_backward_out_mps

- func: reflection_pad2d_backward(Tensor grad_output, Tensor self, int[4] padding) -> Tensor
  python_module: nn
  dispatch:
    CPU: reflection_pad2d_backward_cpu
    CUDA: reflection_pad2d_backward_cuda
    MPS: reflection_pad2d_backward_mps

- func: reflection_pad3d.out(Tensor self, int[6] padding, *, Tensor(a!) out) -> Tensor(a!)
  python_module: nn
  structured: True
  dispatch:
    CPU: reflection_pad3d_out_cpu
    CUDA: reflection_pad3d_out_cuda
    MPS: reflection_pad3d_out_mps

- func: reflection_pad3d(Tensor self, int[6] padding) -> Tensor
  python_module: nn
  structured_delegate: reflection_pad3d.out

- func: reflection_pad3d_backward.grad_input(Tensor grad_output, Tensor self, int[6] padding, *, Tensor(a!) grad_input) -> Tensor(a!)
  python_module: nn
  structured: True
  dispatch:
    CPU: reflection_pad3d_backward_out_cpu
    CUDA: reflection_pad3d_backward_out_cuda
    MPS: reflection_pad3d_backward_out_mps

- func: reflection_pad3d_backward(Tensor grad_output, Tensor self, int[6] padding) -> Tensor
  python_module: nn
  structured_delegate: reflection_pad3d_backward.grad_input

- func: replication_pad1d.out(Tensor self, int[2] padding, *, Tensor(a!) out) -> Tensor(a!)
  python_module: nn
  structured: True
  dispatch:
    CPU: replication_pad1d_out_cpu
    CUDA: replication_pad1d_out_cuda
    MPS: replication_pad1d_out_mps

- func: replication_pad1d(Tensor self, int[2] padding) -> Tensor
  python_module: nn
  structured_delegate: replication_pad1d.out

- func: replication_pad1d_backward.grad_input(Tensor grad_output, Tensor self, int[2] padding, *, Tensor(a!) grad_input) -> Tensor(a!)
  python_module: nn
  structured: True
  dispatch:
    CPU: replication_pad1d_backward_out_cpu
    CUDA: replication_pad1d_backward_out_cuda
    MPS: replication_pad1d_backward_out_mps

- func: replication_pad1d_backward(Tensor grad_output, Tensor self, int[2] padding) -> Tensor
  python_module: nn
  structured_delegate: replication_pad1d_backward.grad_input

- func: replication_pad2d.out(Tensor self, int[4] padding, *, Tensor(a!) out) -> Tensor(a!)
  python_module: nn
  structured: True
  dispatch:
    CPU: replication_pad2d_out_cpu
    CUDA: replication_pad2d_out_cuda
    MPS: replication_pad2d_out_mps

- func: replication_pad2d(Tensor self, int[4] padding) -> Tensor
  python_module: nn
  structured_delegate: replication_pad2d.out

- func: replication_pad2d_backward.grad_input(Tensor grad_output, Tensor self, int[4] padding, *, Tensor(a!) grad_input) -> Tensor(a!)
  python_module: nn
  dispatch:
    CPU: replication_pad2d_backward_out_cpu
    CUDA: replication_pad2d_backward_out_cuda
    MPS: replication_pad2d_backward_out_mps

- func: replication_pad2d_backward(Tensor grad_output, Tensor self, int[4] padding) -> Tensor
  python_module: nn
  dispatch:
    CPU: replication_pad2d_backward_cpu
    CUDA: replication_pad2d_backward_cuda
    MPS: replication_pad2d_backward_mps

- func: replication_pad3d.out(Tensor self, int[6] padding, *, Tensor(a!) out) -> Tensor(a!)
  python_module: nn
  structured: True
  dispatch:
    CPU: replication_pad3d_out_cpu
    CUDA: replication_pad3d_out_cuda
    MPS: replication_pad3d_out_mps

- func: replication_pad3d(Tensor self, int[6] padding) -> Tensor
  python_module: nn
  structured_delegate: replication_pad3d.out

- func: replication_pad3d_backward.grad_input(Tensor grad_output, Tensor self, int[6] padding, *, Tensor(a!) grad_input) -> Tensor(a!)
  python_module: nn
  dispatch:
    CPU: replication_pad3d_backward_out_cpu
    CUDA: replication_pad3d_backward_out_cuda
    MPS: replication_pad3d_backward_out_mps

- func: replication_pad3d_backward(Tensor grad_output, Tensor self, int[6] padding) -> Tensor
  python_module: nn
  dispatch:
    CPU: replication_pad3d_backward_cpu
    CUDA: replication_pad3d_backward_cuda
    MPS: replication_pad3d_backward_mps

- func: _pad_circular(Tensor self, int[] pad) -> Tensor
  python_module: nn

- func: _pad_enum(Tensor self, int[] pad, int mode, float? value=None) -> Tensor
  python_module: nn

- func: pad(Tensor self, int[] pad, str mode="constant", float? value=None) -> Tensor
  python_module: nn

- func: upsample_linear1d.vec(Tensor input, int[]? output_size, bool align_corners, float[]? scale_factors) -> Tensor
  python_module: nn
  dispatch:
    CompositeExplicitAutograd: upsample_linear1d

- func: upsample_linear1d_backward.vec(Tensor grad_output, int[]? output_size, int[] input_size, bool align_corners, float[]? scale_factors) -> Tensor
  python_module: nn
  dispatch:
    CompositeExplicitAutograd: upsample_linear1d_backward

- func: upsample_bilinear2d.vec(Tensor input, int[]? output_size, bool align_corners, float[]? scale_factors) -> Tensor
  python_module: nn
  dispatch:
    CompositeExplicitAutograd: upsample_bilinear2d

- func: upsample_bilinear2d_backward.vec(Tensor grad_output, int[]? output_size, int[] input_size, bool align_corners, float[]? scale_factors) -> Tensor
  python_module: nn
  dispatch:
    CompositeExplicitAutograd: upsample_bilinear2d_backward

- func: _upsample_bilinear2d_aa.vec(Tensor input, int[]? output_size, bool align_corners, float[]? scale_factors) -> Tensor
  python_module: nn
  dispatch:
    CompositeExplicitAutograd: _upsample_bilinear2d_aa

- func: _upsample_bilinear2d_aa_backward.vec(Tensor grad_output, int[]? output_size, int[] input_size, bool align_corners, float[]? scale_factors) -> Tensor
  python_module: nn
  dispatch:
    CompositeExplicitAutograd: _upsample_bilinear2d_aa_backward

- func: upsample_trilinear3d.vec(Tensor input, int[]? output_size, bool align_corners, float[]? scale_factors) -> Tensor
  python_module: nn
  dispatch:
    CompositeExplicitAutograd: upsample_trilinear3d

- func: upsample_trilinear3d_backward.vec(Tensor grad_output, int[]? output_size, int[] input_size, bool align_corners, float[]? scale_factors) -> Tensor
  python_module: nn
  dispatch:
    CompositeExplicitAutograd: upsample_trilinear3d_backward

- func: upsample_bicubic2d.vec(Tensor input, int[]? output_size, bool align_corners, float[]? scale_factors) -> Tensor
  python_module: nn
  dispatch:
    CompositeExplicitAutograd: upsample_bicubic2d

- func: upsample_bicubic2d_backward.vec(Tensor grad_output, int[]? output_size, int[] input_size, bool align_corners, float[]? scale_factors) -> Tensor
  python_module: nn
  dispatch:
    CompositeExplicitAutograd: upsample_bicubic2d_backward

- func: _upsample_bicubic2d_aa.vec(Tensor input, int[]? output_size, bool align_corners, float[]? scale_factors) -> Tensor
  python_module: nn
  dispatch:
    CompositeExplicitAutograd: _upsample_bicubic2d_aa

- func: _upsample_bicubic2d_aa_backward.vec(Tensor grad_output, int[]? output_size, int[] input_size, bool align_corners, float[]? scale_factors) -> Tensor
  python_module: nn
  dispatch:
    CompositeExplicitAutograd: _upsample_bicubic2d_aa_backward

- func: upsample_nearest1d.vec(Tensor input, int[]? output_size, float[]? scale_factors) -> Tensor
  python_module: nn
  dispatch:
    CompositeExplicitAutograd: upsample_nearest1d

- func: _upsample_nearest_exact1d.vec(Tensor input, int[]? output_size, float[]? scale_factors) -> Tensor
  python_module: nn
  dispatch:
    CompositeExplicitAutograd: _upsample_nearest_exact1d

- func: upsample_nearest1d_backward.vec(Tensor grad_output, int[]? output_size, int[] input_size, float[]? scale_factors) -> Tensor
  python_module: nn
  dispatch:
    CompositeExplicitAutograd: upsample_nearest1d_backward

- func: _upsample_nearest_exact1d_backward.vec(Tensor grad_output, int[]? output_size, int[] input_size, float[]? scale_factors) -> Tensor
  python_module: nn
  dispatch:
    CompositeExplicitAutograd: _upsample_nearest_exact1d_backward

- func: upsample_nearest2d.vec(Tensor input, int[]? output_size, float[]? scale_factors) -> Tensor
  python_module: nn
  dispatch:
    CompositeExplicitAutograd: upsample_nearest2d

- func: _upsample_nearest_exact2d.vec(Tensor input, int[]? output_size, float[]? scale_factors) -> Tensor
  python_module: nn
  dispatch:
    CompositeExplicitAutograd: _upsample_nearest_exact2d

- func: upsample_nearest2d_backward.vec(Tensor grad_output, int[]? output_size, int[] input_size, float[]? scale_factors) -> Tensor
  python_module: nn
  dispatch:
    CompositeExplicitAutograd: upsample_nearest2d_backward

- func: _upsample_nearest_exact2d_backward.vec(Tensor grad_output, int[]? output_size, int[] input_size, float[]? scale_factors) -> Tensor
  python_module: nn
  dispatch:
    CompositeExplicitAutograd: _upsample_nearest_exact2d_backward

- func: upsample_nearest3d.vec(Tensor input, int[]? output_size, float[]? scale_factors) -> Tensor
  python_module: nn
  dispatch:
    CPU: upsample_nearest3d_cpu
    CUDA: upsample_nearest3d_cuda
    QuantizedCPU: upsample_nearest3d_quantized_cpu

- func: _upsample_nearest_exact3d.vec(Tensor input, int[]? output_size, float[]? scale_factors) -> Tensor
  python_module: nn
  dispatch:
    CPU: _upsample_nearest_exact3d_cpu
    CUDA: _upsample_nearest_exact3d_cuda
    QuantizedCPU: _upsample_nearest_exact3d_quantized_cpu

- func: upsample_nearest3d_backward.vec(Tensor grad_output, int[]? output_size, int[] input_size, float[]? scale_factors) -> Tensor
  python_module: nn
  dispatch:
    CPU: upsample_nearest3d_backward_cpu
    CUDA: upsample_nearest3d_backward_cuda

- func: _upsample_nearest_exact3d_backward.vec(Tensor grad_output, int[]? output_size, int[] input_size, float[]? scale_factors) -> Tensor
  python_module: nn
  dispatch:
    CPU: _upsample_nearest_exact3d_backward_cpu
    CUDA: _upsample_nearest_exact3d_backward_cuda

# NOTE: all of the non-"vec" upsample overloads are only kept for backward compatibility.
- func: upsample_linear1d.out(Tensor self, int[1] output_size, bool align_corners, float? scales=None, *, Tensor(a!) out) -> Tensor(a!)
  python_module: nn
  structured: True
  dispatch:
    CPU: upsample_linear1d_out_cpu
    CUDA: upsample_linear1d_out_cuda

- func: upsample_linear1d(Tensor self, int[1] output_size, bool align_corners, float? scales=None) -> Tensor
  python_module: nn
  structured_delegate: upsample_linear1d.out

- func: upsample_linear1d_backward.grad_input(Tensor grad_output, int[1] output_size, int[3] input_size, bool align_corners, float? scales=None, *, Tensor(a!) grad_input) -> Tensor(a!)
  python_module: nn
  structured: True
  dispatch:
    CPU: upsample_linear1d_backward_out_cpu
    CUDA: upsample_linear1d_backward_out_cuda

- func: upsample_linear1d_backward(Tensor grad_output, int[1] output_size, int[3] input_size, bool align_corners, float? scales=None) -> Tensor
  python_module: nn
  structured_delegate: upsample_linear1d_backward.grad_input

- func: upsample_bilinear2d.out(Tensor self, int[2] output_size, bool align_corners, float? scales_h=None, float? scales_w=None, *, Tensor(a!) out) -> Tensor(a!)
  python_module: nn
  structured: True
  dispatch:
    CPU: upsample_bilinear2d_out_cpu
    CUDA: upsample_bilinear2d_out_cuda
    MPS: upsample_bilinear2d_out_mps

- func: upsample_bilinear2d(Tensor self, int[2] output_size, bool align_corners, float? scales_h=None, float? scales_w=None) -> Tensor
  python_module: nn
  structured_delegate: upsample_bilinear2d.out
  dispatch:
    QuantizedCPU: upsample_bilinear2d_quantized_cpu

- func: upsample_bilinear2d_backward.grad_input(Tensor grad_output, int[2] output_size, int[4] input_size, bool align_corners, float? scales_h=None, float? scales_w=None, *, Tensor(a!) grad_input) -> Tensor(a!)
  python_module: nn
  structured: True
  dispatch:
    CPU: upsample_bilinear2d_backward_out_cpu
    CUDA: upsample_bilinear2d_backward_out_cuda
    MPS: upsample_bilinear2d_backward_out_mps

- func: upsample_bilinear2d_backward(Tensor grad_output, int[2] output_size, int[4] input_size, bool align_corners, float? scales_h=None, float? scales_w=None) -> Tensor
  python_module: nn
  structured_delegate: upsample_bilinear2d_backward.grad_input

- func: _upsample_bilinear2d_aa.out(Tensor self, int[2] output_size, bool align_corners, float? scales_h=None, float? scales_w=None, *, Tensor(a!) out) -> Tensor(a!)
  python_module: nn
  structured: True
  dispatch:
    CPU: _upsample_bilinear2d_aa_out_cpu
    CUDA: _upsample_bilinear2d_aa_out_cuda

- func: _upsample_bilinear2d_aa(Tensor self, int[2] output_size, bool align_corners, float? scales_h=None, float? scales_w=None) -> Tensor
  python_module: nn
  structured_delegate: _upsample_bilinear2d_aa.out

- func: _upsample_bilinear2d_aa_backward.grad_input(Tensor grad_output, int[2] output_size, int[4] input_size, bool align_corners, float? scales_h=None, float? scales_w=None, *, Tensor(a!) grad_input) -> Tensor(a!)
  python_module: nn
  structured: True
  dispatch:
    CPU: _upsample_bilinear2d_aa_backward_out_cpu
    CUDA: _upsample_bilinear2d_aa_backward_out_cuda

- func: _upsample_bilinear2d_aa_backward(Tensor grad_output, int[2] output_size, int[4] input_size, bool align_corners, float? scales_h=None, float? scales_w=None) -> Tensor
  python_module: nn
  structured_delegate: _upsample_bilinear2d_aa_backward.grad_input

- func: upsample_bicubic2d.out(Tensor self, int[2] output_size, bool align_corners, float? scales_h=None, float? scales_w=None, *, Tensor(a!) out) -> Tensor(a!)
  python_module: nn
  structured: True
  dispatch:
    CPU: upsample_bicubic2d_out_cpu
    CUDA: upsample_bicubic2d_out_cuda

- func: upsample_bicubic2d(Tensor self, int[2] output_size, bool align_corners, float? scales_h=None, float? scales_w=None) -> Tensor
  python_module: nn
  structured_delegate: upsample_bicubic2d.out

- func: upsample_bicubic2d_backward.grad_input(Tensor grad_output, int[2] output_size, int[4] input_size, bool align_corners, float? scales_h=None, float? scales_w=None, *, Tensor(a!) grad_input) -> Tensor(a!)
  python_module: nn
  structured: True
  dispatch:
    CPU: upsample_bicubic2d_backward_out_cpu
    CUDA: upsample_bicubic2d_backward_out_cuda

- func: upsample_bicubic2d_backward(Tensor grad_output, int[2] output_size, int[4] input_size, bool align_corners, float? scales_h=None, float? scales_w=None) -> Tensor
  python_module: nn
  structured_delegate: upsample_bicubic2d_backward.grad_input

- func: _upsample_bicubic2d_aa.out(Tensor self, int[2] output_size, bool align_corners, float? scales_h=None, float? scales_w=None, *, Tensor(a!) out) -> Tensor(a!)
  python_module: nn
  structured: True
  dispatch:
    CPU: _upsample_bicubic2d_aa_out_cpu
    CUDA: _upsample_bicubic2d_aa_out_cuda

- func: _upsample_bicubic2d_aa(Tensor self, int[2] output_size, bool align_corners, float? scales_h=None, float? scales_w=None) -> Tensor
  python_module: nn
  structured_delegate: _upsample_bicubic2d_aa.out

- func: _upsample_bicubic2d_aa_backward.grad_input(Tensor grad_output, int[2] output_size, int[4] input_size, bool align_corners, float? scales_h=None, float? scales_w=None, *, Tensor(a!) grad_input) -> Tensor(a!)
  python_module: nn
  structured: True
  dispatch:
    CPU: _upsample_bicubic2d_aa_backward_out_cpu
    CUDA: _upsample_bicubic2d_aa_backward_out_cuda

- func: _upsample_bicubic2d_aa_backward(Tensor grad_output, int[2] output_size, int[4] input_size, bool align_corners, float? scales_h=None, float? scales_w=None) -> Tensor
  python_module: nn
  structured_delegate: _upsample_bicubic2d_aa_backward.grad_input

- func: upsample_trilinear3d.out(Tensor self, int[3] output_size, bool align_corners, float? scales_d=None, float? scales_h=None, float? scales_w=None, *, Tensor(a!) out) -> Tensor(a!)
  python_module: nn
  structured: True
  dispatch:
    CPU: upsample_trilinear3d_out_cpu
    CUDA: upsample_trilinear3d_out_cuda

- func: upsample_trilinear3d(Tensor self, int[3] output_size, bool align_corners, float? scales_d=None, float? scales_h=None, float? scales_w=None) -> Tensor
  python_module: nn
  structured_delegate: upsample_trilinear3d.out

- func: upsample_trilinear3d_backward.grad_input(Tensor grad_output, int[3] output_size, int[5] input_size, bool align_corners, float? scales_d=None, float? scales_h=None, float? scales_w=None, *, Tensor(a!) grad_input) -> Tensor(a!)
  python_module: nn
  structured: True
  dispatch:
    CPU: upsample_trilinear3d_backward_out_cpu
    CUDA: upsample_trilinear3d_backward_out_cuda

- func: upsample_trilinear3d_backward(Tensor grad_output, int[3] output_size, int[5] input_size, bool align_corners, float? scales_d=None, float? scales_h=None, float? scales_w=None) -> Tensor
  python_module: nn
  structured_delegate: upsample_trilinear3d_backward.grad_input

- func: upsample_nearest1d.out(Tensor self, int[1] output_size, float? scales=None, *, Tensor(a!) out) -> Tensor(a!)
  python_module: nn
  structured: True
  dispatch:
    CPU: upsample_nearest1d_out_cpu
    CUDA: upsample_nearest1d_out_cuda

- func: _upsample_nearest_exact1d.out(Tensor self, int[1] output_size, float? scales=None, *, Tensor(a!) out) -> Tensor(a!)
  python_module: nn
  structured: True
  dispatch:
    CPU: _upsample_nearest_exact1d_out_cpu
    CUDA: _upsample_nearest_exact1d_out_cuda

- func: upsample_nearest1d(Tensor self, int[1] output_size, float? scales=None) -> Tensor
  python_module: nn
  structured_delegate: upsample_nearest1d.out

- func: _upsample_nearest_exact1d(Tensor self, int[1] output_size, float? scales=None) -> Tensor
  python_module: nn
  structured_delegate: _upsample_nearest_exact1d.out

- func: upsample_nearest1d_backward.grad_input(Tensor grad_output, int[1] output_size, int[3] input_size, float? scales=None, *, Tensor(a!) grad_input) -> Tensor(a!)
  python_module: nn
  structured: True
  dispatch:
    CPU: upsample_nearest1d_backward_out_cpu
    CUDA: upsample_nearest1d_backward_out_cuda

- func: _upsample_nearest_exact1d_backward.grad_input(Tensor grad_output, int[1] output_size, int[3] input_size, float? scales=None, *, Tensor(a!) grad_input) -> Tensor(a!)
  python_module: nn
  structured: True
  dispatch:
    CPU: _upsample_nearest_exact1d_backward_out_cpu
    CUDA: _upsample_nearest_exact1d_backward_out_cuda

- func: upsample_nearest1d_backward(Tensor grad_output, int[1] output_size, int[3] input_size, float? scales=None) -> Tensor
  python_module: nn
  structured_delegate: upsample_nearest1d_backward.grad_input

- func: _upsample_nearest_exact1d_backward(Tensor grad_output, int[1] output_size, int[3] input_size, float? scales=None) -> Tensor
  python_module: nn
  structured_delegate: _upsample_nearest_exact1d_backward.grad_input

- func: upsample_nearest2d.out(Tensor self, int[2] output_size, float? scales_h=None, float? scales_w=None, *, Tensor(a!) out) -> Tensor(a!)
  python_module: nn
  structured: True
  dispatch:
    CPU: upsample_nearest2d_out_cpu
    CUDA: upsample_nearest2d_out_cuda
    MPS: upsample_nearest2d_out_mps

- func: _upsample_nearest_exact2d.out(Tensor self, int[2] output_size, float? scales_h=None, float? scales_w=None, *, Tensor(a!) out) -> Tensor(a!)
  python_module: nn
  structured: True
  dispatch:
    CPU: _upsample_nearest_exact2d_out_cpu
    CUDA: _upsample_nearest_exact2d_out_cuda
    MPS: _upsample_nearest_exact2d_out_mps

- func: upsample_nearest2d(Tensor self, int[2] output_size, float? scales_h=None, float? scales_w=None) -> Tensor
  python_module: nn
  structured_delegate: upsample_nearest2d.out
  dispatch:
    QuantizedCPU: upsample_nearest2d_quantized_cpu

- func: _upsample_nearest_exact2d(Tensor self, int[2] output_size, float? scales_h=None, float? scales_w=None) -> Tensor
  python_module: nn
  structured_delegate: _upsample_nearest_exact2d.out
  dispatch:
    QuantizedCPU: _upsample_nearest_exact2d_quantized_cpu

- func: upsample_nearest2d_backward.grad_input(Tensor grad_output, int[2] output_size, int[4] input_size, float? scales_h=None, float? scales_w=None, *, Tensor(a!) grad_input) -> Tensor(a!)
  python_module: nn
  structured: True
  dispatch:
    CPU: upsample_nearest2d_backward_out_cpu
    CUDA: upsample_nearest2d_backward_out_cuda
    MPS: upsample_nearest2d_backward_out_mps

- func: _upsample_nearest_exact2d_backward.grad_input(Tensor grad_output, int[2] output_size, int[4] input_size, float? scales_h=None, float? scales_w=None, *, Tensor(a!) grad_input) -> Tensor(a!)
  python_module: nn
  structured: True
  dispatch:
    CPU: _upsample_nearest_exact2d_backward_out_cpu
    CUDA: _upsample_nearest_exact2d_backward_out_cuda
    MPS: _upsample_nearest_exact2d_backward_out_mps

- func: upsample_nearest2d_backward(Tensor grad_output, int[2] output_size, int[4] input_size, float? scales_h=None, float? scales_w=None) -> Tensor
  python_module: nn
  structured_delegate: upsample_nearest2d_backward.grad_input

- func: _upsample_nearest_exact2d_backward(Tensor grad_output, int[2] output_size, int[4] input_size, float? scales_h=None, float? scales_w=None) -> Tensor
  python_module: nn
  structured_delegate: _upsample_nearest_exact2d_backward.grad_input

- func: upsample_nearest3d.out(Tensor self, int[3] output_size, float? scales_d=None, float? scales_h=None, float? scales_w=None, *, Tensor(a!) out) -> Tensor(a!)
  python_module: nn
  structured: True
  dispatch:
    CPU: upsample_nearest3d_out_cpu
    CUDA: upsample_nearest3d_out_cuda

- func: _upsample_nearest_exact3d.out(Tensor self, int[3] output_size, float? scales_d=None, float? scales_h=None, float? scales_w=None, *, Tensor(a!) out) -> Tensor(a!)
  python_module: nn
  structured: True
  dispatch:
    CPU: _upsample_nearest_exact3d_out_cpu
    CUDA: _upsample_nearest_exact3d_out_cuda

- func: upsample_nearest3d(Tensor self, int[3] output_size, float? scales_d=None, float? scales_h=None, float? scales_w=None) -> Tensor
  python_module: nn
  structured_delegate: upsample_nearest3d.out
  dispatch:
    QuantizedCPU: upsample_nearest3d_quantized_cpu

- func: _upsample_nearest_exact3d(Tensor self, int[3] output_size, float? scales_d=None, float? scales_h=None, float? scales_w=None) -> Tensor
  python_module: nn
  structured_delegate: _upsample_nearest_exact3d.out
  dispatch:
    QuantizedCPU: _upsample_nearest_exact3d_quantized_cpu

- func: upsample_nearest3d_backward.grad_input(Tensor grad_output, int[3] output_size, int[5] input_size, float? scales_d=None, float? scales_h=None, float? scales_w=None, *, Tensor(a!) grad_input) -> Tensor(a!)
  python_module: nn
  structured: True
  dispatch:
    CPU: upsample_nearest3d_backward_out_cpu
    CUDA: upsample_nearest3d_backward_out_cuda

- func: _upsample_nearest_exact3d_backward.grad_input(Tensor grad_output, int[3] output_size, int[5] input_size, float? scales_d=None, float? scales_h=None, float? scales_w=None, *, Tensor(a!) grad_input) -> Tensor(a!)
  python_module: nn
  structured: True
  dispatch:
    CPU: _upsample_nearest_exact3d_backward_out_cpu
    CUDA: _upsample_nearest_exact3d_backward_out_cuda

- func: upsample_nearest3d_backward(Tensor grad_output, int[3] output_size, int[5] input_size, float? scales_d=None, float? scales_h=None, float? scales_w=None) -> Tensor
  python_module: nn
  structured_delegate: upsample_nearest3d_backward.grad_input

- func: _upsample_nearest_exact3d_backward(Tensor grad_output, int[3] output_size, int[5] input_size, float? scales_d=None, float? scales_h=None, float? scales_w=None) -> Tensor
  python_module: nn
  structured_delegate: _upsample_nearest_exact3d_backward.grad_input

- func: sigmoid_backward.grad_input(Tensor grad_output, Tensor output, *, Tensor(a!) grad_input) -> Tensor(a!)
  python_module: nn
  structured: True
  structured_inherits: TensorIteratorBase
  dispatch:
    CPU, CUDA: sigmoid_backward_out
    MPS: sigmoid_backward_out_mps

- func: sigmoid_backward(Tensor grad_output, Tensor output) -> Tensor
  python_module: nn
  structured_delegate: sigmoid_backward.grad_input

- func: logit_backward.grad_input(Tensor grad_output, Tensor self, float? eps=None, *, Tensor(a!) grad_input) -> Tensor(a!)
  python_module: nn
  structured: True
  structured_inherits: TensorIteratorBase
  dispatch:
    CPU, CUDA: logit_backward_out

- func: logit_backward(Tensor grad_output, Tensor self, float? eps=None) -> Tensor
  python_module: nn
  structured_delegate: logit_backward.grad_input

- func: tanh_backward.grad_input(Tensor grad_output, Tensor output, *, Tensor(a!) grad_input) -> Tensor(a!)
  python_module: nn
  structured: True
  structured_inherits: TensorIteratorBase
  dispatch:
    CPU, CUDA: tanh_backward_out
    MPS: tanh_backward_out_mps

- func: tanh_backward(Tensor grad_output, Tensor output) -> Tensor
  python_module: nn
  structured_delegate: tanh_backward.grad_input

# What's a thnn_conv_ versus a slow_conv_?
#
# Historically, we have inefficient implementations of convolutions
# coming from the THNN/THCUNN library.  These convolutions typically
# operated by computing the Toeplitz matrix and then doing a matrix
# multiply with the input; this is very memory inefficient!  However,
# occasionally, we really don't have anything better, so it's helpful
# to have these fallbacks when there is no more optimized implementation
# in cudnn or mkldnn, etc.  Both thnn_ and slow_ convolutions fall
# into this bucket.
#
# The difference between these two designations, is that thnn_ refers
# to a convolution that is still written in the "legacy" style; that is,
# C code in the THNN/ or THCUNN/ directory.  A slow_ convolution is
# one that is written in the native style: modern C++.  Algorithmically,
# these are the same thing, but we give them different prefixes to
# make the operational distinction clear.

- func: slow_conv_transpose2d.out(Tensor self, Tensor weight, int[2] kernel_size, Tensor? bias=None, int[2] stride=1, int[2] padding=0, int[2] output_padding=0, int[2] dilation=1, *, Tensor(a!) out) -> Tensor(a!)
  python_module: nn
  structured: True
  dispatch:
    CPU: slow_conv_transpose2d_structured_cpu
    CUDA: slow_conv_transpose2d_structured_cuda

- func: slow_conv_transpose2d(Tensor self, Tensor weight, int[2] kernel_size, Tensor? bias=None, int[2] stride=1, int[2] padding=0, int[2] output_padding=0, int[2] dilation=1) -> Tensor
  python_module: nn
  structured_delegate: slow_conv_transpose2d.out

- func: slow_conv_transpose3d.out(Tensor self, Tensor weight, int[3] kernel_size, Tensor? bias=None, int[3] stride=1, int[3] padding=0, int[3] output_padding=0, int[3] dilation=1, *, Tensor(a!) out) -> Tensor(a!)
  python_module: nn
  dispatch:
    CPU: slow_conv_transpose3d_out_cpu
    CUDA: slow_conv_transpose3d_out_cuda

- func: slow_conv_transpose3d(Tensor self, Tensor weight, int[3] kernel_size, Tensor? bias=None, int[3] stride=1, int[3] padding=0, int[3] output_padding=0, int[3] dilation=1) -> Tensor
  python_module: nn
  dispatch:
    CPU: slow_conv_transpose3d_cpu
    CUDA: slow_conv_transpose3d_cuda

- func: thnn_conv2d.out(Tensor self, Tensor weight, int[2] kernel_size, Tensor? bias=None, int[2] stride=1, int[2] padding=0, *, Tensor(a!) out) -> Tensor(a!)
  python_module: nn

- func: thnn_conv2d(Tensor self, Tensor weight, int[2] kernel_size, Tensor? bias=None, int[2] stride=1, int[2] padding=0) -> Tensor
  python_module: nn

- func: _slow_conv2d_forward.output(Tensor self, Tensor weight, int[2] kernel_size, Tensor? bias, int[2] stride, int[2] padding, *, Tensor(a!) output) -> Tensor(a!)
  python_module: nn
  dispatch:
    CPU: slow_conv2d_forward_out_cpu
    CUDA: slow_conv2d_forward_out_cuda

- func: _slow_conv2d_forward(Tensor self, Tensor weight, int[2] kernel_size, Tensor? bias, int[2] stride, int[2] padding) -> Tensor
  python_module: nn
  dispatch:
    CPU: slow_conv2d_forward_cpu
    CUDA: slow_conv2d_forward_cuda

- func: _slow_conv2d_backward.grad_input(Tensor grad_output, Tensor self, Tensor weight, int[2] kernel_size, int[2] stride, int[2] padding, *, Tensor(a!) grad_input, Tensor(b!) grad_weight, Tensor(c!) grad_bias) -> (Tensor(a!), Tensor(b!), Tensor(c!))
  python_module: nn
  dispatch:
    CPU: slow_conv2d_backward_out_cpu
    CUDA: slow_conv2d_backward_out_cuda

- func: _slow_conv2d_backward.output_mask(Tensor grad_output, Tensor self, Tensor weight, int[2] kernel_size, int[2] stride, int[2] padding, bool[3] output_mask) -> (Tensor grad_input, Tensor grad_weight, Tensor grad_bias)
  python_module: nn
  dispatch:
    CPU: slow_conv2d_backward_cpu
    CUDA: slow_conv2d_backward_cuda

- func: _conv_depthwise2d.out(Tensor self, Tensor weight, int[2] kernel_size, Tensor? bias, int[2] stride, int[2] padding, int[2] dilation, *, Tensor(a!) out) -> Tensor(a!)
  use_const_ref_for_mutable_tensors: True
  python_module: nn
  dispatch:
    CUDA: conv_depthwise2d_cuda_out

- func: _conv_depthwise2d(Tensor self, Tensor weight, int[2] kernel_size, Tensor? bias, int[2] stride, int[2] padding, int[2] dilation) -> Tensor
  python_module: nn
  dispatch:
    CUDA: conv_depthwise2d_cuda

- func: conv_depthwise3d(Tensor self, Tensor weight, int[3] kernel_size, Tensor? bias, int[3] stride, int[3] padding, int[3] dilation) -> Tensor
  python_module: nn
  dispatch:
    CUDA: conv_depthwise3d_cuda

- func: slow_conv3d.out(Tensor self, Tensor weight, int[3] kernel_size, Tensor? bias=None, int[3] stride=1, int[3] padding=0, *, Tensor(a!) out) -> Tensor(a!)
  python_module: nn

- func: slow_conv3d(Tensor self, Tensor weight, int[3] kernel_size, Tensor? bias=None, int[3] stride=1, int[3] padding=0) -> Tensor
  python_module: nn

- func: slow_conv3d_forward.output(Tensor self, Tensor weight, int[3] kernel_size, Tensor? bias, int[3] stride, int[3] padding, *, Tensor(a!) output) -> Tensor(a!)
  python_module: nn
  dispatch:
    CPU: slow_conv3d_forward_out_cpu

- func: slow_conv3d_forward(Tensor self, Tensor weight, int[3] kernel_size, Tensor? bias, int[3] stride, int[3] padding) -> Tensor
  python_module: nn
  dispatch:
    CPU: slow_conv3d_forward_cpu

- func: slow_conv_dilated2d(Tensor self, Tensor weight, int[2] kernel_size, Tensor? bias=None, int[2] stride=1, int[2] padding=0, int[2] dilation=1) -> Tensor
  python_module: nn
  dispatch:
    CPU: slow_conv_dilated2d_cpu
    CUDA: slow_conv_dilated2d_cuda

- func: slow_conv_dilated3d(Tensor self, Tensor weight, int[3] kernel_size, Tensor? bias=None, int[3] stride=1, int[3] padding=0, int[3] dilation=1) -> Tensor
  python_module: nn
  dispatch:
    CPU: slow_conv_dilated3d_cpu
    CUDA: slow_conv_dilated3d_cuda

- func: col2im.out(Tensor self, int[2] output_size, int[2] kernel_size, int[2] dilation, int[2] padding, int[2] stride, *, Tensor(a!) out) -> Tensor(a!)
  python_module: nn
  dispatch:
    CPU: col2im_out_cpu
    CUDA: col2im_out_cuda

- func: col2im(Tensor self, int[2] output_size, int[2] kernel_size, int[2] dilation, int[2] padding, int[2] stride) -> Tensor
  python_module: nn
  dispatch:
    CPU: col2im_cpu
    CUDA: col2im_cuda

- func: col2im_backward.grad_input(Tensor grad_output, int[2] kernel_size, int[2] dilation, int[2] padding, int[2] stride, *, Tensor(a!) grad_input) -> Tensor(a!)
  python_module: nn
  dispatch:
    CPU: col2im_backward_out_cpu
    CUDA: col2im_backward_out_cuda

- func: col2im_backward(Tensor grad_output, int[2] kernel_size, int[2] dilation, int[2] padding, int[2] stride) -> Tensor
  python_module: nn
  dispatch:
    CPU: col2im_backward_cpu
    CUDA: col2im_backward_cuda

- func: column_stack(Tensor[] tensors) -> Tensor

- func: column_stack.out(Tensor[] tensors, *, Tensor(a!) out) -> Tensor(a!)

- func: im2col.out(Tensor self, int[2] kernel_size, int[2] dilation, int[2] padding, int[2] stride, *, Tensor(a!) out) -> Tensor(a!)
  python_module: nn
  dispatch:
    CPU: im2col_out_cpu
    CUDA: im2col_out_cuda

- func: im2col(Tensor self, int[2] kernel_size, int[2] dilation, int[2] padding, int[2] stride) -> Tensor
  python_module: nn
  dispatch:
    CPU: im2col_cpu
    CUDA: im2col_cuda

- func: im2col_backward.grad_input(Tensor grad_output, int[2] input_size, int[2] kernel_size, int[2] dilation, int[2] padding, int[2] stride, *, Tensor(a!) grad_input) -> Tensor(a!)
  python_module: nn
  dispatch:
    CPU: im2col_backward_out_cpu
    CUDA: im2col_backward_out_cuda

- func: im2col_backward(Tensor grad_output, int[2] input_size, int[2] kernel_size, int[2] dilation, int[2] padding, int[2] stride) -> Tensor
  python_module: nn
  dispatch:
    CPU: im2col_backward_cpu
    CUDA: im2col_backward_cuda

- func: isfinite(Tensor self) -> Tensor
  variants: function, method
  device_check: NoCheck
  device_guard: False

- func: isinf(Tensor self) -> Tensor
  variants: function, method
  device_check: NoCheck
  device_guard: False
  dispatch:
    CompositeExplicitAutograd: isinf
    SparseCPU, SparseCUDA: isinf_sparse
    SparseCsrCPU, SparseCsrCUDA: isinf_sparse_csr

- func: record_stream(Tensor(a!) self, Stream s) -> ()
  variants: method
  dispatch:
    CUDA: record_stream_cuda

- func: isposinf(Tensor self) -> Tensor
  variants: function, method
  structured_delegate: isposinf.out
  dispatch:
    SparseCPU, SparseCUDA: isposinf_sparse
    SparseCsrCPU, SparseCsrCUDA: isposinf_sparse_csr

- func: isposinf.out(Tensor self, *, Tensor(a!) out) -> Tensor(a!)
  structured: True
  structured_inherits: TensorIteratorBase
  dispatch:
    CPU, CUDA: isposinf_out
    SparseCPU, SparseCUDA: isposinf_sparse_out
    SparseCsrCPU, SparseCsrCUDA: isposinf_sparse_csr_out

- func: isneginf(Tensor self) -> Tensor
  variants: function, method
  structured_delegate: isneginf.out
  dispatch:
    SparseCPU, SparseCUDA: isneginf_sparse
    SparseCsrCPU, SparseCsrCUDA: isneginf_sparse_csr

- func: isneginf.out(Tensor self, *, Tensor(a!) out) -> Tensor(a!)
  structured: True
  structured_inherits: TensorIteratorBase
  dispatch:
    CPU, CUDA: isneginf_out
    SparseCPU, SparseCUDA: isneginf_sparse_out
    SparseCsrCPU, SparseCsrCUDA: isneginf_sparse_csr_out

# NOTE [_add_batch_dim and _remove_batch_dim]
# _add_batch_dim and _remove_batch_dim are meant to be used in the implementation
# of the vmap frontend API (see torch/_vmap_internals.py). They are not
# user-facing, hence the leading underscore. Please don't use them them anywhere else.
- func: _add_batch_dim(Tensor self, int batch_dim, int level) -> Tensor
  variants: function

# See NOTE [_add_batch_dim and _remove_batch_dim]
- func: _remove_batch_dim(Tensor self, int level, int batch_size, int out_dim) -> Tensor
  variants: function

## Functions related to the `torch.special` namespace
# Note [special namespace binding]
# Functions in the special python module should have their names start with
#   "special_" underscore and be bound to the desired Python name in
#   torch/special/__init__.py, and the desired C++ name in torch/csrc/api/include/torch/special.h.
#   The "special_" names should be hidden from the user and not documented.

- func: special_entr(Tensor self) -> Tensor
  structured_delegate: special_entr.out
  python_module: special
  variants: function

- func: special_entr.out(Tensor self, *, Tensor(a!) out) -> Tensor(a!)
  structured: True
  structured_inherits: TensorIteratorBase
  python_module: special
  variants: function
  dispatch:
    CPU, CUDA: special_entr_out

- func: special_ndtri(Tensor self) -> Tensor
  structured_delegate: special_ndtri.out
  python_module: special
  variants: function

- func: special_ndtri.out(Tensor self, *, Tensor(a!) out) -> Tensor(a!)
  structured: True
  structured_inherits: TensorIteratorBase
  python_module: special
  variants: function
  dispatch:
    CPU, CUDA: special_ndtri_out

- func: special_log_ndtr(Tensor self) -> Tensor
  structured_delegate: special_log_ndtr.out
  python_module: special
  variants: function

- func: special_log_ndtr.out(Tensor self, *, Tensor(a!) out) -> Tensor(a!)
  structured: True
  structured_inherits: TensorIteratorBase
  python_module: special
  variants: function
  dispatch:
    CPU, CUDA: special_log_ndtr_out

- func: special_expm1(Tensor self) -> Tensor
  python_module: special
  variants: function

- func: special_expm1.out(Tensor self, *, Tensor(a!) out) -> Tensor(a!)
  python_module: special
  variants: function

- func: special_exp2(Tensor self) -> Tensor
  python_module: special
  variants: function

- func: special_exp2.out(Tensor self, *, Tensor(a!) out) -> Tensor(a!)
  python_module: special
  variants: function

- func: special_psi(Tensor self) -> Tensor
  python_module: special
  variants: function

- func: special_psi.out(Tensor self, *, Tensor(a!) out) -> Tensor(a!)
  python_module: special
  variants: function

- func: special_digamma(Tensor self) -> Tensor
  python_module: special
  variants: function

- func: special_digamma.out(Tensor self, *, Tensor(a!) out) -> Tensor(a!)
  python_module: special
  variants: function

- func: special_gammaln(Tensor self) -> Tensor
  python_module: special
  variants: function

- func: special_gammaln.out(Tensor self, *, Tensor(a!) out) -> Tensor(a!)
  python_module: special
  variants: function

- func: special_erf(Tensor self) -> Tensor
  python_module: special
  variants: function

- func: special_erf.out(Tensor self, *, Tensor(a!) out) -> Tensor(a!)
  python_module: special
  variants: function

- func: special_erfc(Tensor self) -> Tensor
  python_module: special
  variants: function

- func: special_erfc.out(Tensor self, *, Tensor(a!) out) -> Tensor(a!)
  python_module: special

- func: special_erfcx(Tensor self) -> Tensor
  python_module: special
  variants: function
  structured_delegate: special_erfcx.out

- func: special_erfcx.out(Tensor self, *, Tensor(a!) out) -> Tensor(a!)
  python_module: special
  structured: True
  structured_inherits: TensorIteratorBase
  dispatch:
    CPU, CUDA: special_erfcx_out

- func: special_erfinv(Tensor self) -> Tensor
  python_module: special
  variants: function

- func: special_erfinv.out(Tensor self, *, Tensor(a!) out) -> Tensor(a!)
  python_module: special

- func: special_ndtr(Tensor self) -> Tensor
  python_module: special
  variants: function

- func: special_ndtr.out(Tensor self, *, Tensor(a!) out) -> Tensor(a!)
  python_module: special
  variants: function

- func: special_xlog1py(Tensor self, Tensor other) -> Tensor
  device_check: NoCheck   # TensorIterator
  python_module: special
  variants: function
  structured_delegate: special_xlog1py.out

- func: special_xlog1py.self_scalar(Scalar self, Tensor other) -> Tensor
  device_check: NoCheck   # TensorIterator
  python_module: special
  variants: function
  dispatch:
    CompositeExplicitAutograd: special_xlog1py

- func: special_xlog1py.other_scalar(Tensor self, Scalar other) -> Tensor
  device_check: NoCheck   # TensorIterator
  python_module: special
  variants: function
  dispatch:
    CompositeExplicitAutograd: special_xlog1py

- func: special_xlog1py.out(Tensor self, Tensor other, *, Tensor(a!) out) -> Tensor(a!)
  device_check: NoCheck   # TensorIterator
  structured: True
  structured_inherits: TensorIteratorBase
  python_module: special
  variants: function
  dispatch:
    CPU, CUDA: special_xlog1py_out

- func: special_xlog1py.self_scalar_out(Scalar self, Tensor other, *, Tensor(a!) out) -> Tensor(a!)
  device_check: NoCheck   # TensorIterator
  python_module: special
  variants: function
  dispatch:
    CompositeExplicitAutograd: special_xlog1py_out

- func: special_xlog1py.other_scalar_out(Tensor self, Scalar other, *, Tensor(a!) out) -> Tensor(a!)
  device_check: NoCheck   # TensorIterator
  python_module: special
  variants: function
  dispatch:
    CompositeExplicitAutograd: special_xlog1py_out

- func: special_xlogy(Tensor self, Tensor other) -> Tensor
  device_check: NoCheck   # TensorIterator
  python_module: special
  variants: function

- func: special_xlogy.self_scalar(Scalar self, Tensor other) -> Tensor
  device_check: NoCheck   # TensorIterator
  python_module: special
  variants: function

- func: special_xlogy.other_scalar(Tensor self, Scalar other) -> Tensor
  device_check: NoCheck   # TensorIterator
  python_module: special
  variants: function

- func: special_xlogy.out(Tensor self, Tensor other, *, Tensor(a!) out) -> Tensor(a!)
  device_check: NoCheck   # TensorIterator
  python_module: special
  variants: function

- func: special_xlogy.self_scalar_out(Scalar self, Tensor other, *, Tensor(a!) out) -> Tensor(a!)
  device_check: NoCheck   # TensorIterator
  python_module: special
  variants: function

- func: special_xlogy.other_scalar_out(Tensor self, Scalar other, *, Tensor(a!) out) -> Tensor(a!)
  device_check: NoCheck   # TensorIterator
  python_module: special
  variants: function

- func: special_zeta(Tensor self, Tensor other) -> Tensor
  device_check: NoCheck   # TensorIterator
  python_module: special
  variants: function
  structured_delegate: special_zeta.out
  dispatch:
    CompositeExplicitAutograd: special_zeta

- func: special_zeta.self_scalar(Scalar self, Tensor other) -> Tensor
  device_check: NoCheck   # TensorIterator
  python_module: special
  variants: function
  dispatch:
    CompositeExplicitAutograd: special_zeta

- func: special_zeta.other_scalar(Tensor self, Scalar other) -> Tensor
  device_check: NoCheck   # TensorIterator
  python_module: special
  variants: function
  dispatch:
    CompositeExplicitAutograd: special_zeta

- func: special_zeta.out(Tensor self, Tensor other, *, Tensor(a!) out) -> Tensor(a!)
  device_check: NoCheck   # TensorIterator
  structured: True
  structured_inherits: TensorIteratorBase
  python_module: special
  variants: function
  dispatch:
    CPU, CUDA: special_zeta_out

- func: special_zeta.self_scalar_out(Scalar self, Tensor other, *, Tensor(a!) out) -> Tensor(a!)
  device_check: NoCheck   # TensorIterator
  python_module: special
  variants: function
  dispatch:
    CompositeExplicitAutograd: special_zeta_out

- func: special_zeta.other_scalar_out(Tensor self, Scalar other, *, Tensor(a!) out) -> Tensor(a!)
  device_check: NoCheck   # TensorIterator
  python_module: special
  variants: function
  dispatch:
    CompositeExplicitAutograd: special_zeta_out

- func: special_i0(Tensor self) -> Tensor
  python_module: special
  variants: function

- func: special_i0.out(Tensor self, *, Tensor(a!) out) -> Tensor(a!)
  python_module: special
  variants: function

- func: special_i0e(Tensor self) -> Tensor
  python_module: special
  variants: function
  structured_delegate: special_i0e.out

- func: special_i0e.out(Tensor self, *, Tensor(a!) out) -> Tensor(a!)
  python_module: special
  structured: True
  structured_inherits: TensorIteratorBase
  dispatch:
    CPU, CUDA: special_i0e_out

- func: special_i1(Tensor self) -> Tensor
  python_module: special
  variants: function
  structured_delegate: special_i1.out

- func: special_i1.out(Tensor self, *, Tensor(a!) out) -> Tensor(a!)
  python_module: special
  structured: True
  structured_inherits: TensorIteratorBase
  dispatch:
    CPU, CUDA: special_i1_out

- func: special_i1e(Tensor self) -> Tensor
  python_module: special
  variants: function
  structured_delegate: special_i1e.out

- func: special_i1e.out(Tensor self, *, Tensor(a!) out) -> Tensor(a!)
  python_module: special
  structured: True
  structured_inherits: TensorIteratorBase
  dispatch:
    CPU, CUDA: special_i1e_out

- func: special_logit(Tensor self, float? eps=None) -> Tensor
  python_module: special
  variants: function

- func: special_logit.out(Tensor self, float? eps=None, *, Tensor(a!) out) -> Tensor(a!)
  python_module: special

- func: special_polygamma(int n, Tensor self) -> Tensor
  python_module: special
  variants: function

- func: special_polygamma.out(int n, Tensor self, *, Tensor(a!) out) -> Tensor(a!)
  python_module: special

- func: special_logsumexp(Tensor self, int[1] dim, bool keepdim=False) -> Tensor
  python_module: special
  variants: function

- func: special_logsumexp.out(Tensor self, int[1] dim, bool keepdim=False, *, Tensor(a!) out) -> Tensor(a!)
  python_module: special

- func: special_expit(Tensor self) -> Tensor
  python_module: special
  variants: function

- func: special_expit.out(Tensor self, *, Tensor(a!) out) -> Tensor(a!)
  python_module: special
  variants: function

- func: special_sinc(Tensor self) -> Tensor
  python_module: special
  variants: function

- func: special_sinc.out(Tensor self, *, Tensor(a!) out) -> Tensor(a!)
  python_module: special
  variants: function

- func: special_round(Tensor self, *, int decimals=0) -> Tensor
  python_module: special
  variants: function

- func: special_round.out(Tensor self, *, int decimals=0, Tensor(a!) out) -> Tensor(a!)
  python_module: special
  variants: function

- func: special_log1p(Tensor self) -> Tensor
  python_module: special
  variants: function

- func: special_log1p.out(Tensor self, *, Tensor(a!) out) -> Tensor(a!)
  python_module: special
  variants: function

- func: special_log_softmax(Tensor self, int dim, *, ScalarType? dtype=None) -> Tensor
  python_module: special
  variants: function

- func: special_gammainc.out(Tensor self, Tensor other, *, Tensor(a!) out) -> Tensor(a!)
  python_module: special
  variants: function

- func: special_gammainc(Tensor self, Tensor other) -> Tensor
  python_module: special
  variants: function

- func: special_gammaincc.out(Tensor self, Tensor other, *, Tensor(a!) out) -> Tensor(a!)
  python_module: special
  variants: function

- func: special_gammaincc(Tensor self, Tensor other) -> Tensor
  python_module: special
  variants: function

- func: special_multigammaln(Tensor self, int p) -> Tensor
  python_module: special
  variants: function

- func: special_multigammaln.out(Tensor self, int p, *, Tensor(a!) out) -> Tensor(a!)
  python_module: special
  variants: function

- func: special_softmax(Tensor self, int dim, ScalarType? dtype=None) -> Tensor
  python_module: special
  variants: function

## Functions related to the fast Fourier transform and the torch.fft namespace
# Note [FFT namespace binding]
# Functions in the fft python module should have their names start with
#   "fft_" underscore and be bound to the desired Python name in
#   torch/fft/__init__.py, and the desired C++ name in torch/csrc/api/include/torch/fft.h.
#   The "fft_" names should be hidden from the user and not documented.
#
# See fft_fft as an example.

# torch.fft.fft
# NOTE: NOT an alias for torch.fft, which has different semantics
- func: fft_fft(Tensor self, int? n=None, int dim=-1, str? norm=None) -> Tensor
  python_module: fft
  variants: function

- func: fft_fft.out(Tensor self, int? n=None, int dim=-1, str? norm=None, *, Tensor(a!) out) -> Tensor(a!)
  python_module: fft
  variants: function

- func: fft_ifft(Tensor self, int? n=None, int dim=-1, str? norm=None) -> Tensor
  python_module: fft
  variants: function

- func: fft_ifft.out(Tensor self, int? n=None, int dim=-1, str? norm=None, *, Tensor(a!) out) -> Tensor(a!)
  python_module: fft
  variants: function

- func: fft_rfft(Tensor self, int? n=None, int dim=-1, str? norm=None) -> Tensor
  python_module: fft
  variants: function

- func: fft_rfft.out(Tensor self, int? n=None, int dim=-1, str? norm=None, *, Tensor(a!) out) -> Tensor(a!)
  python_module: fft
  variants: function

- func: fft_irfft(Tensor self, int? n=None, int dim=-1, str? norm=None) -> Tensor
  python_module: fft
  variants: function

- func: fft_irfft.out(Tensor self, int? n=None, int dim=-1, str? norm=None, *, Tensor(a!) out) -> Tensor(a!)
  python_module: fft
  variants: function

- func: fft_hfft(Tensor self, int? n=None, int dim=-1, str? norm=None) -> Tensor
  python_module: fft
  variants: function

- func: fft_hfft.out(Tensor self, int? n=None, int dim=-1, str? norm=None, *, Tensor(a!) out) -> Tensor(a!)
  python_module: fft
  variants: function

- func: fft_ihfft(Tensor self, int? n=None, int dim=-1, str? norm=None) -> Tensor
  python_module: fft
  variants: function

- func: fft_ihfft.out(Tensor self, int? n=None, int dim=-1, str? norm=None, *, Tensor(a!) out) -> Tensor(a!)
  python_module: fft
  variants: function

- func: fft_fft2(Tensor self, int[1]? s=None, int[1] dim=[-2,-1], str? norm=None) -> Tensor
  python_module: fft
  variants: function

- func: fft_fft2.out(Tensor self, int[1]? s=None, int[1] dim=[-2,-1], str? norm=None, *, Tensor(a!) out) -> Tensor(a!)
  python_module: fft
  variants: function

- func: fft_ifft2(Tensor self, int[1]? s=None, int[1] dim=[-2,-1], str? norm=None) -> Tensor
  python_module: fft
  variants: function

- func: fft_ifft2.out(Tensor self, int[1]? s=None, int[1] dim=[-2,-1], str? norm=None, *, Tensor(a!) out) -> Tensor(a!)
  python_module: fft
  variants: function

- func: fft_rfft2(Tensor self, int[1]? s=None, int[1] dim=[-2,-1], str? norm=None) -> Tensor
  python_module: fft
  variants: function

- func: fft_rfft2.out(Tensor self, int[1]? s=None, int[1] dim=[-2,-1], str? norm=None, *, Tensor(a!) out) -> Tensor(a!)
  python_module: fft
  variants: function

- func: fft_irfft2(Tensor self, int[1]? s=None, int[1] dim=[-2,-1], str? norm=None) -> Tensor
  python_module: fft
  variants: function

- func: fft_irfft2.out(Tensor self, int[1]? s=None, int[1] dim=[-2,-1], str? norm=None, *, Tensor(a!) out) -> Tensor(a!)
  python_module: fft
  variants: function

- func: fft_hfft2(Tensor self, int[1]? s=None, int[1] dim=[-2,-1], str? norm=None) -> Tensor
  use_const_ref_for_mutable_tensors: True
  python_module: fft
  variants: function

- func: fft_hfft2.out(Tensor self, int[1]? s=None, int[1] dim=[-2,-1], str? norm=None, *, Tensor(a!) out) -> Tensor(a!)
  use_const_ref_for_mutable_tensors: True
  python_module: fft
  variants: function

- func: fft_ihfft2(Tensor self, int[1]? s=None, int[1] dim=[-2,-1], str? norm=None) -> Tensor
  use_const_ref_for_mutable_tensors: True
  python_module: fft
  variants: function

- func: fft_ihfft2.out(Tensor self, int[1]? s=None, int[1] dim=[-2,-1], str? norm=None, *, Tensor(a!) out) -> Tensor(a!)
  use_const_ref_for_mutable_tensors: True
  python_module: fft
  variants: function

- func: fft_fftn(Tensor self, int[1]? s=None, int[1]? dim=None, str? norm=None) -> Tensor
  python_module: fft
  variants: function

- func: fft_fftn.out(Tensor self, int[1]? s=None, int[1]? dim=None, str? norm=None, *, Tensor(a!) out) -> Tensor(a!)
  python_module: fft
  variants: function

- func: fft_ifftn(Tensor self, int[1]? s=None, int[1]? dim=None, str? norm=None) -> Tensor
  python_module: fft
  variants: function

- func: fft_ifftn.out(Tensor self, int[1]? s=None, int[1]? dim=None, str? norm=None, *, Tensor(a!) out) -> Tensor(a!)
  python_module: fft
  variants: function

- func: fft_rfftn(Tensor self, int[1]? s=None, int[1]? dim=None, str? norm=None) -> Tensor
  python_module: fft
  variants: function

- func: fft_rfftn.out(Tensor self, int[1]? s=None, int[1]? dim=None, str? norm=None, *, Tensor(a!) out) -> Tensor(a!)
  python_module: fft
  variants: function

- func: fft_irfftn(Tensor self, int[1]? s=None, int[1]? dim=None, str? norm=None) -> Tensor
  python_module: fft
  variants: function

- func: fft_irfftn.out(Tensor self, int[1]? s=None, int[1]? dim=None, str? norm=None, *, Tensor(a!) out) -> Tensor(a!)
  python_module: fft
  variants: function

- func: fft_hfftn(Tensor self, int[1]? s=None, int[1]? dim=None, str? norm=None) -> Tensor
  use_const_ref_for_mutable_tensors: True
  python_module: fft
  variants: function

- func: fft_hfftn.out(Tensor self, int[1]? s=None, int[1]? dim=None, str? norm=None, *, Tensor(a!) out) -> Tensor(a!)
  use_const_ref_for_mutable_tensors: True
  python_module: fft
  variants: function

- func: fft_ihfftn(Tensor self, int[1]? s=None, int[1]? dim=None, str? norm=None) -> Tensor
  use_const_ref_for_mutable_tensors: True
  python_module: fft
  variants: function

- func: fft_ihfftn.out(Tensor self, int[1]? s=None, int[1]? dim=None, str? norm=None, *, Tensor(a!) out) -> Tensor(a!)
  use_const_ref_for_mutable_tensors: True
  python_module: fft
  variants: function

- func: fft_fftfreq(int n, float d=1.0, *, ScalarType? dtype=None, Layout? layout=None, Device? device=None, bool? pin_memory=None) -> Tensor
  python_module: fft
  variants: function

- func: fft_fftfreq.out(int n, float d=1.0, *, Tensor(a!) out) -> Tensor(a!)
  python_module: fft
  variants: function

- func: fft_rfftfreq(int n, float d=1.0, *, ScalarType? dtype=None, Layout? layout=None, Device? device=None, bool? pin_memory=None) -> Tensor
  python_module: fft
  variants: function

- func: fft_rfftfreq.out(int n, float d=1.0, *, Tensor(a!) out) -> Tensor(a!)
  python_module: fft
  variants: function

- func: fft_fftshift(Tensor self, int[1]? dim=None) -> Tensor
  python_module: fft
  variants: function

- func: fft_ifftshift(Tensor self, int[1]? dim=None) -> Tensor
  python_module: fft
  variants: function

## Functions for linear algebra and the torch.linalg namespace
# Note [linalg namespace binding]
# Functions in the linalg python module should have their names start with
#   "linalg_" and be bound to the desired Python name in
#   torch/linalg/__init__.py, and the desired C++ name in torch/csrc/api/include/torch/linalg.h.
#   The "linalg_" names should be hidden from the user and not documented.
#
# See linalg_det as an example.

# "_ex" stands for experimental
- func: linalg_cholesky_ex(Tensor self, *, bool upper=False, bool check_errors=False) -> (Tensor L, Tensor info)
  python_module: linalg
  variants: function
  dispatch:
    CPU, CUDA: linalg_cholesky_ex

- func: linalg_cholesky_ex.L(Tensor self, *, bool upper=False, bool check_errors=False, Tensor(a!) L, Tensor(b!) info) -> (Tensor(a!) L, Tensor(b!) info)
  python_module: linalg
  variants: function
  dispatch:
    CPU, CUDA: linalg_cholesky_ex_out

- func: linalg_cholesky(Tensor self, *, bool upper=False) -> Tensor
  python_module: linalg
  variants: function

- func: linalg_cholesky.out(Tensor self, *, bool upper=False, Tensor(a!) out) -> Tensor(a!)
  python_module: linalg
  variants: function

- func: linalg_cross(Tensor self, Tensor other, *, int dim=-1) -> Tensor
  python_module: linalg
  variants: function
  structured_delegate: linalg_cross.out
  dispatch:
    ZeroTensor: linalg_cross_zerotensor

- func: linalg_cross.out(Tensor self, Tensor other, *, int dim=-1, Tensor(a!) out) -> Tensor(a!)
  python_module: linalg
  structured: True
  precomputed:
  - dim -> int dim
  dispatch:
    CPU, CUDA: linalg_cross_out

# linalg.lu_factor
- func: linalg_lu_factor(Tensor A, *, bool pivot=True) -> (Tensor LU, Tensor pivots)
  python_module: linalg
  variants: function

- func: linalg_lu_factor.out(Tensor A, *, bool pivot=True, Tensor(a!) LU, Tensor(b!) pivots) -> (Tensor(a!) LU, Tensor(b!) pivots)
  python_module: linalg
  variants: function

- func: linalg_lu_factor_ex(Tensor A, *, bool pivot=True, bool check_errors=False) -> (Tensor LU, Tensor pivots, Tensor info)
  python_module: linalg
  structured_delegate: linalg_lu_factor_ex.out
  variants: function

- func: linalg_lu_factor_ex.out(Tensor A, *, bool pivot=True, bool check_errors=False, Tensor(a!) LU, Tensor(b!) pivots, Tensor(c!) info) -> (Tensor(a!) LU, Tensor(b!) pivots, Tensor(c!) info)
  python_module: linalg
  variants: function
  structured: True
  dispatch:
    CPU, CUDA: linalg_lu_factor_ex_out

# linalg.lu
- func: linalg_lu(Tensor A, *, bool pivot=True) -> (Tensor P, Tensor L, Tensor U)
  python_module: linalg
  structured_delegate: linalg_lu.out
  variants: function

- func: linalg_lu.out(Tensor A, *, bool pivot=True, Tensor(a!) P, Tensor(b!) L, Tensor(c!) U) -> (Tensor(a!) P, Tensor(b!) L, Tensor(c!) U)
  python_module: linalg
  variants: function
  structured: True
  dispatch:
    CPU, CUDA: linalg_lu_out

# linalg.det
- func: linalg_det(Tensor self) -> Tensor
  python_module: linalg
  variants: function

- func: linalg_det.out(Tensor self, *, Tensor(a!) out) -> Tensor(a!)
  python_module: linalg

# torch.det, alias for torch.linalg.det
- func: det(Tensor self) -> Tensor
  variants: function, method

- func: _det_lu_based_helper(Tensor self) -> (Tensor det, Tensor lu, Tensor pivs)
  variants: function
  dispatch:
    CPU, CUDA: _det_lu_based_helper

- func: _det_lu_based_helper_backward_helper(Tensor det_grad, Tensor det, Tensor self, Tensor lu, Tensor pivs) -> Tensor
  variants: function
  dispatch:
    CPU, CUDA: _det_lu_based_helper_backward_helper

- func: linalg_ldl_factor_ex(Tensor self, *, bool hermitian=False, bool check_errors=False) -> (Tensor LD, Tensor pivots, Tensor info)
  structured_delegate: linalg_ldl_factor_ex.out
  python_module: linalg
  variants: function

- func: linalg_ldl_factor_ex.out(Tensor self, *, bool hermitian=False, bool check_errors=False, Tensor(a!) LD, Tensor(b!) pivots, Tensor(c!) info) -> (Tensor(a!) LD, Tensor(b!) pivots, Tensor(c!) info)
  structured: True
  python_module: linalg
  variants: function
  dispatch:
    CPU, CUDA: linalg_ldl_factor_ex_out

- func: linalg_ldl_factor(Tensor self, *, bool hermitian=False) -> (Tensor LD, Tensor pivots)
  python_module: linalg
  variants: function

- func: linalg_ldl_factor.out(Tensor self, *, bool hermitian=False, Tensor(a!) LD, Tensor(b!) pivots) -> (Tensor(a!) LD, Tensor(b!) pivots)
  python_module: linalg
  variants: function

- func: linalg_ldl_solve(Tensor LD, Tensor pivots, Tensor B, *, bool hermitian=False) -> Tensor
  structured_delegate: linalg_ldl_solve.out
  python_module: linalg
  variants: function

- func: linalg_ldl_solve.out(Tensor LD, Tensor pivots, Tensor B, *, bool hermitian=False, Tensor(a!) out) -> Tensor(a!)
  structured: True
  python_module: linalg
  variants: function
  dispatch:
    CPU, CUDA: linalg_ldl_solve_out

- func: linalg_lstsq(Tensor self, Tensor b, float? rcond=None, *, str? driver=None) -> (Tensor solution, Tensor residuals, Tensor rank, Tensor singular_values)
  python_module: linalg
  variants: function
  dispatch:
    CompositeExplicitAutograd: linalg_lstsq

- func: linalg_lstsq.out(Tensor self, Tensor b, float? rcond=None, *, str? driver=None, Tensor(a!) solution, Tensor(b!) residuals, Tensor(c!) rank, Tensor(d!) singular_values) -> (Tensor(a!) solution, Tensor(b!) residuals, Tensor(c!) rank, Tensor(d!) singular_values)
  python_module: linalg
  variants: function
  dispatch:
    CPU, CUDA: linalg_lstsq_out

# torch.linalg.matmul, alias for torch.matmul
- func: linalg_matmul(Tensor self, Tensor other) -> Tensor
  python_module: linalg
  variants: function

- func: linalg_matmul.out(Tensor self, Tensor other, *, Tensor(a!) out) -> Tensor(a!)
  python_module: linalg

- func: linalg_matrix_exp(Tensor self) -> Tensor
  python_module: linalg
  variants: function
  dispatch:
    CPU, CUDA: linalg_matrix_exp

- func: linalg_slogdet(Tensor self) -> (Tensor sign, Tensor logabsdet)
  python_module: linalg
  variants: function
  dispatch:
    CPU, CUDA: linalg_slogdet

- func: linalg_slogdet.out(Tensor self, *, Tensor(a!) sign, Tensor(b!) logabsdet) -> (Tensor(a!) sign, Tensor(b!) logabsdet)
  python_module: linalg
  dispatch:
    CPU, CUDA: linalg_slogdet_out

- func: linalg_eig(Tensor self) -> (Tensor eigenvalues, Tensor eigenvectors)
  python_module: linalg
  variants: function
  dispatch:
    CPU, CUDA: linalg_eig

- func: linalg_eig.out(Tensor self, *, Tensor(a!) eigenvalues, Tensor(b!) eigenvectors) -> (Tensor(a!) eigenvalues, Tensor(b!) eigenvectors)
  python_module: linalg
  dispatch:
    CPU, CUDA: linalg_eig_out

- func: linalg_eigvals(Tensor self) -> Tensor
  python_module: linalg

- func: linalg_eigvals.out(Tensor self, *, Tensor(a!) out) -> Tensor(a!)
  python_module: linalg

- func: linalg_eigh(Tensor self, str UPLO="L") -> (Tensor eigenvalues, Tensor eigenvectors)
  python_module: linalg
  variants: function
  dispatch:
    CPU, CUDA: linalg_eigh

- func: linalg_eigh.eigvals(Tensor self, str UPLO="L", *, Tensor(a!) eigvals, Tensor(b!) eigvecs) -> (Tensor(a!) eigenvalues, Tensor(b!) eigenvectors)
  python_module: linalg
  dispatch:
    CPU, CUDA: linalg_eigh_out

- func: linalg_eigvalsh(Tensor self, str UPLO="L") -> Tensor
  python_module: linalg
  variants: function

- func: linalg_eigvalsh.out(Tensor self, str UPLO="L", *, Tensor(a!) out) -> Tensor(a!)
  python_module: linalg
  dispatch:
    CPU, CUDA: linalg_eigvalsh_out

- func: linalg_householder_product(Tensor input, Tensor tau) -> Tensor
  python_module: linalg
  variants: function
  dispatch:
    CPU, CUDA: linalg_householder_product

- func: linalg_householder_product.out(Tensor input, Tensor tau, *, Tensor(a!) out) -> Tensor(a!)
  python_module: linalg
  dispatch:
    CPU, CUDA: linalg_householder_product_out

- func: _linalg_inv_out_helper_(Tensor(a!) self, Tensor(b!) infos_lu, Tensor(c!) infos_getri) -> Tensor(a!)
  variants: function
  dispatch:
    CPU: _linalg_inv_out_helper_cpu
    CUDA: _linalg_inv_out_helper_cuda
  autogen: _linalg_inv_out_helper.functional, _linalg_inv_out_helper.out

- func: linalg_inv_ex(Tensor self, *, bool check_errors=False) -> (Tensor inverse, Tensor info)
  python_module: linalg
  variants: function
  dispatch:
    CompositeExplicitAutograd: linalg_inv_ex

- func: linalg_inv_ex.inverse(Tensor self, *, bool check_errors=False, Tensor(a!) inverse, Tensor(b!) info) -> (Tensor(a!) inverse, Tensor(b!) info)
  python_module: linalg
  variants: function
  dispatch:
    CompositeExplicitAutograd: linalg_inv_ex_out

- func: linalg_inv(Tensor self) -> Tensor
  python_module: linalg
  variants: function

- func: linalg_inv.out(Tensor self, *, Tensor(a!) out) -> Tensor(a!)
  python_module: linalg
  variants: function

- func: inner(Tensor self, Tensor other) -> Tensor
  variants: function, method

- func: inner.out(Tensor self, Tensor other, *, Tensor(a!) out) -> Tensor(a!)

- func: outer(Tensor self, Tensor vec2) -> Tensor
  variants: function, method

- func: outer.out(Tensor self, Tensor vec2, *, Tensor(a!) out) -> Tensor(a!)

# torch.ger, alias for torch.outer
- func: ger(Tensor self, Tensor vec2) -> Tensor
  variants: function, method

- func: ger.out(Tensor self, Tensor vec2, *, Tensor(a!) out) -> Tensor(a!)

- func: linalg_norm(Tensor self, Scalar? ord=None, int[1]? dim=None, bool keepdim=False, *, ScalarType? dtype=None) -> Tensor
  python_module: linalg
  variants: function

- func: linalg_norm.ord_str(Tensor self, str ord, int[1]? dim=None, bool keepdim=False, *, ScalarType? dtype=None) -> Tensor
  python_module: linalg
  variants: function

- func: linalg_norm.out(Tensor self, Scalar? ord=None, int[1]? dim=None, bool keepdim=False, *, ScalarType? dtype=None, Tensor(a!) out) -> Tensor(a!)
  python_module: linalg
  variants: function

- func: linalg_norm.ord_str_out(Tensor self, str ord, int[1]? dim=None, bool keepdim=False, *, ScalarType? dtype=None, Tensor(a!) out) -> Tensor(a!)
  python_module: linalg
  variants: function

- func: linalg_vector_norm(Tensor self, Scalar ord=2, int[1]? dim=None, bool keepdim=False, *, ScalarType? dtype=None) -> Tensor
  python_module: linalg
  variants: function
  dispatch:
    CPU, CUDA: linalg_vector_norm

- func: linalg_vector_norm.out(Tensor self, Scalar ord=2, int[1]? dim=None, bool keepdim=False, *, ScalarType? dtype=None, Tensor(a!) out) -> Tensor(a!)
  python_module: linalg
  dispatch:
    CPU, CUDA: linalg_vector_norm_out

- func: linalg_matrix_norm(Tensor self, Scalar ord, int[] dim=[-2,-1], bool keepdim=False, *, ScalarType? dtype=None) -> Tensor
  python_module: linalg

- func: linalg_matrix_norm.out(Tensor self, Scalar ord, int[] dim=[-2,-1], bool keepdim=False, *, ScalarType? dtype=None, Tensor(a!) out) -> Tensor(a!)
  python_module: linalg

- func: linalg_matrix_norm.str_ord(Tensor self, str ord='fro', int[] dim=[-2,-1], bool keepdim=False, *, ScalarType? dtype=None) -> Tensor
  python_module: linalg

- func: linalg_matrix_norm.str_ord_out(Tensor self, str ord='fro', int[] dim=[-2,-1], bool keepdim=False, *, ScalarType? dtype=None, Tensor(a!) out) -> Tensor(a!)
  python_module: linalg

# This function is exposes the `compute_uv` flag, which is then used to implement `linalg.svd` and
# `linalg.svdvals` as composite functions that call this one
- func: _linalg_svd(Tensor A, bool full_matrices=False, bool compute_uv=True) -> (Tensor U, Tensor S, Tensor Vh)
  variants: function
  structured_delegate: _linalg_svd.U

- func: _linalg_svd.U(Tensor A, bool full_matrices=False, bool compute_uv=True, *, Tensor(a!) U, Tensor(b!) S, Tensor(c!) Vh) -> (Tensor(a!) U, Tensor(b!) S, Tensor(c!) Vh)
  structured: True
  dispatch:
    CPU, CUDA: _linalg_svd_out

- func: linalg_svd(Tensor A, bool full_matrices=True) -> (Tensor U, Tensor S, Tensor Vh)
  python_module: linalg
  variants: function

- func: linalg_svd.U(Tensor A, bool full_matrices=True, *, Tensor(a!) U, Tensor(b!) S, Tensor(c!) Vh) -> (Tensor(a!) U, Tensor(b!) S, Tensor(c!) Vh)
  python_module: linalg
  variants: function

- func: linalg_svdvals(Tensor A) -> Tensor
  python_module: linalg
  variants: function

- func: linalg_svdvals.out(Tensor A, *, Tensor(a!) out) -> Tensor(a!)
  python_module: linalg
  variants: function

- func: linalg_cond(Tensor self, Scalar? p=None) -> Tensor
  python_module: linalg
  variants: function

- func: linalg_cond.out(Tensor self, Scalar? p=None, *, Tensor(a!) out) -> Tensor(a!)
  python_module: linalg
  variants: function

- func: linalg_cond.p_str(Tensor self, str p) -> Tensor
  python_module: linalg
  variants: function

- func: linalg_cond.p_str_out(Tensor self, str p, *, Tensor(a!) out) -> Tensor(a!)
  python_module: linalg
  variants: function

- func: linalg_pinv.atol_rtol_tensor(Tensor self, *, Tensor? atol=None, Tensor? rtol=None, bool hermitian=False) -> Tensor
  python_module: linalg
  variants: function
  dispatch:
    CompositeExplicitAutograd: linalg_pinv

- func: linalg_pinv.atol_rtol_tensor_out(Tensor self, *, Tensor? atol=None, Tensor? rtol=None, bool hermitian=False, Tensor(a!) out) -> Tensor(a!)
  python_module: linalg
  variants: function
  dispatch:
    CompositeExplicitAutograd: linalg_pinv_out

- func: linalg_pinv.atol_rtol_float(Tensor self, *, float? atol=None, float? rtol=None, bool hermitian=False) -> Tensor
  cpp_no_default_args: ['atol', 'rtol']
  python_module: linalg
  variants: function

- func: linalg_pinv.atol_rtol_float_out(Tensor self, *, float? atol=None, float? rtol=None, bool hermitian=False, Tensor(a!) out) -> Tensor(a!)
  cpp_no_default_args: ['atol', 'rtol']
  python_module: linalg
  variants: function

- func: linalg_pinv(Tensor self, float rcond, bool hermitian=False) -> Tensor
  python_module: linalg
  variants: function

- func: linalg_pinv.rcond_tensor(Tensor self, Tensor rcond, bool hermitian=False) -> Tensor
  python_module: linalg
  variants: function

- func: linalg_pinv.out(Tensor self, float rcond, bool hermitian=False, *, Tensor(a!) out) -> Tensor(a!)
  python_module: linalg
  variants: function

- func: linalg_pinv.out_rcond_tensor(Tensor self, Tensor rcond, bool hermitian=False, *, Tensor(a!) out) -> Tensor(a!)
  python_module: linalg
  variants: function

- func: linalg_solve(Tensor input, Tensor other) -> Tensor
  python_module: linalg
  variants: function
  dispatch:
    CPU, CUDA: linalg_solve

- func: linalg_solve.out(Tensor input, Tensor other, *, Tensor(a!) out) -> Tensor(a!)
  python_module: linalg
  dispatch:
    CPU, CUDA: linalg_solve_out

- func: linalg_tensorinv(Tensor self, int ind=2) -> Tensor
  python_module: linalg
  variants: function

- func: linalg_tensorinv.out(Tensor self, int ind=2, *, Tensor(a!) out) -> Tensor(a!)
  python_module: linalg
  variants: function

- func: linalg_tensorsolve(Tensor self, Tensor other, int[]? dims=None) -> Tensor
  python_module: linalg
  variants: function

- func: linalg_tensorsolve.out(Tensor self, Tensor other, int[]? dims=None, *, Tensor(a!) out) -> Tensor(a!)
  python_module: linalg
  variants: function

- func: linalg_qr(Tensor A, str mode='reduced') -> (Tensor Q, Tensor R)
  python_module: linalg
  variants: function
  dispatch:
    CompositeExplicitAutograd: linalg_qr

- func: linalg_qr.out(Tensor A, str mode='reduced', *, Tensor(a!) Q, Tensor(b!) R) -> (Tensor(a!) Q, Tensor(b!) R)
  python_module: linalg
  variants: function
  dispatch:
    CompositeExplicitAutograd: linalg_qr_out

- func: _linalg_qr_helper(Tensor self, str mode) -> (Tensor, Tensor)
  variants: function
  dispatch:
    CPU: _linalg_qr_helper_default
    CUDA: _linalg_qr_helper_cuda

- func: linalg_matrix_power(Tensor self, int n) -> Tensor
  python_module: linalg

- func: linalg_matrix_power.out(Tensor self, int n, *, Tensor(a!) out) -> Tensor(a!)
  python_module: linalg

- func: linalg_matrix_rank.atol_rtol_tensor(Tensor input, *, Tensor? atol=None, Tensor? rtol=None, bool hermitian=False) -> Tensor
  python_module: linalg
  variants: function

- func: linalg_matrix_rank.atol_rtol_tensor_out(Tensor input, *, Tensor? atol=None, Tensor? rtol=None, bool hermitian=False, Tensor(a!) out) -> Tensor(a!)
  python_module: linalg
  variants: function

- func: linalg_matrix_rank.atol_rtol_float(Tensor self, *, float? atol=None, float? rtol=None, bool hermitian=False) -> Tensor
  cpp_no_default_args: ['atol', 'rtol']
  python_module: linalg
  variants: function

- func: linalg_matrix_rank.atol_rtol_float_out(Tensor self, *, float? atol=None, float? rtol=None, bool hermitian=False, Tensor(a!) out) -> Tensor(a!)
  cpp_no_default_args: ['atol', 'rtol']
  python_module: linalg
  variants: function

- func: linalg_matrix_rank(Tensor self, float tol, bool hermitian=False) -> Tensor
  python_module: linalg
  variants: function

- func: linalg_matrix_rank.out(Tensor self, float tol, bool hermitian=False, *, Tensor(a!) out) -> Tensor(a!)
  python_module: linalg
  variants: function

- func: linalg_matrix_rank.tol_tensor(Tensor input, Tensor tol, bool hermitian=False) -> Tensor
  python_module: linalg
  variants: function

- func: linalg_matrix_rank.out_tol_tensor(Tensor input, Tensor tol, bool hermitian=False, *, Tensor(a!) out) -> Tensor(a!)
  python_module: linalg
  variants: function

- func: linalg_multi_dot(Tensor[] tensors) -> Tensor
  python_module: linalg

- func: linalg_multi_dot.out(Tensor[] tensors, *, Tensor(a!) out) -> Tensor(a!)
  python_module: linalg

## Functions that are only for testing
# It is undocumented and should not be used outside of tests.
- func: _test_serialization_subcmul(Tensor self, Tensor other, Scalar alpha=1) -> Tensor

# Note: this function is only for testing.
- func: _test_optional_intlist(Tensor values, int[]? addends) -> Tensor
  python_module: nn
  dispatch:
    CPU: _test_optional_intlist

# Note: this function is only for testing.
- func: _test_optional_filled_intlist(Tensor values, int[2]? addends) -> Tensor
  python_module: nn
  dispatch:
    CPU: _test_optional_intlist

# Note: this function is only for testing.
- func: _test_optional_floatlist(Tensor values, float[]? addends) -> Tensor
  python_module: nn
  dispatch:
    CPU: _test_optional_floatlist

# Note: this function is only for testing.
- func: _test_string_default(Tensor dummy, str a="\"'\\", str b='"\'\\') -> Tensor
  python_module: nn

# Note: this function is only for testing.
- func: _test_ambiguous_defaults.a(Tensor dummy, int a=1, int b=1) -> Tensor
  python_module: nn

# Note: this function is only for testing.
- func: _test_ambiguous_defaults.b(Tensor dummy, int a=2, str b="2") -> Tensor
  cpp_no_default_args: ['a', 'b']
  python_module: nn

# Note: this function is only for testing.
- func: _test_warn_in_autograd(Tensor self) -> Tensor
  python_module: nn
  dispatch:
    CompositeExplicitAutograd: _test_warn_in_autograd

- func: segment_reduce(Tensor data, str reduce, *, Tensor? lengths=None, Tensor? indices=None, int axis=0, bool unsafe=False, Scalar? initial=None) -> Tensor
  variants: function
  dispatch:
    CPU, CUDA: segment_reduce_kernel

- func: _segment_reduce_backward(Tensor grad, Tensor output, Tensor data, str reduce, *, Tensor? lengths=None, int axis=0) -> Tensor
  variants: function
  dispatch:
    CPU, CUDA: _segment_reduce_backward_kernel

- func: pad_sequence(Tensor[] sequences, bool batch_first=False, float padding_value=0.0) -> Tensor
  python_module: nn
  variants: function

- func: flatten_dense_tensors(Tensor[] tensors) -> Tensor
  variants: function
  python_module: nn

- func: unflatten_dense_tensors(Tensor flat, Tensor[] tensors) -> Tensor[]
  variants: function
  python_module: nn

- func: nested_tensor(Tensor[] list, ScalarType? dtype=None, Layout? layout=None, Device? device=None, bool? pin_memory=None) -> Tensor
  variants: function

- func: _fw_primal_copy(Tensor self, int level) -> Tensor
  variants: function
  dispatch:
    CompositeExplicitAutograd: _fw_primal_copy
  tags: view_copy

- func: _make_dual_copy(Tensor primal, Tensor tangent, int level) -> Tensor
  variants: function
  dispatch:
    CompositeExplicitAutograd: _make_dual_copy
  tags: view_copy

- func: view_as_real_copy(Tensor self) -> Tensor
  variants: function
  dispatch:
    CompositeExplicitAutograd: view_as_real_copy
  tags: view_copy

- func: view_as_complex_copy(Tensor self) -> Tensor
  variants: function
  dispatch:
    CompositeExplicitAutograd: view_as_complex_copy
  tags: view_copy

- func: _conj_copy(Tensor self) -> Tensor
  variants: function
  dispatch:
    CompositeExplicitAutograd: _conj_copy
  tags: view_copy

- func: _neg_view_copy(Tensor self) -> Tensor
  variants: function
  dispatch:
    CompositeExplicitAutograd: _neg_view_copy
  tags: view_copy

- func: as_strided_copy(Tensor self, int[] size, int[] stride, int? storage_offset=None) -> Tensor
  variants: function
  dispatch:
    CompositeExplicitAutograd: as_strided_copy
  tags: view_copy

- func: _sparse_broadcast_to_copy(Tensor self, int[] size) -> Tensor
  variants: function
  dispatch:
    CompositeExplicitAutograd: _sparse_broadcast_to_copy
  tags: view_copy

- func: diagonal_copy(Tensor self, int offset=0, int dim1=0, int dim2=1) -> Tensor
  variants: function
  dispatch:
    CompositeExplicitAutograd: diagonal_copy
  tags: view_copy

- func: expand_copy(Tensor self, int[] size, *, bool implicit=False) -> Tensor
  variants: function
  dispatch:
    CompositeExplicitAutograd: expand_copy
  tags: view_copy

- func: expand_copy.SymInt(Tensor self, SymInt[] size, *, bool implicit=False) -> Tensor
  variants: function
  dispatch:
    CompositeExplicitAutograd: expand_copy_SymInt
  tags: view_copy

- func: permute_copy(Tensor self, int[] dims) -> Tensor
  variants: function
  dispatch:
    CompositeExplicitAutograd: permute_copy
  tags: view_copy

- func: _reshape_alias_copy(Tensor self, int[] size, int[] stride) -> Tensor
  variants: function
  dispatch:
    CompositeExplicitAutograd: _reshape_alias_copy
  tags: view_copy

- func: select_copy.int(Tensor self, int dim, int index) -> Tensor
  variants: function
  dispatch:
    CompositeExplicitAutograd: select_copy_int
  tags: view_copy

- func: detach_copy(Tensor self) -> Tensor
  variants: function
  dispatch:
    CompositeExplicitAutograd: detach_copy
  tags: view_copy

- func: slice_copy.Tensor(Tensor self, int dim=0, int? start=None, int? end=None, int step=1) -> Tensor
  variants: function
  dispatch:
    CompositeExplicitAutograd: slice_copy_Tensor
  tags: view_copy

- func: split_copy.Tensor(Tensor self, int split_size, int dim=0) -> Tensor[]
  variants: function
  dispatch:
    CompositeExplicitAutograd: split_copy_Tensor
  tags: view_copy

- func: split_with_sizes_copy(Tensor self, int[] split_sizes, int dim=0) -> Tensor[]
  variants: function
  dispatch:
    CompositeExplicitAutograd: split_with_sizes_copy
  tags: view_copy

- func: squeeze_copy(Tensor self) -> Tensor
  variants: function
  dispatch:
    CompositeExplicitAutograd: squeeze_copy
  tags: view_copy

- func: squeeze_copy.dim(Tensor self, int dim) -> Tensor
  variants: function
  dispatch:
    CompositeExplicitAutograd: squeeze_copy_dim
  tags: view_copy

- func: t_copy(Tensor self) -> Tensor
  variants: function
  dispatch:
    CompositeExplicitAutograd: t_copy
  tags: view_copy

- func: transpose_copy.int(Tensor self, int dim0, int dim1) -> Tensor
  variants: function
  dispatch:
    CompositeExplicitAutograd: transpose_copy_int
  tags: view_copy

- func: unsqueeze_copy(Tensor self, int dim) -> Tensor
  variants: function
  dispatch:
    CompositeExplicitAutograd: unsqueeze_copy
  tags: view_copy

- func: _indices_copy(Tensor self) -> Tensor
  variants: function
  dispatch:
    CompositeExplicitAutograd: _indices_copy
  tags: view_copy

- func: _values_copy(Tensor self) -> Tensor
  variants: function
  dispatch:
    CompositeExplicitAutograd: _values_copy
  tags: view_copy

- func: indices_copy(Tensor self) -> Tensor
  variants: function
  dispatch:
    CompositeExplicitAutograd: indices_copy
  tags: view_copy

- func: values_copy(Tensor self) -> Tensor
  variants: function
  dispatch:
    CompositeExplicitAutograd: values_copy
  tags: view_copy

- func: crow_indices_copy(Tensor self) -> Tensor
  variants: function
  dispatch:
    CompositeExplicitAutograd: crow_indices_copy
  tags: view_copy

- func: col_indices_copy(Tensor self) -> Tensor
  variants: function
  dispatch:
    CompositeExplicitAutograd: col_indices_copy
  tags: view_copy

- func: ccol_indices_copy(Tensor self) -> Tensor
  variants: function
  dispatch:
    CompositeExplicitAutograd: ccol_indices_copy
  tags: view_copy

- func: row_indices_copy(Tensor self) -> Tensor
  variants: function
  dispatch:
    CompositeExplicitAutograd: row_indices_copy
  tags: view_copy

- func: unbind_copy.int(Tensor self, int dim=0) -> Tensor[]
  variants: function
  dispatch:
    CompositeExplicitAutograd: unbind_copy_int
  tags: view_copy

- func: view_copy(Tensor self, int[] size) -> Tensor
  variants: function
  dispatch:
    CompositeExplicitAutograd: view_copy
  tags: view_copy

- func: view_copy.dtype(Tensor self, ScalarType dtype) -> Tensor
  variants: function
  dispatch:
    CompositeExplicitAutograd: view_copy_dtype
  tags: view_copy

- func: unfold_copy(Tensor self, int dimension, int size, int step) -> Tensor
  variants: function
  dispatch:
    CompositeExplicitAutograd: unfold_copy
  tags: view_copy

- func: alias_copy(Tensor self) -> Tensor
  variants: function
  dispatch:
    CompositeExplicitAutograd: alias_copy
  tags: view_copy

- func: _fw_primal_copy.out(Tensor self, int level, *, Tensor(a!) out) -> Tensor(a!)
  variants: function
  dispatch:
    CompositeExplicitAutograd: _fw_primal_copy_out


- func: _make_dual_copy.out(Tensor primal, Tensor tangent, int level, *, Tensor(a!) out) -> Tensor(a!)
  variants: function
  dispatch:
    CompositeExplicitAutograd: _make_dual_copy_out


- func: view_as_real_copy.out(Tensor self, *, Tensor(a!) out) -> Tensor(a!)
  variants: function
  dispatch:
    CompositeExplicitAutograd: view_as_real_copy_out


- func: view_as_complex_copy.out(Tensor self, *, Tensor(a!) out) -> Tensor(a!)
  variants: function
  dispatch:
    CompositeExplicitAutograd: view_as_complex_copy_out


- func: _conj_copy.out(Tensor self, *, Tensor(a!) out) -> Tensor(a!)
  variants: function
  dispatch:
    CompositeExplicitAutograd: _conj_copy_out


- func: _neg_view_copy.out(Tensor self, *, Tensor(a!) out) -> Tensor(a!)
  variants: function
  dispatch:
    CompositeExplicitAutograd: _neg_view_copy_out


- func: as_strided_copy.out(Tensor self, int[] size, int[] stride, int? storage_offset=None, *, Tensor(a!) out) -> Tensor(a!)
  variants: function
  dispatch:
    CompositeExplicitAutograd: as_strided_copy_out


- func: _sparse_broadcast_to_copy.out(Tensor self, int[] size, *, Tensor(a!) out) -> Tensor(a!)
  variants: function
  dispatch:
    CompositeExplicitAutograd: _sparse_broadcast_to_copy_out


- func: diagonal_copy.out(Tensor self, int offset=0, int dim1=0, int dim2=1, *, Tensor(a!) out) -> Tensor(a!)
  variants: function
  dispatch:
    CompositeExplicitAutograd: diagonal_copy_out


- func: expand_copy.SymInt_out(Tensor self, SymInt[] size, *, bool implicit=False, Tensor(a!) out) -> Tensor(a!)
  variants: function
  dispatch:
    CompositeExplicitAutograd: expand_copy_SymInt_out


- func: expand_copy.out(Tensor self, int[] size, *, bool implicit=False, Tensor(a!) out) -> Tensor(a!)
  variants: function
  dispatch:
    CompositeExplicitAutograd: expand_copy_out


- func: permute_copy.out(Tensor self, int[] dims, *, Tensor(a!) out) -> Tensor(a!)
  variants: function
  dispatch:
    CompositeExplicitAutograd: permute_copy_out


- func: _reshape_alias_copy.out(Tensor self, int[] size, int[] stride, *, Tensor(a!) out) -> Tensor(a!)
  variants: function
  dispatch:
    CompositeExplicitAutograd: _reshape_alias_copy_out


- func: select_copy.int_out(Tensor self, int dim, int index, *, Tensor(a!) out) -> Tensor(a!)
  variants: function
  dispatch:
    CompositeExplicitAutograd: select_copy_int_out


- func: detach_copy.out(Tensor self, *, Tensor(a!) out) -> Tensor(a!)
  variants: function
  dispatch:
    CompositeExplicitAutograd: detach_copy_out


- func: slice_copy.Tensor_out(Tensor self, int dim=0, int? start=None, int? end=None, int step=1, *, Tensor(a!) out) -> Tensor(a!)
  variants: function
  dispatch:
    CompositeExplicitAutograd: slice_copy_Tensor_out


- func: split_copy.Tensor_out(Tensor self, int split_size, int dim=0, *, Tensor(a!)[] out) -> ()
  variants: function
  dispatch:
    CompositeExplicitAutograd: split_copy_Tensor_out


- func: split_with_sizes_copy.out(Tensor self, int[] split_sizes, int dim=0, *, Tensor(a!)[] out) -> ()
  variants: function
  dispatch:
    CompositeExplicitAutograd: split_with_sizes_copy_out


- func: squeeze_copy.out(Tensor self, *, Tensor(a!) out) -> Tensor(a!)
  variants: function
  dispatch:
    CompositeExplicitAutograd: squeeze_copy_out


- func: squeeze_copy.dim_out(Tensor self, int dim, *, Tensor(a!) out) -> Tensor(a!)
  variants: function
  dispatch:
    CompositeExplicitAutograd: squeeze_copy_dim_out


- func: t_copy.out(Tensor self, *, Tensor(a!) out) -> Tensor(a!)
  variants: function
  dispatch:
    CompositeExplicitAutograd: t_copy_out


- func: transpose_copy.int_out(Tensor self, int dim0, int dim1, *, Tensor(a!) out) -> Tensor(a!)
  variants: function
  dispatch:
    CompositeExplicitAutograd: transpose_copy_int_out


- func: unsqueeze_copy.out(Tensor self, int dim, *, Tensor(a!) out) -> Tensor(a!)
  variants: function
  dispatch:
    CompositeExplicitAutograd: unsqueeze_copy_out


- func: _indices_copy.out(Tensor self, *, Tensor(a!) out) -> Tensor(a!)
  variants: function
  dispatch:
    CompositeExplicitAutograd: _indices_copy_out


- func: _values_copy.out(Tensor self, *, Tensor(a!) out) -> Tensor(a!)
  variants: function
  dispatch:
    CompositeExplicitAutograd: _values_copy_out


- func: indices_copy.out(Tensor self, *, Tensor(a!) out) -> Tensor(a!)
  variants: function
  dispatch:
    CompositeExplicitAutograd: indices_copy_out


- func: values_copy.out(Tensor self, *, Tensor(a!) out) -> Tensor(a!)
  variants: function
  dispatch:
    CompositeExplicitAutograd: values_copy_out


- func: crow_indices_copy.out(Tensor self, *, Tensor(a!) out) -> Tensor(a!)
  variants: function
  dispatch:
    CompositeExplicitAutograd: crow_indices_copy_out


- func: col_indices_copy.out(Tensor self, *, Tensor(a!) out) -> Tensor(a!)
  variants: function
  dispatch:
    CompositeExplicitAutograd: col_indices_copy_out


- func: unbind_copy.int_out(Tensor self, int dim=0, *, Tensor(a!)[] out) -> ()
  variants: function
  dispatch:
    CompositeExplicitAutograd: unbind_copy_int_out


- func: view_copy.out(Tensor self, int[] size, *, Tensor(a!) out) -> Tensor(a!)
  variants: function
  dispatch:
    CompositeExplicitAutograd: view_copy_out


- func: view_copy.dtype_out(Tensor self, ScalarType dtype, *, Tensor(a!) out) -> Tensor(a!)
  variants: function
  dispatch:
    CompositeExplicitAutograd: view_copy_dtype_out


- func: unfold_copy.out(Tensor self, int dimension, int size, int step, *, Tensor(a!) out) -> Tensor(a!)
  variants: function
  dispatch:
    CompositeExplicitAutograd: unfold_copy_out


- func: alias_copy.out(Tensor self, *, Tensor(a!) out) -> Tensor(a!)
  variants: function
  dispatch:
    CompositeExplicitAutograd: alias_copy_out

- func: to_padded_tensor(Tensor self, float padding, int[]? output_size=None) -> Tensor
  variants: method
  dispatch:
    NestedTensorCPU: NestedTensor_to_padded_tensor_generic
    NestedTensorCUDA: NestedTensor_to_padded_tensor_cuda

- func: _nested_tensor_layer_norm(Tensor self, Tensor? weight, Tensor? bias, float eps) -> Tensor
  variants: method
  dispatch:
    NestedTensorCPU, NestedTensorCUDA: NestedTensor_layer_norm

# Apparently, putting "forward" in the name will cause Python bindings to be skipped, so "fwd" it is.
- func: _transformer_encoder_layer_fwd(Tensor src, int embed_dim, int num_heads, Tensor qkv_weight, Tensor qkv_bias, Tensor proj_weight, Tensor proj_bias, bool use_gelu, bool norm_first, float eps, Tensor norm_weight_1, Tensor norm_bias_1, Tensor norm_weight_2, Tensor norm_bias_2, Tensor ffn_weight_1, Tensor ffn_bias_1, Tensor ffn_weight_2, Tensor ffn_bias_2, Tensor? mask=None) -> Tensor
  variants: function
  dispatch:
    CPU, CUDA, NestedTensorCPU, NestedTensorCUDA: transformer_encoder_layer_forward

- func: _native_multi_head_attention(Tensor query, Tensor key, Tensor value, int embed_dim, int num_head, Tensor qkv_weight, Tensor qkv_bias, Tensor proj_weight, Tensor proj_bias, Tensor? mask=None, bool need_weights=True, bool average_attn_weights=True) -> (Tensor, Tensor)
  variants: function
  dispatch:
    CPU, CUDA, NestedTensorCPU, NestedTensorCUDA: native_multi_head_attention<|MERGE_RESOLUTION|>--- conflicted
+++ resolved
@@ -331,19 +331,13 @@
   variants: function
   dispatch:
     CPU, CUDA, MPS: view_as_real
-<<<<<<< HEAD
     Meta: view_as_real_meta
-=======
->>>>>>> 6e3391a7
 
 - func: view_as_complex(Tensor(a) self) -> Tensor(a)
   variants: function
   dispatch:
     CPU, CUDA: view_as_complex
-<<<<<<< HEAD
     Meta: view_as_complex_meta
-=======
->>>>>>> 6e3391a7
 
 - func: sgn(Tensor self) -> Tensor
   variants: function, method
@@ -1159,8 +1153,6 @@
 
 - func: block_diag(Tensor[] tensors) -> Tensor
   variants: function
-  dispatch:
-    CompositeExplicitAutograd: block_diag
 
 - func: ceil(Tensor self) -> Tensor
   device_check: NoCheck   # TensorIterator
